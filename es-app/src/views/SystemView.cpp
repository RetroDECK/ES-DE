--- conflicted
+++ resolved
@@ -66,10 +66,6 @@
             Entry e;
             e.name = it->getName();
             e.object = it;
-
-            // Component offset. Used for positioning placeholders.
-            glm::vec3 offsetLogo = {0.0f, 0.0f, 0.0f};
-            glm::vec3 offsetLogoPlaceholderText = {0.0f, 0.0f, 0.0f};
 
             // Component offset. Used for positioning placeholders.
             glm::vec3 offsetLogo = {0.0f, 0.0f, 0.0f};
@@ -100,12 +96,7 @@
                 glm::vec3 center = {resolution.x / 2.0f, resolution.y / 2.0f, 1.0f};
 
                 // Placeholder Image.
-<<<<<<< HEAD
-                const ThemeData::ThemeElement* logoElem =
-                    theme->getElement("system", "logoPlaceholderImage", "image");
-=======
                 logoElem = theme->getElement("system", "logoPlaceholderImage", "image");
->>>>>>> ee60dcb8
                 if (logoElem) {
                     auto path = logoElem->get<std::string>("path");
                     std::string defaultPath =
@@ -113,11 +104,7 @@
                     if ((!path.empty() && ResourceManager::getInstance()->fileExists(path)) ||
                         (!defaultPath.empty() &&
                          ResourceManager::getInstance()->fileExists(defaultPath))) {
-<<<<<<< HEAD
-                        ImageComponent* logo = new ImageComponent(mWindow, false, false);
-=======
                         auto* logo = new ImageComponent(mWindow, false, false);
->>>>>>> ee60dcb8
                         logo->applyTheme(theme, "system", "logoPlaceholderImage", ThemeFlags::ALL);
                         if (!logoElem->has("size"))
                             logo->setMaxSize(mCarousel.logoSize * mCarousel.logoScale);
@@ -133,11 +120,7 @@
                 if (logoPlaceholderText) {
                     // Element 'logoPlaceholderText' found in theme: place text
                     auto* text =
-<<<<<<< HEAD
-                        new TextComponent(mWindow, (*it)->getName(), Font::get(FONT_SIZE_LARGE),
-=======
                         new TextComponent(mWindow, it->getName(), Font::get(FONT_SIZE_LARGE),
->>>>>>> ee60dcb8
                                           0x000000FF, ALIGN_CENTER);
                     text->setSize(mCarousel.logoSize * mCarousel.logoScale);
                     if (mCarousel.type == VERTICAL || mCarousel.type == VERTICAL_WHEEL) {
@@ -148,11 +131,7 @@
                         text->setHorizontalAlignment(ALIGN_CENTER);
                         text->setVerticalAlignment(mCarousel.logoAlignment);
                     }
-<<<<<<< HEAD
-                    text->applyTheme((*it)->getTheme(), "system", "logoPlaceholderText",
-=======
                     text->applyTheme(it->getTheme(), "system", "logoPlaceholderText",
->>>>>>> ee60dcb8
                                      ThemeFlags::ALL);
                     if (!e.data.logo) {
                         e.data.logo = std::shared_ptr<GuiComponent>(text);
@@ -165,19 +144,11 @@
                 }
                 else {
                     // Fallback to legacy centered placeholder text.
-<<<<<<< HEAD
-                    TextComponent* text =
-                        new TextComponent(mWindow, (*it)->getName(), Font::get(FONT_SIZE_LARGE),
-                                          0x000000FF, ALIGN_CENTER);
-                    text->setSize(mCarousel.logoSize * mCarousel.logoScale);
-                    text->applyTheme((*it)->getTheme(), "system", "logoText",
-=======
                     auto* text =
                         new TextComponent(mWindow, it->getName(), Font::get(FONT_SIZE_LARGE),
                                           0x000000FF, ALIGN_CENTER);
                     text->setSize(mCarousel.logoSize * mCarousel.logoScale);
                     text->applyTheme(it->getTheme(), "system", "logoText",
->>>>>>> ee60dcb8
                                      ThemeFlags::FONT_PATH | ThemeFlags::FONT_SIZE |
                                          ThemeFlags::COLOR | ThemeFlags::FORCE_UPPERCASE |
                                          ThemeFlags::LINE_SPACING | ThemeFlags::TEXT);
@@ -215,12 +186,7 @@
             glm::vec3 v = {denormalized.x, denormalized.y, 0.0f};
             e.data.logo->setPosition(v + offsetLogo);
             if (e.data.logoPlaceholderText)
-<<<<<<< HEAD
-                e.data.logoPlaceholderText->setPosition(
-                    v + offsetLogoPlaceholderText);
-=======
                 e.data.logoPlaceholderText->setPosition(v + offsetLogoPlaceholderText);
->>>>>>> ee60dcb8
 
             // Make background extras.
             e.data.backgroundExtras = ThemeData::makeExtras(it->getTheme(), "system", mWindow);
@@ -514,7 +480,6 @@
     else {
         // Render the extras that are below the carousel.
         renderExtras(trans, INT16_MIN, mCarousel.zIndex);
-<<<<<<< HEAD
 
         // Fade the screen if we're using fade transitions and we're currently transitioning.
         // This basically renders a black rectangle on top of the currently visible extras
@@ -525,18 +490,6 @@
         // Render the carousel.
         renderCarousel(trans);
 
-=======
-
-        // Fade the screen if we're using fade transitions and we're currently transitioning.
-        // This basically renders a black rectangle on top of the currently visible extras
-        // (and beneath the carousel and help prompts).
-        if (mExtrasFadeOpacity)
-            renderFade(trans);
-
-        // Render the carousel.
-        renderCarousel(trans);
-
->>>>>>> ee60dcb8
         // Render the rest of the extras.
         renderExtras(trans, mCarousel.zIndex, INT16_MAX);
     }
