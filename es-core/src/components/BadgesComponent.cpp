--- conflicted
+++ resolved
@@ -49,11 +49,8 @@
     for (GuiComponent *c: mChildren)
         c->clearChildren();
     clearChildren();
-<<<<<<< HEAD
-=======
     mBadgeIcons.clear();
     mImageComponents.clear();
->>>>>>> 593b6d94
 }
 
 
