//  SPDX-License-Identifier: MIT
//
//  EmulationStation Desktop Edition
//  GuiMetaDataEd.cpp
//
//  Game metadata edit user interface.
//  This interface is triggered from the GuiGamelistOptions menu.
//  The scraping interface is handled by GuiGameScraper which calls GuiScraperSearch.
//

#include "guis/GuiMetaDataEd.h"

#include "CollectionSystemsManager.h"
#include "FileData.h"
#include "FileFilterIndex.h"
#include "Gamelist.h"
#include "SystemData.h"
#include "Window.h"
#include "components/ButtonComponent.h"
#include "components/ComponentList.h"
#include "components/DateTimeEditComponent.h"
#include "components/MenuComponent.h"
#include "components/RatingComponent.h"
#include "components/SwitchComponent.h"
#include "components/TextComponent.h"
#include "guis/GuiGameScraper.h"
#include "guis/GuiMsgBox.h"
#include "guis/GuiTextEditKeyboardPopup.h"
#include "guis/GuiTextEditPopup.h"
#include "resources/Font.h"
#include "utils/StringUtil.h"
#include "views/ViewController.h"

#define TITLE_HEIGHT (mTitle->getFont()->getLetterHeight() + Renderer::getScreenHeight() * 0.060f)

GuiMetaDataEd::GuiMetaDataEd(Window* window,
                             MetaDataList* md,
                             const std::vector<MetaDataDecl>& mdd,
                             ScraperSearchParams scraperParams,
                             const std::string& /*header*/,
                             std::function<void()> saveCallback,
                             std::function<void()> clearGameFunc,
                             std::function<void()> deleteGameFunc)
    : GuiComponent{window}
    , mBackground{window, ":/graphics/frame.svg"}
    , mGrid{window, glm::ivec2{3, 6}}
    , mScraperParams{scraperParams}
    , mMetaDataDecl{mdd}
    , mMetaData{md}
    , mSavedCallback{saveCallback}
    , mClearGameFunc{clearGameFunc}
    , mDeleteGameFunc{deleteGameFunc}
    , mMediaFilesUpdated{false}
    , mInvalidEmulatorEntry{false}
{
    addChild(&mBackground);
    addChild(&mGrid);

    mTitle = std::make_shared<TextComponent>(mWindow, "EDIT METADATA", Font::get(FONT_SIZE_LARGE),
                                             0x555555FF, ALIGN_CENTER);
    mGrid.setEntry(mTitle, glm::ivec2{0, 0}, false, true, glm::ivec2{3, 2});

    // Extract possible subfolders from the path.
    std::string folderPath =
        Utils::String::replace(Utils::FileSystem::getParent(scraperParams.game->getPath()),
                               scraperParams.system->getSystemEnvData()->mStartPath, "");

    if (folderPath.size() >= 2) {
        folderPath.erase(0, 1);
#if defined(_WIN64)
        folderPath.push_back('\\');
        folderPath = Utils::String::replace(folderPath, "/", "\\");
#else
        folderPath.push_back('/');
#endif
    }

    mSubtitle = std::make_shared<TextComponent>(
        mWindow,
        folderPath + Utils::FileSystem::getFileName(scraperParams.game->getPath()) + " [" +
            Utils::String::toUpper(scraperParams.system->getName()) + "]" +
            (scraperParams.game->getType() == FOLDER ? "  " + ViewController::FOLDER_CHAR : ""),
        Font::get(FONT_SIZE_SMALL), 0x777777FF, ALIGN_CENTER, glm::vec3{}, glm::vec2{}, 0x00000000,
        0.05f);

    mGrid.setEntry(mSubtitle, glm::ivec2{0, 2}, false, true, glm::ivec2{3, 1});

    mList = std::make_shared<ComponentList>(mWindow);
    mGrid.setEntry(mList, glm::ivec2{0, 4}, true, true, glm::ivec2{3, 1});

    // Set up scroll indicators.
    mScrollUp = std::make_shared<ImageComponent>(mWindow);
    mScrollDown = std::make_shared<ImageComponent>(mWindow);
    mScrollIndicator = std::make_shared<ScrollIndicatorComponent>(mList, mScrollUp, mScrollDown);

    mScrollUp->setResize(0.0f, mTitle->getFont()->getLetterHeight() / 2.0f);
    mScrollUp->setOrigin(0.0f, -0.35f);

    mScrollDown->setResize(0.0f, mTitle->getFont()->getLetterHeight() / 2.0f);
    mScrollDown->setOrigin(0.0f, 0.35f);

    mGrid.setEntry(mScrollUp, glm::ivec2{2, 0}, false, false, glm::ivec2{1, 1});
    mGrid.setEntry(mScrollDown, glm::ivec2{2, 1}, false, false, glm::ivec2{1, 1});

    // Populate list.
    for (auto iter = mdd.cbegin(); iter != mdd.cend(); iter++) {
        std::shared_ptr<GuiComponent> ed;
        std::string currentKey = iter->key;
        std::string originalValue = mMetaData->get(iter->key);
        std::string gamePath;

        // Don't add statistics.
        if (iter->isStatistic)
            continue;

        // Don't show the alternative emulator entry if the corresponding option has been disabled.
        if (!Settings::getInstance()->getBool("AlternativeEmulatorPerGame") &&
            iter->type == MD_ALT_EMULATOR) {
            ed = std::make_shared<TextComponent>(
                window, "", Font::get(FONT_SIZE_SMALL, FONT_PATH_LIGHT), 0x777777FF, ALIGN_RIGHT);
            assert(ed);
            ed->setValue(mMetaData->get(iter->key));
            mEditors.push_back(ed);
            continue;
        }

        // It's very important to put the element with the help prompt as the last row
        // entry instead of for instance the spacer. That is so because ComponentList
        // always looks for the help prompt at the back of the element stack.
        ComponentListRow row;
        auto lbl =
            std::make_shared<TextComponent>(mWindow, Utils::String::toUpper(iter->displayName),
                                            Font::get(FONT_SIZE_SMALL), 0x777777FF);
        row.addElement(lbl, true); // Label.

        switch (iter->type) {
            case MD_BOOL: {
                ed = std::make_shared<SwitchComponent>(window);
                // Make the switches slightly smaller.
                glm::vec2 switchSize{ed->getSize() * 0.9f};
                ed->setResize(switchSize.x, switchSize.y);
                ed->setOrigin(-0.05f, -0.09f);

                ed->setChangedColor(ICONCOLOR_USERMARKED);
                row.addElement(ed, false, true);
                break;
            }
            case MD_RATING: {
                auto spacer = std::make_shared<GuiComponent>(mWindow);
                spacer->setSize(Renderer::getScreenWidth() * 0.0025f, 0.0f);
                row.addElement(spacer, false);

                ed = std::make_shared<RatingComponent>(window, true);
                ed->setChangedColor(ICONCOLOR_USERMARKED);
                const float height = lbl->getSize().y * 0.71f;
                ed->setSize(0.0f, height);
                row.addElement(ed, false, true);

                // Pass input to the actual RatingComponent instead of the spacer.
                row.input_handler = std::bind(&GuiComponent::input, ed.get(), std::placeholders::_1,
                                              std::placeholders::_2);
                break;
            }
            case MD_DATE: {
                auto spacer = std::make_shared<GuiComponent>(mWindow);
                spacer->setSize(Renderer::getScreenWidth() * 0.0025f, 0.0f);
                row.addElement(spacer, false);

                ed = std::make_shared<DateTimeEditComponent>(window, true);
                ed->setOriginalColor(DEFAULT_TEXTCOLOR);
                ed->setChangedColor(TEXTCOLOR_USERMARKED);
                row.addElement(ed, false);

                // Pass input to the actual DateTimeEditComponent instead of the spacer.
                row.input_handler = std::bind(&GuiComponent::input, ed.get(), std::placeholders::_1,
                                              std::placeholders::_2);
                break;
            }
            case MD_ALT_EMULATOR: {
                mInvalidEmulatorEntry = false;

                ed = std::make_shared<TextComponent>(window, "",
                                                     Font::get(FONT_SIZE_SMALL, FONT_PATH_LIGHT),
                                                     0x777777FF, ALIGN_RIGHT);
                row.addElement(ed, true);

                auto spacer = std::make_shared<GuiComponent>(mWindow);
                spacer->setSize(Renderer::getScreenWidth() * 0.005f, 0.0f);
                row.addElement(spacer, false);

                auto bracket = std::make_shared<ImageComponent>(mWindow);
                bracket->setImage(":/graphics/arrow.svg");
                bracket->setResize(glm::vec2{0.0f, lbl->getFont()->getLetterHeight()});
                row.addElement(bracket, false);

                const std::string title = iter->displayPrompt;

                // OK callback (apply new value to ed).
                auto updateVal = [this, ed, originalValue](const std::string& newVal) {
                    ed->setValue(newVal);
                    if (newVal == originalValue) {
                        ed->setColor(DEFAULT_TEXTCOLOR);
                    }
                    else {
                        ed->setColor(TEXTCOLOR_USERMARKED);
                        mInvalidEmulatorEntry = false;
                    }
                };

                if (originalValue != "" &&
                    scraperParams.system->getLaunchCommandFromLabel(originalValue) == "") {
                    LOG(LogWarning)
                        << "GuiMetaDataEd: Invalid alternative emulator \"" << originalValue
                        << "\" configured for game \"" << mScraperParams.game->getName() << "\"";
                    mInvalidEmulatorEntry = true;
                }

                if (scraperParams.system->getSystemEnvData()->mLaunchCommands.size() == 1) {
                    lbl->setOpacity(DISABLED_OPACITY);
                    bracket->setOpacity(DISABLED_OPACITY);
                }

                if (mInvalidEmulatorEntry ||
                    scraperParams.system->getSystemEnvData()->mLaunchCommands.size() > 1) {
                    row.makeAcceptInputHandler([this, title, scraperParams, ed, updateVal,
                                                originalValue] {
                        GuiSettings* s = nullptr;

                        bool singleEntry =
                            scraperParams.system->getSystemEnvData()->mLaunchCommands.size() == 1;

                        if (mInvalidEmulatorEntry && singleEntry)
                            s = new GuiSettings(mWindow, "CLEAR INVALID ENTRY");
                        else
                            s = new GuiSettings(mWindow, title);

                        if (!mInvalidEmulatorEntry && ed->getValue() == "" && singleEntry)
                            return;

                        std::vector<std::pair<std::string, std::string>> launchCommands =
                            scraperParams.system->getSystemEnvData()->mLaunchCommands;

                        if (ed->getValue() != "" && mInvalidEmulatorEntry && singleEntry)
                            launchCommands.push_back(std::make_pair(
                                "", ViewController::EXCLAMATION_CHAR + " " + originalValue));
                        else if (ed->getValue() != "")
                            launchCommands.push_back(std::make_pair(
                                "", ViewController::CROSSEDCIRCLE_CHAR + " CLEAR ENTRY"));

                        for (auto entry : launchCommands) {
                            if (mInvalidEmulatorEntry && singleEntry &&
                                entry.second !=
                                    ViewController::EXCLAMATION_CHAR + " " + originalValue)
                                continue;

                            std::string selectedLabel = ed->getValue();
                            std::string label;
                            ComponentListRow row;

                            if (entry.second == "")
                                continue;
                            else
                                label = entry.second;

                            std::shared_ptr<TextComponent> labelText =
                                std::make_shared<TextComponent>(
                                    mWindow, label, Font::get(FONT_SIZE_MEDIUM), 0x777777FF);

                            if (scraperParams.system->getAlternativeEmulator() == "" &&
                                scraperParams.system->getSystemEnvData()
                                        ->mLaunchCommands.front()
                                        .second == label)
                                labelText->setValue(labelText->getValue().append(" [SYSTEM-WIDE]"));

                            if (scraperParams.system->getAlternativeEmulator() == label)
                                labelText->setValue(labelText->getValue().append(" [SYSTEM-WIDE]"));

                            row.addElement(labelText, true);
                            row.makeAcceptInputHandler(
                                [this, s, updateVal, entry, selectedLabel, launchCommands] {
                                    if (entry.second == launchCommands.back().second &&
                                        launchCommands.back().first == "") {
                                        updateVal("");
                                    }
                                    else if (entry.second != selectedLabel) {
                                        updateVal(entry.second);
                                    }
                                    mInvalidEmulatorEntry = false;
                                    delete s;
                                });

                            // This transparent bracket is only added to generate the correct help
                            // prompts.
                            auto bracket = std::make_shared<ImageComponent>(mWindow);
                            bracket->setImage(":/graphics/arrow.svg");
                            bracket->setOpacity(0);
                            bracket->setSize(bracket->getSize() / 3.0f);
                            row.addElement(bracket, false);

                            // Select the row that corresponds to the selected label.
                            if (selectedLabel == label)
                                s->addRow(row, true);
                            else
                                s->addRow(row, false);
                        }

                        // Adjust the width depending on the aspect ratio of the screen, to make the
                        // screen look somewhat coherent regardless of screen type. The 1.778 aspect
                        // ratio value is the 16:9 reference.
                        float aspectValue = 1.778f / Renderer::getScreenAspectRatio();

                        float maxWidthModifier = glm::clamp(0.64f * aspectValue, 0.42f, 0.92f);
                        float maxWidth =
                            static_cast<float>(Renderer::getScreenWidth()) * maxWidthModifier;

                        s->setMenuSize(glm::vec2{maxWidth, s->getMenuSize().y});

                        auto menuSize = s->getMenuSize();
                        auto menuPos = s->getMenuPosition();

                        s->setMenuPosition(glm::vec3{(s->getSize().x - menuSize.x) / 2.0f,
                                                     (s->getSize().y - menuSize.y) / 3.0f,
                                                     menuPos.z});
                        mWindow->pushGui(s);
                    });
                }
                else {
                    lbl->setOpacity(DISABLED_OPACITY);
                    bracket->setOpacity(DISABLED_OPACITY);
                }
                break;
            }
            case MD_MULTILINE_STRING:
            default: {
                // MD_STRING.
                ed = std::make_shared<TextComponent>(window, "",
                                                     Font::get(FONT_SIZE_SMALL, FONT_PATH_LIGHT),
                                                     0x777777FF, ALIGN_RIGHT);
                row.addElement(ed, true);

                auto spacer = std::make_shared<GuiComponent>(mWindow);
                spacer->setSize(Renderer::getScreenWidth() * 0.005f, 0.0f);
                row.addElement(spacer, false);

                auto bracket = std::make_shared<ImageComponent>(mWindow);
                bracket->setImage(":/graphics/arrow.svg");
                bracket->setResize(glm::vec2{0.0f, lbl->getFont()->getLetterHeight()});
                row.addElement(bracket, false);

                bool multiLine = iter->type == MD_MULTILINE_STRING;
                const std::string title = iter->displayPrompt;

                gamePath = Utils::FileSystem::getStem(mScraperParams.game->getPath());

                // OK callback (apply new value to ed).
                auto updateVal = [ed, currentKey, originalValue,
                                  gamePath](const std::string& newVal) {
                    // If the user has entered a blank game name, then set the name to the ROM
                    // filename (minus the extension).
                    if (currentKey == "name" && newVal == "") {
                        ed->setValue(gamePath);
                        if (gamePath == originalValue)
                            ed->setColor(DEFAULT_TEXTCOLOR);
                        else
                            ed->setColor(TEXTCOLOR_USERMARKED);
                    }
                    else if (newVal == "" &&
                             (currentKey == "developer" || currentKey == "publisher" ||
                              currentKey == "genre" || currentKey == "players")) {
                        ed->setValue("unknown");
                        if (originalValue == "unknown")
                            ed->setColor(DEFAULT_TEXTCOLOR);
                        else
                            ed->setColor(TEXTCOLOR_USERMARKED);
                    }
                    else {
                        ed->setValue(newVal);
                        if (newVal == originalValue)
                            ed->setColor(DEFAULT_TEXTCOLOR);
                        else
                            ed->setColor(TEXTCOLOR_USERMARKED);
                    }
                };

                if (Settings::getInstance()->getBool("VirtualKeyboard")) {
                    row.makeAcceptInputHandler([this, title, ed, updateVal, multiLine] {
                        mWindow->pushGui(new GuiTextEditKeyboardPopup(
                            mWindow, getHelpStyle(), title, ed->getValue(), updateVal, multiLine,
                            "apply", "APPLY CHANGES?", "", ""));
                    });
                }
                else {
                    row.makeAcceptInputHandler([this, title, ed, updateVal, multiLine] {
                        mWindow->pushGui(new GuiTextEditPopup(mWindow, getHelpStyle(), title,
                                                              ed->getValue(), updateVal, multiLine,
                                                              "APPLY", "APPLY CHANGES?"));
                    });
                }
                break;
            }
        }

        assert(ed);
        mList->addRow(row);

        if (iter->type == MD_ALT_EMULATOR && mInvalidEmulatorEntry == true)
            ed->setValue(ViewController::EXCLAMATION_CHAR + " " + originalValue);
        else
            ed->setValue(mMetaData->get(iter->key));

        mEditors.push_back(ed);
    }

    std::vector<std::shared_ptr<ButtonComponent>> buttons;

    if (!scraperParams.system->hasPlatformId(PlatformIds::PLATFORM_IGNORE))
        buttons.push_back(std::make_shared<ButtonComponent>(
            mWindow, "SCRAPE", "scrape", std::bind(&GuiMetaDataEd::fetch, this)));

    buttons.push_back(std::make_shared<ButtonComponent>(mWindow, "SAVE", "save metadata", [&] {
        save();
        ViewController::get()->onPauseVideo();
        delete this;
    }));
    buttons.push_back(std::make_shared<ButtonComponent>(mWindow, "CANCEL", "cancel changes",
                                                        [&] { delete this; }));
    if (scraperParams.game->getType() == FOLDER) {
        if (mClearGameFunc) {
            auto clearSelf = [&] {
                mClearGameFunc();
                delete this;
            };
            auto clearSelfBtnFunc = [this, clearSelf] {
                mWindow->pushGui(new GuiMsgBox(mWindow, getHelpStyle(),
                                               "THIS WILL DELETE ANY MEDIA FILES AND\n"
                                               "THE GAMELIST.XML ENTRY FOR THIS FOLDER,\n"
                                               "BUT NEITHER THE FOLDER ITSELF OR ANY\n"
                                               "CONTENT INSIDE IT WILL BE REMOVED\n"
                                               "ARE YOU SURE?",
                                               "YES", clearSelf, "NO", nullptr));
            };
            buttons.push_back(std::make_shared<ButtonComponent>(mWindow, "CLEAR", "clear folder",
                                                                clearSelfBtnFunc));
        }
    }
    else {
        if (mClearGameFunc) {
            auto clearSelf = [&] {
                mClearGameFunc();
                delete this;
            };
            auto clearSelfBtnFunc = [this, clearSelf] {
                mWindow->pushGui(new GuiMsgBox(mWindow, getHelpStyle(),
                                               "THIS WILL DELETE ANY MEDIA FILES\n"
                                               "AND THE GAMELIST.XML ENTRY FOR\n"
                                               "THIS GAME, BUT THE GAME FILE\n"
                                               "ITSELF WILL NOT BE REMOVED\n"
                                               "ARE YOU SURE?",
                                               "YES", clearSelf, "NO", nullptr));
            };
            buttons.push_back(std::make_shared<ButtonComponent>(mWindow, "CLEAR", "clear file",
                                                                clearSelfBtnFunc));
        }

        if (mDeleteGameFunc) {
            auto deleteFilesAndSelf = [&] {
                mDeleteGameFunc();
                delete this;
            };
            auto deleteGameBtnFunc = [this, deleteFilesAndSelf] {
                mWindow->pushGui(new GuiMsgBox(mWindow, getHelpStyle(),
                                               "THIS WILL DELETE THE GAME\n"
                                               "FILE, ANY MEDIA FILES AND\n"
                                               "THE GAMELIST.XML ENTRY\n"
                                               "ARE YOU SURE?",
                                               "YES", deleteFilesAndSelf, "NO", nullptr));
            };
            buttons.push_back(std::make_shared<ButtonComponent>(mWindow, "DELETE", "delete game",
                                                                deleteGameBtnFunc));
        }
    }

    mButtons = makeButtonGrid(mWindow, buttons);
    mGrid.setEntry(mButtons, glm::ivec2{0, 5}, true, false, glm::ivec2{3, 1});

    // Resize + center.
    float width =
        static_cast<float>(std::min(static_cast<int>(Renderer::getScreenHeight() * 1.05f),
                                    static_cast<int>(Renderer::getScreenWidth() * 0.90f)));

    // Set height explicitly to ten rows for the component list.
    float height = mList->getRowHeight(0) * 10.0f + mTitle->getSize().y + mSubtitle->getSize().y +
                   mButtons->getSize().y;

    setSize(width, height);
}

void GuiMetaDataEd::onSizeChanged()
{
    const float titleSubtitleSpacing = mSize.y * 0.03f;

    mGrid.setRowHeightPerc(0, TITLE_HEIGHT / mSize.y / 2.0f);
    mGrid.setRowHeightPerc(1, TITLE_HEIGHT / mSize.y / 2.0f);
    mGrid.setRowHeightPerc(2, titleSubtitleSpacing / mSize.y);
    mGrid.setRowHeightPerc(3, (titleSubtitleSpacing * 1.2f) / mSize.y);
    mGrid.setRowHeightPerc(4, ((mList->getRowHeight(0) * 10.0f) + 2.0f) / mSize.y);
<<<<<<< HEAD

    mGrid.setColWidthPerc(0, 0.07f);
    mGrid.setColWidthPerc(2, 0.07f);

    mGrid.setSize(mSize);
    mBackground.fitTo(mSize, glm::vec3{}, glm::vec2{-32.0f, -32.0f});

=======

    mGrid.setColWidthPerc(0, 0.07f);
    mGrid.setColWidthPerc(2, 0.07f);

    mGrid.setSize(mSize);
    mBackground.fitTo(mSize, glm::vec3{}, glm::vec2{-32.0f, -32.0f});

>>>>>>> d0ccc8a1
    setPosition((Renderer::getScreenWidth() - mSize.x) / 2.0f,
                (Renderer::getScreenHeight() - mSize.y) / 2.0f);
}

void GuiMetaDataEd::save()
{
    // Remove game from index.
    mScraperParams.system->getIndex()->removeFromIndex(mScraperParams.game);

    // We need this to handle the special situation where the user sets a game to hidden while
    // ShowHiddenGames is set to false, meaning it will immediately disappear from the gamelist.
    bool showHiddenGames = Settings::getInstance()->getBool("ShowHiddenGames");
    bool hideGameWhileHidden = false;
    bool setGameAsCounted = false;

    for (unsigned int i = 0; i < mEditors.size(); i++) {
        if (mMetaDataDecl.at(i).isStatistic)
            continue;

        if (mMetaDataDecl.at(i).key == "altemulator" && mInvalidEmulatorEntry == true)
            continue;

        if (!showHiddenGames && mMetaDataDecl.at(i).key == "hidden" &&
            mEditors.at(i)->getValue() != mMetaData->get("hidden"))
            hideGameWhileHidden = true;

        // Check whether the flag to count the entry as a game was set to enabled.
        if (mMetaDataDecl.at(i).key == "nogamecount" &&
            mEditors.at(i)->getValue() != mMetaData->get("nogamecount") &&
            mMetaData->get("nogamecount") == "true") {
            setGameAsCounted = true;
        }

        mMetaData->set(mMetaDataDecl.at(i).key, mEditors.at(i)->getValue());
    }

    // If hidden games are not shown and the hide flag was set for the entry, then write the
    // metadata immediately regardless of the SaveGamelistsMode setting. Otherwise the file
    // will never be written as the game will be filtered from the gamelist. This solution is
    // not really good as the gamelist will be written twice, but it's a very special and
    // hopefully rare situation.
    if (hideGameWhileHidden)
        updateGamelist(mScraperParams.system);

    // Enter game in index.
    mScraperParams.system->getIndex()->addToIndex(mScraperParams.game);

    // If it's a folder that has been updated, we need to manually sort the gamelist
    // as CollectionSystemsManager ignores folders.
    if (mScraperParams.game->getType() == FOLDER)
        mScraperParams.system->sortSystem(false);

    if (mSavedCallback)
        mSavedCallback();

    if (hideGameWhileHidden) {
        std::vector<FileData*> hideGames;
        // If a folder was hidden there may be children inside that we also need to hide.
        if (mScraperParams.game->getType() == FOLDER) {
            for (FileData* child : mScraperParams.game->getChildrenRecursive()) {
                if (!child->getHidden())
                    child->metadata.set("hidden", "true");
                hideGames.push_back(child);
            }
        }
        else {
            hideGames.push_back(mScraperParams.game);
        }
        for (FileData* hideGame : hideGames) {
            if (hideGame->getType() == GAME) {
                // Update disabled auto collections when hiding a game, as otherwise these could
                // get invalid gamelist cursor positions. A cursor pointing to a removed game
                // would crash the application upon enabling the collections.
                CollectionSystemsManager::get()->refreshCollectionSystems(hideGame, true);
                // Remove the game from the index of all systems.
                for (SystemData* sys : SystemData::sSystemVector) {
                    std::vector<FileData*> children;
                    for (FileData* child : sys->getRootFolder()->getChildrenRecursive())
                        children.push_back(child->getSourceFileData());
                    if (std::find(children.begin(), children.end(), hideGame) != children.end()) {
                        sys->getIndex()->removeFromIndex(hideGame);
                        // Reload the gamelist as well as the view style may need to change.
                        ViewController::get()->reloadGameListView(sys);
                    }
                }
            }
        }
    }
    else {
        // Update all collections where the game is present.
        CollectionSystemsManager::get()->refreshCollectionSystems(mScraperParams.game);
    }

    // If game counting was re-enabled for the game, then reactivate it in any custom collections
    // where it may exist.
    if (setGameAsCounted)
        CollectionSystemsManager::get()->reactivateCustomCollectionEntry(mScraperParams.game);

    mScraperParams.system->onMetaDataSavePoint();

    // If hidden games are not shown and the hide flag was set for the entry, we also need
    // to re-sort the gamelist as we may need to remove the parent folder if all the entries
    // within this folder are now hidden.
    if (hideGameWhileHidden)
        mScraperParams.system->sortSystem(true);

    // Make sure that the cached background is updated to reflect any possible visible
    // changes to the gamelist (e.g. the game name).
    mWindow->invalidateCachedBackground();
}

void GuiMetaDataEd::fetch()
{
    GuiGameScraper* scr = new GuiGameScraper(
        mWindow, mScraperParams, std::bind(&GuiMetaDataEd::fetchDone, this, std::placeholders::_1));
    mWindow->pushGui(scr);
}

void GuiMetaDataEd::fetchDone(const ScraperSearchResult& result)
{
    // Clone the mMetaData object.
    MetaDataList* metadata = nullptr;
    metadata = new MetaDataList(*mMetaData);

    mMediaFilesUpdated = result.savedNewMedia;

    // Check if any values were manually changed before starting the scraping.
    // If so, it's these values we should compare against when scraping, not
    // the values previously saved for the game.
    for (unsigned int i = 0; i < mEditors.size(); i++) {
        const std::string& key = mMetaDataDecl.at(i).key;
        if (metadata->get(key) != mEditors[i]->getValue())
            metadata->set(key, mEditors[i]->getValue());
    }

    GuiScraperSearch::saveMetadata(result, *metadata, mScraperParams.game);

    // Update the list with the scraped metadata values.
    for (unsigned int i = 0; i < mEditors.size(); i++) {
        const std::string& key = mMetaDataDecl.at(i).key;
        if (mEditors.at(i)->getValue() != metadata->get(key)) {
            if (key == "rating")
                mEditors.at(i)->setOriginalColor(ICONCOLOR_SCRAPERMARKED);
            else
                mEditors.at(i)->setColor(TEXTCOLOR_SCRAPERMARKED);
        }
        // Save all the keys that should be scraped.
        if (mMetaDataDecl.at(i).shouldScrape)
            mEditors.at(i)->setValue(metadata->get(key));
    }

    delete metadata;
}

void GuiMetaDataEd::close()
{
    // Find out if the user made any changes.
    bool metadataUpdated = false;
    for (unsigned int i = 0; i < mEditors.size(); i++) {
        const std::string& key = mMetaDataDecl.at(i).key;
        std::string mMetaDataValue = mMetaData->get(key);
        std::string mEditorsValue = mEditors.at(i)->getValue();

        if (key == "altemulator" && mInvalidEmulatorEntry == true)
            continue;

        if (mMetaDataValue != mEditorsValue) {
            metadataUpdated = true;
            break;
        }
    }

    std::function<void()> closeFunc;
    closeFunc = [this] {
        if (mMediaFilesUpdated) {
            // Always reload the gamelist if media files were updated, even if the user
            // chose to not save any metadata changes. Also manually unload the game image
            // and marquee, as otherwise they would not get updated until the user scrolls up
            // and down the gamelist.
            TextureResource::manualUnload(mScraperParams.game->getImagePath(), false);
            TextureResource::manualUnload(mScraperParams.game->getMarqueePath(), false);
            ViewController::get()->reloadGameListView(mScraperParams.system);
            mWindow->invalidateCachedBackground();
        }
        ViewController::get()->onPauseVideo();
        delete this;
    };

    if (metadataUpdated) {
        // Changes were made, ask if the user wants to save them.
        mWindow->pushGui(new GuiMsgBox(
            mWindow, getHelpStyle(), "SAVE CHANGES?", "YES",
            [this, closeFunc] {
                save();
                closeFunc();
            },
            "NO", closeFunc));
    }
    else {
        // Always save if the media files have been changed (i.e. newly scraped images).
        if (mMediaFilesUpdated)
            save();
        closeFunc();
    }
}

bool GuiMetaDataEd::input(InputConfig* config, Input input)
{
    if (GuiComponent::input(config, input))
        return true;

    if (input.value != 0 && (config->isMappedTo("b", input))) {
        close();
        return true;
    }

    if (input.value != 0 && (config->isMappedTo("y", input))) {
        fetch();
        return true;
    }

    return false;
}

std::vector<HelpPrompt> GuiMetaDataEd::getHelpPrompts()
{
    std::vector<HelpPrompt> prompts = mGrid.getHelpPrompts();
    prompts.push_back(HelpPrompt("y", "scrape"));
    prompts.push_back(HelpPrompt("b", "back"));
    return prompts;
}

HelpStyle GuiMetaDataEd::getHelpStyle()
{
    HelpStyle style = HelpStyle();
    style.applyTheme(ViewController::get()->getState().getSystem()->getTheme(), "system");
    return style;
}<|MERGE_RESOLUTION|>--- conflicted
+++ resolved
@@ -504,7 +504,6 @@
     mGrid.setRowHeightPerc(2, titleSubtitleSpacing / mSize.y);
     mGrid.setRowHeightPerc(3, (titleSubtitleSpacing * 1.2f) / mSize.y);
     mGrid.setRowHeightPerc(4, ((mList->getRowHeight(0) * 10.0f) + 2.0f) / mSize.y);
-<<<<<<< HEAD
 
     mGrid.setColWidthPerc(0, 0.07f);
     mGrid.setColWidthPerc(2, 0.07f);
@@ -512,15 +511,6 @@
     mGrid.setSize(mSize);
     mBackground.fitTo(mSize, glm::vec3{}, glm::vec2{-32.0f, -32.0f});
 
-=======
-
-    mGrid.setColWidthPerc(0, 0.07f);
-    mGrid.setColWidthPerc(2, 0.07f);
-
-    mGrid.setSize(mSize);
-    mBackground.fitTo(mSize, glm::vec3{}, glm::vec2{-32.0f, -32.0f});
-
->>>>>>> d0ccc8a1
     setPosition((Renderer::getScreenWidth() - mSize.x) / 2.0f,
                 (Renderer::getScreenHeight() - mSize.y) / 2.0f);
 }
