//  SPDX-License-Identifier: MIT
//
//  ES-DE Frontend
//  Screensaver.cpp
//
//  Screensaver, supporting the following types:
//  Dim, black, slideshow, video.
//

#include "Screensaver.h"

#include "FileData.h"
#include "Log.h"
#include "SystemData.h"
#include "UIModeController.h"
#include "components/VideoFFmpegComponent.h"
#include "resources/Font.h"
#include "utils/FileSystemUtil.h"
#include "utils/StringUtil.h"
#include "views/GamelistView.h"
#include "views/ViewController.h"

#include <random>
#include <time.h>

#if defined(_WIN64)
#include <cstring>
#endif

#define IMAGES_FADE_IN_TIME 450.0f

Screensaver::Screensaver()
    : mRenderer {Renderer::getInstance()}
    , mWindow {Window::getInstance()}
    , mImageScreensaver {nullptr}
    , mVideoScreensaver {nullptr}
    , mCurrentGame {nullptr}
    , mPreviousGame {nullptr}
    , mTimer {0}
    , mMediaSwapTime {0}
    , mScreensaverActive {false}
    , mTriggerNextGame {false}
    , mHasMediaFiles {false}
    , mFallbackScreensaver {false}
    , mOpacity {0.0f}
    , mDimValue {1.0}
    , mRectangleFadeIn {50}
    , mTextFadeIn {0}
    , mSaturationAmount {1.0}
{
    mWindow->setScreensaver(this);
}

void Screensaver::startScreensaver(bool generateMediaList)
{
    ViewController::getInstance()->pauseViewVideos();
    mGameOverlay = std::make_unique<TextComponent>("", Font::get(FONT_SIZE_SMALL), 0xFFFFFFFF,
                                                   ALIGN_LEFT, ALIGN_CENTER, glm::ivec2 {1, 1});

    mScreensaverType = Settings::getInstance()->getString("ScreensaverType");
    // In case there is an invalid entry in the es_settings.xml file.
    if (mScreensaverType != "dim" && mScreensaverType != "black" &&
        mScreensaverType != "slideshow" && mScreensaverType != "video") {
        mScreensaverType = "dim";
    }
    std::string path;
    mScreensaverActive = true;
    mHasMediaFiles = false;
    mFallbackScreensaver = false;
    mOpacity = 0.0f;

    // Set mPreviousGame which will be used to avoid showing the same game again during
    // the random selection.
    if ((mScreensaverType == "slideshow" || mScreensaverType == "video") && mCurrentGame != nullptr)
        mPreviousGame = mCurrentGame;

    if (mScreensaverType == "slideshow") {
        if (generateMediaList) {
            mImageFiles.clear();
            mFilesInventory.clear();
            mImageCustomFiles.clear();
            mCustomFilesInventory.clear();
        }

        mMediaSwapTime = Settings::getInstance()->getInt("ScreensaverSwapImageTimeout");

        // Load a random image.
        if (Settings::getInstance()->getBool("ScreensaverSlideshowCustomImages")) {
            if (generateMediaList)
                generateCustomImageList();
            pickRandomCustomImage(path);

            // We've cycled through all games, so start from the beginning again.
            if (mImageCustomFiles.size() == 0 && mCustomFilesInventory.size() > 0)
                mImageCustomFiles.insert(mImageCustomFiles.begin(), mCustomFilesInventory.begin(),
                                         mCustomFilesInventory.end());

            if (mImageCustomFiles.size() > 0)
                mHasMediaFiles = true;
            // Custom images are not tied to the game list.
            mCurrentGame = nullptr;
        }
        else {
            if (generateMediaList)
                generateImageList();
            pickRandomImage(path);
        }

        // We've cycled through all games, so start from the beginning again.
        if (mImageFiles.size() == 0 && mFilesInventory.size() > 0)
            mImageFiles.insert(mImageFiles.begin(), mFilesInventory.begin(), mFilesInventory.end());

        if (mImageFiles.size() > 0)
            mHasMediaFiles = true;

        // Don't attempt to render the screensaver if there are no images available, but
        // do flag it as running. This way render() will fade to a black screen, i.e. it
        // will activate the 'Black' screensaver type.
        if (mImageFiles.size() > 0 || mImageCustomFiles.size() > 0) {
            if (Settings::getInstance()->getBool("ScreensaverSlideshowGameInfo"))
                generateOverlayInfo();

            if (!mImageScreensaver)
                mImageScreensaver = std::make_unique<ImageComponent>(false, false);

            mTimer = 0;

            mImageScreensaver->setImage(path);
            mImageScreensaver->setOrigin(0.5f, 0.5f);
            mImageScreensaver->setPosition(Renderer::getScreenWidth() / 2.0f,
                                           Renderer::getScreenHeight() / 2.0f);

            if (Settings::getInstance()->getBool("ScreensaverStretchImages"))
                mImageScreensaver->setResize(Renderer::getScreenWidth(),
                                             Renderer::getScreenHeight());
            else
                mImageScreensaver->setMaxSize(Renderer::getScreenWidth(),
                                              Renderer::getScreenHeight());
        }
        mTimer = 0;
        return;
    }
    else if (!mVideoScreensaver && (mScreensaverType == "video")) {
        if (generateMediaList) {
            mVideoFiles.clear();
            mFilesInventory.clear();
        }

        mMediaSwapTime = Settings::getInstance()->getInt("ScreensaverSwapVideoTimeout");

        // Load a random video.
        if (generateMediaList)
            generateVideoList();
        pickRandomVideo(path);

        // We've cycled through all games, so start from the beginning again.
        if (mVideoFiles.size() == 0 && mFilesInventory.size() > 0)
            mVideoFiles.insert(mVideoFiles.begin(), mFilesInventory.begin(), mFilesInventory.end());

        if (mVideoFiles.size() > 0)
            mHasMediaFiles = true;

        if (!path.empty() && Utils::FileSystem::exists(path)) {
            if (Settings::getInstance()->getBool("ScreensaverVideoGameInfo"))
                generateOverlayInfo();

            mVideoScreensaver = std::make_unique<VideoFFmpegComponent>();
            mVideoScreensaver->setOrigin(0.5f, 0.5f);
            mVideoScreensaver->setPosition(Renderer::getScreenWidth() / 2.0f,
                                           Renderer::getScreenHeight() / 2.0f);

            if (Settings::getInstance()->getBool("ScreensaverStretchVideos"))
                mVideoScreensaver->setResize(Renderer::getScreenWidth(),
                                             Renderer::getScreenHeight());
            else
                mVideoScreensaver->setMaxSize(Renderer::getScreenWidth(),
                                              Renderer::getScreenHeight());

            mVideoScreensaver->setVideo(path);
            mVideoScreensaver->setScreensaverMode(true);
            mVideoScreensaver->startVideoPlayer();
            mTimer = 0;
            return;
        }
    }
    // No videos or images, just use a standard screensaver.
    mCurrentGame = nullptr;
}

void Screensaver::stopScreensaver()
{
    mImageScreensaver.reset();
    mVideoScreensaver.reset();
    mGameOverlay.reset();

    mScreensaverActive = false;
    mDimValue = 1.0f;
    mRectangleFadeIn = 50;
    mTextFadeIn = 0;
    mSaturationAmount = 1.0f;

    ViewController::getInstance()->startViewVideos();
}

void Screensaver::nextGame()
{
    stopScreensaver();
    startScreensaver(false);
}

void Screensaver::launchGame()
{
    if (mCurrentGame != nullptr) {
        // If the game is inside a folder where a folder link entry is present, then jump to
        // that folder instead of to the actual game file. Also check the complete hierarchy in
        // case folder link entries are set on multiple levels.
        FileData* entry {mCurrentGame};
        FileData* selectGame {mCurrentGame};
        FileData* launchFolder {nullptr};

        while (entry != nullptr) {
            entry = entry->getParent();
            if (entry != nullptr && entry->metadata.get("folderlink") != "")
                launchFolder = entry;
        }

        if (launchFolder != nullptr)
            selectGame = launchFolder;

        // Launching game
        ViewController::getInstance()->triggerGameLaunch(mCurrentGame);
        ViewController::getInstance()->goToGamelist(mCurrentGame->getSystem());
        GamelistView* view {
            ViewController::getInstance()->getGamelistView(mCurrentGame->getSystem()).get()};
        view->setCursor(selectGame);
        view->stopListScrolling();
        ViewController::getInstance()->cancelViewTransitions();
        ViewController::getInstance()->pauseViewVideos();
    }
}

void Screensaver::goToGame()
{
    if (mCurrentGame != nullptr) {
        FileData* entry {mCurrentGame};
        FileData* launchFolder {nullptr};

        while (entry != nullptr) {
            entry = entry->getParent();
            if (entry != nullptr && entry->metadata.get("folderlink") != "")
                launchFolder = entry;
        }

        if (launchFolder != nullptr)
            mCurrentGame = launchFolder;

        // Go to the game in the gamelist view, but don't launch it.
        ViewController::getInstance()->goToGamelist(mCurrentGame->getSystem());
        GamelistView* view {
            ViewController::getInstance()->getGamelistView(mCurrentGame->getSystem()).get()};
        view->setCursor(mCurrentGame);
        view->stopListScrolling();
        ViewController::getInstance()->cancelViewTransitions();
    }
}

void Screensaver::renderScreensaver()
{
    glm::mat4 trans {Renderer::getIdentity()};
    mRenderer->setMatrix(trans);

    if (mVideoScreensaver && mScreensaverType == "video") {
        // Render a black background below the video.
        mRenderer->drawRect(0.0f, 0.0f, Renderer::getScreenWidth(), Renderer::getScreenHeight(),
                            0x000000FF, 0x000000FF);
        mVideoScreensaver->render(trans);
    }
    else if (mImageScreensaver && mScreensaverType == "slideshow") {
        // Render a black background below the image.
        mRenderer->drawRect(0.0f, 0.0f, Renderer::getScreenWidth(), Renderer::getScreenHeight(),
                            0x000000FF, 0x000000FF);
        // Leave a small gap without rendering during fade-in.
        if (mOpacity > 0.5f) {
            mImageScreensaver->setOpacity(mOpacity);
            mImageScreensaver->render(trans);
        }
    }

    if (mScreensaverType == "slideshow") {
        if (mHasMediaFiles) {
            if (Settings::getInstance()->getBool("ScreensaverSlideshowScanlines"))
                mRenderer->shaderPostprocessing(Renderer::Shader::SCANLINES);
            if (Settings::getInstance()->getBool("ScreensaverSlideshowGameInfo") &&
                !Settings::getInstance()->getBool("ScreensaverSlideshowCustomImages")) {
                mRenderer->setMatrix(mRenderer->getIdentity());
                if (mGameOverlayRectangleCoords.size() == 4) {
                    mRenderer->drawRect(
                        mGameOverlayRectangleCoords[0], mGameOverlayRectangleCoords[1],
                        mGameOverlayRectangleCoords[2], mGameOverlayRectangleCoords[3],
                        0x00000000 | mRectangleFadeIn, 0x00000000 | mRectangleFadeIn);
                }
                mRectangleFadeIn = glm::clamp(mRectangleFadeIn + 6 + mRectangleFadeIn / 20, 0, 170);

                mGameOverlay.get()->setColor(0xFFFFFF00 | mTextFadeIn);
                if (mTextFadeIn > 50)
                    mGameOverlay->render(trans);
                if (mTextFadeIn < 255)
                    mTextFadeIn = glm::clamp(mTextFadeIn + 2 + mTextFadeIn / 6, 0, 255);
            }
        }
        else {
            mFallbackScreensaver = true;
        }
    }
    else if (mScreensaverType == "video") {
        if (mHasMediaFiles) {
            Renderer::postProcessingParams videoParameters;
            unsigned int shaders {0};
            if (Settings::getInstance()->getBool("ScreensaverVideoScanlines"))
                shaders = Renderer::Shader::SCANLINES;
            if (Settings::getInstance()->getBool("ScreensaverVideoBlur")) {
                if (mRenderer->getScreenRotation() == 90 || mRenderer->getScreenRotation() == 270)
                    shaders |= Renderer::Shader::BLUR_VERTICAL;
                else
                    shaders |= Renderer::Shader::BLUR_HORIZONTAL;
            }

            // We run two passes to make the blur smoother.
            videoParameters.blurPasses = 2;
            videoParameters.blurStrength = 1.35f;

            if (shaders != 0)
                mRenderer->shaderPostprocessing(shaders, videoParameters);

            if (Settings::getInstance()->getBool("ScreensaverVideoGameInfo")) {
                mRenderer->setMatrix(mRenderer->getIdentity());
                if (mGameOverlayRectangleCoords.size() == 4) {
                    mRenderer->drawRect(
                        mGameOverlayRectangleCoords[0], mGameOverlayRectangleCoords[1],
                        mGameOverlayRectangleCoords[2], mGameOverlayRectangleCoords[3],
                        0x00000000 | mRectangleFadeIn, 0x00000000 | mRectangleFadeIn);
                }
                mRectangleFadeIn = glm::clamp(mRectangleFadeIn + 6 + mRectangleFadeIn / 20, 0, 170);

                mGameOverlay.get()->setColor(0xFFFFFF00 | mTextFadeIn);
                if (mTextFadeIn > 50)
                    mGameOverlay->render(trans);
                if (mTextFadeIn < 255)
                    mTextFadeIn = glm::clamp(mTextFadeIn + 2 + mTextFadeIn / 6, 0, 255);
            }
        }
        else {
            mFallbackScreensaver = true;
        }
    }

    if (mFallbackScreensaver || mScreensaverType == "dim") {
        Renderer::postProcessingParams dimParameters;
        dimParameters.dimming = mDimValue;
        dimParameters.saturation = mSaturationAmount;
        mRenderer->shaderPostprocessing(Renderer::Shader::CORE, dimParameters);
        if (mDimValue > 0.4)
            mDimValue = glm::clamp(mDimValue - 0.021f, 0.4f, 1.0f);
        if (mSaturationAmount > 0.0)
            mSaturationAmount = glm::clamp(mSaturationAmount - 0.035f, 0.0f, 1.0f);
    }
    else if (mScreensaverType == "black") {
        Renderer::postProcessingParams blackParameters;
        blackParameters.dimming = mDimValue;
        mRenderer->shaderPostprocessing(Renderer::Shader::CORE, blackParameters);
        if (mDimValue > 0.0)
            mDimValue = glm::clamp(mDimValue - 0.045f, 0.0f, 1.0f);
    }
}

void Screensaver::update(int deltaTime)
{
    // Update the timer that swaps the media, unless the swap time is set to 0 (only
    // applicable for the video screensaver). This means that videos play to the end,
    // at which point the video player will trigger a skip to the next game.
    if (mMediaSwapTime != 0) {
        mTimer += deltaTime;
        if (mTimer > mMediaSwapTime)
            nextGame();
    }
    if (mTriggerNextGame) {
        mTriggerNextGame = false;
        nextGame();
    }

    // Fade-in for the video screensaver is handled in VideoComponent.
    if (mImageScreensaver && mOpacity < 1.0f) {
        mOpacity += static_cast<float>(deltaTime) / IMAGES_FADE_IN_TIME;
        if (mOpacity > 1.0f)
            mOpacity = 1.0f;
    }

    if (mVideoScreensaver)
        mVideoScreensaver->update(deltaTime);
}

void Screensaver::generateImageList()
{
    const bool favoritesOnly {
        Settings::getInstance()->getBool("ScreensaverSlideshowOnlyFavorites")};

    for (auto it = SystemData::sSystemVector.cbegin(); // Line break.
         it != SystemData::sSystemVector.cend(); ++it) {
        // We only want nodes from game systems that are not collections.
        if (!(*it)->isGameSystem() || (*it)->isCollection())
            continue;

<<<<<<< HEAD
=======
#if defined(_WIN64)
        const std::string mediaBaseDir {
            Utils::String::replace(FileData::getMediaDirectory(), "\\", "/")};
#else
        const std::string mediaBaseDir {FileData::getMediaDirectory()};
#endif
        const std::string mediaDirMiximages {
            mediaBaseDir + (*it)->getRootFolder()->getSystemName() + "/miximages"};
        const std::string mediaDirScreenshots {
            mediaBaseDir + (*it)->getRootFolder()->getSystemName() + "/screenshots"};
        const std::string mediaDirTitlescreens {
            mediaBaseDir + (*it)->getRootFolder()->getSystemName() + "/titlescreens"};
        const std::string mediaDirCovers {mediaBaseDir + (*it)->getRootFolder()->getSystemName() +
                                          "/covers"};

        Utils::FileSystem::StringList dirContentMiximages;
        Utils::FileSystem::StringList dirContentScreenshots;
        Utils::FileSystem::StringList dirContentTitlescreens;
        Utils::FileSystem::StringList dirContentCovers;

>>>>>>> 91a9a9cf
        // This method of building an inventory of all image files isn't pretty, but to use the
        // FileData::getImagePath() function leads to unacceptable performance issues on some
        // platforms like Android that offer very poor disk I/O performance. To instead list
        // all files recursively is much faster as this avoids stat() function calls which are
        // very expensive on such problematic platforms.
<<<<<<< HEAD
        const std::string mediaDirMiximages {
            FileData::getMediaDirectory() + (*it)->getRootFolder()->getSystemName() + "/miximages"};
        const std::string mediaDirScreenshots {FileData::getMediaDirectory() +
                                               (*it)->getRootFolder()->getSystemName() +
                                               "/screenshots"};
        const std::string mediaDirTitlescreens {FileData::getMediaDirectory() +
                                                (*it)->getRootFolder()->getSystemName() +
                                                "/titlescreens"};
        const std::string mediaDirCovers {FileData::getMediaDirectory() +
                                          (*it)->getRootFolder()->getSystemName() + "/covers"};
        const Utils::FileSystem::StringList dirContentMiximages {
            Utils::FileSystem::getDirContent(mediaDirMiximages, true)};
        const Utils::FileSystem::StringList dirContentScreenshots {
            Utils::FileSystem::getDirContent(mediaDirScreenshots, true)};
        const Utils::FileSystem::StringList dirContentTitlescreens {
            Utils::FileSystem::getDirContent(mediaDirTitlescreens, true)};
        const Utils::FileSystem::StringList dirContentCovers {
            Utils::FileSystem::getDirContent(mediaDirCovers, true)};
=======

#if defined(_WIN64) || defined(__APPLE__) || defined(__ANDROID__)
        // Although macOS may have filesystem case-sensitivity enabled it's rare and the impact
        // would not be severe in this case anyway.
        const bool caseSensitiveFilesystem {false};
#else
        const bool caseSensitiveFilesystem {true};
#endif

        for (auto& entry : Utils::FileSystem::getDirContent(mediaDirMiximages, true)) {
            if (caseSensitiveFilesystem)
                dirContentMiximages.emplace_back(entry);
            else
                dirContentMiximages.emplace_back(Utils::String::toLower(entry));
        }

        for (auto& entry : Utils::FileSystem::getDirContent(mediaDirScreenshots, true)) {
            if (caseSensitiveFilesystem)
                dirContentScreenshots.emplace_back(entry);
            else
                dirContentScreenshots.emplace_back(Utils::String::toLower(entry));
        }

        for (auto& entry : Utils::FileSystem::getDirContent(mediaDirTitlescreens, true)) {
            if (caseSensitiveFilesystem)
                dirContentTitlescreens.emplace_back(entry);
            else
                dirContentTitlescreens.emplace_back(Utils::String::toLower(entry));
        }

        for (auto& entry : Utils::FileSystem::getDirContent(mediaDirCovers, true)) {
            if (caseSensitiveFilesystem)
                dirContentCovers.emplace_back(entry);
            else
                dirContentCovers.emplace_back(Utils::String::toLower(entry));
        }
>>>>>>> 91a9a9cf

        std::string subFolders;

        std::vector<FileData*> allFiles {(*it)->getRootFolder()->getFilesRecursive(GAME, true)};
        for (auto it2 = allFiles.cbegin(); it2 != allFiles.cend(); ++it2) {
            // Only include games suitable for children if we're in Kid UI mode.
            if (UIModeController::getInstance()->isUIModeKid() &&
                (*it2)->metadata.get("kidgame") != "true")
                continue;
            if (favoritesOnly && (*it2)->metadata.get("favorite") != "true")
                continue;

            subFolders = Utils::String::replace(Utils::FileSystem::getParent((*it2)->getPath()),
                                                (*it)->getStartPath(), "");
            const std::string gamePath {subFolders + "/" + (*it2)->getDisplayName()};

            for (auto& extension : FileData::sImageExtensions) {
<<<<<<< HEAD
                if (std::find(dirContentMiximages.cbegin(), dirContentMiximages.cend(),
                              mediaDirMiximages + gamePath + extension) !=
=======
                if (std::find(
                        dirContentMiximages.cbegin(), dirContentMiximages.cend(),
                        (caseSensitiveFilesystem ?
                             mediaDirMiximages + gamePath + extension :
                             Utils::String::toLower(mediaDirMiximages + gamePath + extension))) !=
>>>>>>> 91a9a9cf
                    dirContentMiximages.cend()) {
                    mImageFiles.push_back((*it2));
                    break;
                }
<<<<<<< HEAD
                if (std::find(dirContentScreenshots.cbegin(), dirContentScreenshots.cend(),
                              mediaDirScreenshots + gamePath + extension) !=
=======
                if (std::find(
                        dirContentScreenshots.cbegin(), dirContentScreenshots.cend(),
                        (caseSensitiveFilesystem ?
                             mediaDirScreenshots + gamePath + extension :
                             Utils::String::toLower(mediaDirScreenshots + gamePath + extension))) !=
>>>>>>> 91a9a9cf
                    dirContentScreenshots.cend()) {
                    mImageFiles.push_back((*it2));
                    break;
                }
                if (std::find(dirContentTitlescreens.cbegin(), dirContentTitlescreens.cend(),
<<<<<<< HEAD
                              mediaDirTitlescreens + gamePath + extension) !=
=======
                              (caseSensitiveFilesystem ?
                                   mediaDirTitlescreens + gamePath + extension :
                                   Utils::String::toLower(mediaDirTitlescreens + gamePath +
                                                          extension))) !=
>>>>>>> 91a9a9cf
                    dirContentTitlescreens.cend()) {
                    mImageFiles.push_back((*it2));
                    break;
                }
                if (std::find(dirContentCovers.cbegin(), dirContentCovers.cend(),
<<<<<<< HEAD
                              mediaDirCovers + gamePath + extension) != dirContentCovers.cend()) {
=======
                              (caseSensitiveFilesystem ?
                                   mediaDirCovers + gamePath + extension :
                                   Utils::String::toLower(mediaDirCovers + gamePath +
                                                          extension))) != dirContentCovers.cend()) {
>>>>>>> 91a9a9cf
                    mImageFiles.push_back((*it2));
                    break;
                }
            }
        }
    }

    mFilesInventory.insert(mFilesInventory.begin(), mImageFiles.begin(), mImageFiles.end());
}

void Screensaver::generateVideoList()
{
    const bool favoritesOnly {Settings::getInstance()->getBool("ScreensaverVideoOnlyFavorites")};

    for (auto it = SystemData::sSystemVector.cbegin(); // Line break.
         it != SystemData::sSystemVector.cend(); ++it) {
        // We only want nodes from game systems that are not collections.
        if (!(*it)->isGameSystem() || (*it)->isCollection())
            continue;

<<<<<<< HEAD
=======
#if defined(_WIN64)
        const std::string mediaBaseDir {
            Utils::String::replace(FileData::getMediaDirectory(), "\\", "/")};
#else
        const std::string mediaBaseDir {FileData::getMediaDirectory()};
#endif
        const std::string mediaDir {mediaBaseDir + (*it)->getRootFolder()->getSystemName() +
                                    "/videos"};
        Utils::FileSystem::StringList dirContent;

>>>>>>> 91a9a9cf
        // This method of building an inventory of all video files isn't pretty, but to use the
        // FileData::getVideoPath() function leads to unacceptable performance issues on some
        // platforms like Android that offer very poor disk I/O performance. To instead list
        // all files recursively is much faster as this avoids stat() function calls which are
        // very expensive on such problematic platforms.
<<<<<<< HEAD
        const std::string mediaDir {FileData::getMediaDirectory() +
                                    (*it)->getRootFolder()->getSystemName() + "/videos"};
        const Utils::FileSystem::StringList dirContent {
            Utils::FileSystem::getDirContent(mediaDir, true)};
=======

#if defined(_WIN64) || defined(__APPLE__) || defined(__ANDROID__)
        // Although macOS may have filesystem case-sensitivity enabled it's rare and the impact
        // would not be severe in this case anyway.
        const bool caseSensitiveFilesystem {false};
#else
        const bool caseSensitiveFilesystem {true};
#endif
        for (auto& entry : Utils::FileSystem::getDirContent(mediaDir, true)) {
            if (caseSensitiveFilesystem)
                dirContent.emplace_back(entry);
            else
                dirContent.emplace_back(Utils::String::toLower(entry));
        }
>>>>>>> 91a9a9cf

        std::string subFolders;

        std::vector<FileData*> allFiles {(*it)->getRootFolder()->getFilesRecursive(GAME, true)};
        for (auto it2 = allFiles.cbegin(); it2 != allFiles.cend(); ++it2) {
            // Only include games suitable for children if we're in Kid UI mode.
            if (UIModeController::getInstance()->isUIModeKid() &&
                (*it2)->metadata.get("kidgame") != "true")
                continue;
            if (favoritesOnly && (*it2)->metadata.get("favorite") != "true")
                continue;

            subFolders = Utils::String::replace(Utils::FileSystem::getParent((*it2)->getPath()),
                                                (*it)->getStartPath(), "");
            const std::string gamePath {subFolders + "/" + (*it2)->getDisplayName()};

            for (auto& extension : FileData::sVideoExtensions) {
                if (std::find(dirContent.cbegin(), dirContent.cend(),
<<<<<<< HEAD
                              mediaDir + gamePath + extension) != dirContent.cend()) {
=======
                              (caseSensitiveFilesystem ?
                                   mediaDir + gamePath + extension :
                                   Utils::String::toLower(mediaDir + gamePath + extension))) !=
                    dirContent.cend()) {
>>>>>>> 91a9a9cf
                    mVideoFiles.push_back((*it2));
                    break;
                }
            }
        }
    }

    mFilesInventory.insert(mFilesInventory.begin(), mVideoFiles.begin(), mVideoFiles.end());
}

void Screensaver::generateCustomImageList()
{
    std::string imageDir {Utils::FileSystem::expandHomePath(
        Settings::getInstance()->getString("ScreensaverSlideshowCustomDir"))};

    if (imageDir.empty())
        imageDir = Utils::FileSystem::getAppDataDirectory() + "/screensavers/custom_slideshow";

    // This makes it possible to set the custom image directory relative to the ES-DE binary
    // directory or the ROM directory.
    imageDir = Utils::String::replace(imageDir, "%ESPATH%", Utils::FileSystem::getExePath());
    imageDir = Utils::String::replace(imageDir, "%ROMPATH%", FileData::getROMDirectory());

    if (imageDir != "" && Utils::FileSystem::isDirectory(imageDir)) {
        const std::vector<std::string> extList {".jpg", ".JPG",  ".png",  ".PNG", ".gif",
                                                ".GIF", ".webp", ".WEBP", ".svg", ".SVG"};

        Utils::FileSystem::StringList dirContent {Utils::FileSystem::getDirContent(
            imageDir, Settings::getInstance()->getBool("ScreensaverSlideshowRecurse"))};

        for (auto it = dirContent.begin(); it != dirContent.end(); ++it) {
            if (Utils::FileSystem::isRegularFile(*it)) {
                if (std::find(extList.cbegin(), extList.cend(),
                              Utils::FileSystem::getExtension(*it)) != extList.cend())
                    mImageCustomFiles.push_back(*it);
            }
        }
    }
    else {
        LOG(LogWarning) << "Custom screensaver image directory \"" << imageDir
                        << "\" does not exist";
    }

    mCustomFilesInventory.insert(mCustomFilesInventory.begin(), mImageCustomFiles.begin(),
                                 mImageCustomFiles.end());
}

void Screensaver::pickRandomImage(std::string& path)
{
    mCurrentGame = nullptr;

    if (mImageFiles.size() == 0)
        return;

    if (mImageFiles.size() == 1) {
        mPreviousGame = nullptr;
        mCurrentGame = mImageFiles.front();
        path = mImageFiles.front()->getImagePath();
        mGameName = mImageFiles.front()->getName();
        mSystemName = mImageFiles.front()->getSystem()->getFullName();
        mCurrentGame = mImageFiles.front();
        mImageFiles.clear();
        return;
    }

    unsigned int index;
    do {
        // Get a random number in range.
        std::random_device randDev;
        //  Mersenne Twister pseudorandom number generator.
        std::mt19937 engine {randDev()};
        std::uniform_int_distribution<int> uniform_dist {0,
                                                         static_cast<int>(mImageFiles.size()) - 1};
        index = uniform_dist(engine);
    } while (mPreviousGame && mImageFiles.at(index) == mPreviousGame);

    path = mImageFiles.at(index)->getImagePath();
    mGameName = mImageFiles.at(index)->getName();
    mSystemName = mImageFiles.at(index)->getSystem()->getFullName();
    mCurrentGame = mImageFiles.at(index);

    // Don't display the same image again until we've cycled through all entries.
    auto it = mImageFiles.begin() + index;
    mImageFiles.erase(it);
}

void Screensaver::pickRandomVideo(std::string& path)
{
    mCurrentGame = nullptr;

    if (mVideoFiles.size() == 0)
        return;

    if (mVideoFiles.size() == 1) {
        mPreviousGame = nullptr;
        mCurrentGame = mVideoFiles.front();
        path = mVideoFiles.front()->getVideoPath();
        mGameName = mVideoFiles.front()->getName();
        mSystemName = mVideoFiles.front()->getSystem()->getFullName();
        mCurrentGame = mVideoFiles.front();
        mVideoFiles.clear();
        return;
    }

    unsigned int index;
    do {
        // Get a random number in range.
        std::random_device randDev;
        //  Mersenne Twister pseudorandom number generator.
        std::mt19937 engine {randDev()};
        std::uniform_int_distribution<int> uniform_dist {0,
                                                         static_cast<int>(mVideoFiles.size()) - 1};
        index = uniform_dist(engine);
    } while (mPreviousGame && mVideoFiles.at(index) == mPreviousGame);

    path = mVideoFiles.at(index)->getVideoPath();
    mGameName = mVideoFiles.at(index)->getName();
    mSystemName = mVideoFiles.at(index)->getSystem()->getFullName();
    mCurrentGame = mVideoFiles.at(index);

    // Don't play the same video again until we've cycled through all entries.
    auto it = mVideoFiles.begin() + index;
    mVideoFiles.erase(it);
}

void Screensaver::pickRandomCustomImage(std::string& path)
{
    if (mImageCustomFiles.size() == 0)
        return;

    if (mImageCustomFiles.size() == 1) {
        mPreviousCustomImage = mImageCustomFiles.front();
        path = mImageCustomFiles.front();
        mImageCustomFiles.clear();
        return;
    }

    unsigned int index;
    do {
        // Get a random number in range.
        std::random_device randDev;
        //  Mersenne Twister pseudorandom number generator.
        std::mt19937 engine {randDev()};
        std::uniform_int_distribution<int> uniform_dist {
            0, static_cast<int>(mImageCustomFiles.size()) - 1};
        index = uniform_dist(engine);
    } while (mPreviousCustomImage != "" && mImageCustomFiles.at(index) == mPreviousCustomImage);

    path = mImageCustomFiles.at(index);
    mPreviousCustomImage = path;
    mGameName = "";
    mSystemName = "";

    // Don't display the same image again until we've cycled through all entries.
    auto it = mImageCustomFiles.begin() + index;
    mImageCustomFiles.erase(it);
}

void Screensaver::generateOverlayInfo()
{
    if (mGameName == "" || mSystemName == "")
        return;

    const float posX {mRenderer->getScreenWidth() * 0.023f};
    const float posY {mRenderer->getScreenHeight() * 0.02f};

    const bool favoritesOnly {
        (mScreensaverType == "video" &&
         Settings::getInstance()->getBool("ScreensaverVideoOnlyFavorites")) ||
        (mScreensaverType == "slideshow" &&
         Settings::getInstance()->getBool("ScreensaverSlideshowOnlyFavorites"))};

    std::string favoriteChar;
    // Don't add the favorites character if only displaying favorite games.
    if (!favoritesOnly && mCurrentGame && mCurrentGame->getFavorite())
        favoriteChar.append("  ").append(ViewController::FAVORITE_CHAR);

    const std::string gameName {Utils::String::toUpper(mGameName) + favoriteChar};
    const std::string systemName {Utils::String::toUpper(mSystemName)};
    const std::string overlayText {gameName + "\n" + systemName};

    mGameOverlay->setText(overlayText);
    mGameOverlay->setPosition(posX, posY);

    const float marginX {mRenderer->getScreenWidth() * 0.01f};

    mGameOverlayRectangleCoords.clear();
    mGameOverlayRectangleCoords.push_back(posX - marginX);
    mGameOverlayRectangleCoords.push_back(posY);
    mGameOverlayRectangleCoords.push_back(mGameOverlay->getSize().x + marginX * 2.0f);
    mGameOverlayRectangleCoords.push_back(mGameOverlay->getSize().y);
}<|MERGE_RESOLUTION|>--- conflicted
+++ resolved
@@ -410,8 +410,6 @@
         if (!(*it)->isGameSystem() || (*it)->isCollection())
             continue;
 
-<<<<<<< HEAD
-=======
 #if defined(_WIN64)
         const std::string mediaBaseDir {
             Utils::String::replace(FileData::getMediaDirectory(), "\\", "/")};
@@ -432,32 +430,11 @@
         Utils::FileSystem::StringList dirContentTitlescreens;
         Utils::FileSystem::StringList dirContentCovers;
 
->>>>>>> 91a9a9cf
         // This method of building an inventory of all image files isn't pretty, but to use the
         // FileData::getImagePath() function leads to unacceptable performance issues on some
         // platforms like Android that offer very poor disk I/O performance. To instead list
         // all files recursively is much faster as this avoids stat() function calls which are
         // very expensive on such problematic platforms.
-<<<<<<< HEAD
-        const std::string mediaDirMiximages {
-            FileData::getMediaDirectory() + (*it)->getRootFolder()->getSystemName() + "/miximages"};
-        const std::string mediaDirScreenshots {FileData::getMediaDirectory() +
-                                               (*it)->getRootFolder()->getSystemName() +
-                                               "/screenshots"};
-        const std::string mediaDirTitlescreens {FileData::getMediaDirectory() +
-                                                (*it)->getRootFolder()->getSystemName() +
-                                                "/titlescreens"};
-        const std::string mediaDirCovers {FileData::getMediaDirectory() +
-                                          (*it)->getRootFolder()->getSystemName() + "/covers"};
-        const Utils::FileSystem::StringList dirContentMiximages {
-            Utils::FileSystem::getDirContent(mediaDirMiximages, true)};
-        const Utils::FileSystem::StringList dirContentScreenshots {
-            Utils::FileSystem::getDirContent(mediaDirScreenshots, true)};
-        const Utils::FileSystem::StringList dirContentTitlescreens {
-            Utils::FileSystem::getDirContent(mediaDirTitlescreens, true)};
-        const Utils::FileSystem::StringList dirContentCovers {
-            Utils::FileSystem::getDirContent(mediaDirCovers, true)};
-=======
 
 #if defined(_WIN64) || defined(__APPLE__) || defined(__ANDROID__)
         // Although macOS may have filesystem case-sensitivity enabled it's rare and the impact
@@ -494,7 +471,6 @@
             else
                 dirContentCovers.emplace_back(Utils::String::toLower(entry));
         }
->>>>>>> 91a9a9cf
 
         std::string subFolders;
 
@@ -512,56 +488,38 @@
             const std::string gamePath {subFolders + "/" + (*it2)->getDisplayName()};
 
             for (auto& extension : FileData::sImageExtensions) {
-<<<<<<< HEAD
-                if (std::find(dirContentMiximages.cbegin(), dirContentMiximages.cend(),
-                              mediaDirMiximages + gamePath + extension) !=
-=======
                 if (std::find(
                         dirContentMiximages.cbegin(), dirContentMiximages.cend(),
                         (caseSensitiveFilesystem ?
                              mediaDirMiximages + gamePath + extension :
                              Utils::String::toLower(mediaDirMiximages + gamePath + extension))) !=
->>>>>>> 91a9a9cf
                     dirContentMiximages.cend()) {
                     mImageFiles.push_back((*it2));
                     break;
                 }
-<<<<<<< HEAD
-                if (std::find(dirContentScreenshots.cbegin(), dirContentScreenshots.cend(),
-                              mediaDirScreenshots + gamePath + extension) !=
-=======
                 if (std::find(
                         dirContentScreenshots.cbegin(), dirContentScreenshots.cend(),
                         (caseSensitiveFilesystem ?
                              mediaDirScreenshots + gamePath + extension :
                              Utils::String::toLower(mediaDirScreenshots + gamePath + extension))) !=
->>>>>>> 91a9a9cf
                     dirContentScreenshots.cend()) {
                     mImageFiles.push_back((*it2));
                     break;
                 }
                 if (std::find(dirContentTitlescreens.cbegin(), dirContentTitlescreens.cend(),
-<<<<<<< HEAD
-                              mediaDirTitlescreens + gamePath + extension) !=
-=======
                               (caseSensitiveFilesystem ?
                                    mediaDirTitlescreens + gamePath + extension :
                                    Utils::String::toLower(mediaDirTitlescreens + gamePath +
                                                           extension))) !=
->>>>>>> 91a9a9cf
                     dirContentTitlescreens.cend()) {
                     mImageFiles.push_back((*it2));
                     break;
                 }
                 if (std::find(dirContentCovers.cbegin(), dirContentCovers.cend(),
-<<<<<<< HEAD
-                              mediaDirCovers + gamePath + extension) != dirContentCovers.cend()) {
-=======
                               (caseSensitiveFilesystem ?
                                    mediaDirCovers + gamePath + extension :
                                    Utils::String::toLower(mediaDirCovers + gamePath +
                                                           extension))) != dirContentCovers.cend()) {
->>>>>>> 91a9a9cf
                     mImageFiles.push_back((*it2));
                     break;
                 }
@@ -582,8 +540,6 @@
         if (!(*it)->isGameSystem() || (*it)->isCollection())
             continue;
 
-<<<<<<< HEAD
-=======
 #if defined(_WIN64)
         const std::string mediaBaseDir {
             Utils::String::replace(FileData::getMediaDirectory(), "\\", "/")};
@@ -594,18 +550,11 @@
                                     "/videos"};
         Utils::FileSystem::StringList dirContent;
 
->>>>>>> 91a9a9cf
         // This method of building an inventory of all video files isn't pretty, but to use the
         // FileData::getVideoPath() function leads to unacceptable performance issues on some
         // platforms like Android that offer very poor disk I/O performance. To instead list
         // all files recursively is much faster as this avoids stat() function calls which are
         // very expensive on such problematic platforms.
-<<<<<<< HEAD
-        const std::string mediaDir {FileData::getMediaDirectory() +
-                                    (*it)->getRootFolder()->getSystemName() + "/videos"};
-        const Utils::FileSystem::StringList dirContent {
-            Utils::FileSystem::getDirContent(mediaDir, true)};
-=======
 
 #if defined(_WIN64) || defined(__APPLE__) || defined(__ANDROID__)
         // Although macOS may have filesystem case-sensitivity enabled it's rare and the impact
@@ -620,7 +569,6 @@
             else
                 dirContent.emplace_back(Utils::String::toLower(entry));
         }
->>>>>>> 91a9a9cf
 
         std::string subFolders;
 
@@ -639,14 +587,10 @@
 
             for (auto& extension : FileData::sVideoExtensions) {
                 if (std::find(dirContent.cbegin(), dirContent.cend(),
-<<<<<<< HEAD
-                              mediaDir + gamePath + extension) != dirContent.cend()) {
-=======
                               (caseSensitiveFilesystem ?
                                    mediaDir + gamePath + extension :
                                    Utils::String::toLower(mediaDir + gamePath + extension))) !=
                     dirContent.cend()) {
->>>>>>> 91a9a9cf
                     mVideoFiles.push_back((*it2));
                     break;
                 }
