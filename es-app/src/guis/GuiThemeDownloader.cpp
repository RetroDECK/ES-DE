//  SPDX-License-Identifier: MIT
//
//  ES-DE Frontend
//  GuiThemeDownloader.cpp
//
//  Theme downloader.
//

#include "guis/GuiThemeDownloader.h"

#include "ApplicationVersion.h"
#include "ThemeData.h"
#include "components/MenuComponent.h"
#include "resources/ResourceManager.h"
#include "utils/LocalizationUtil.h"

#include "rapidjson/document.h"
#include "rapidjson/error/en.h"

#define LOCAL_TESTING_FILE false
#define DEBUG_CLONING false

GuiThemeDownloader::GuiThemeDownloader(std::function<void()> updateCallback)
    : mRenderer {Renderer::getInstance()}
    , mBackground {":/graphics/frame.svg"}
    , mGrid {glm::ivec2 {2, 4}}
    , mUpdateCallback(updateCallback)
    , mRepositoryError {RepositoryError::NO_REPO_ERROR}
    , mFetching {false}
    , mLatestThemesList {false}
    , mAttemptedFetch {false}
    , mHasThemeUpdates {false}
    , mFullscreenViewing {false}
    , mFullscreenViewerIndex {0}
{
    addChild(&mBackground);
    addChild(&mGrid);

#if defined(_WIN64)
    // Required due to the idiotic file locking that exists on this operating system.
    ViewController::getInstance()->stopViewVideos();
#endif

    const float fontSizeSmall {mRenderer->getIsVerticalOrientation() ? FONT_SIZE_MINI :
                                                                       FONT_SIZE_SMALL};

    // Set up main grid.
    mTitle = std::make_shared<TextComponent>(
        _("THEME DOWNLOADER"),
        Font::get(FONT_SIZE_LARGE * Utils::Localization::sMenuTitleScaleFactor), mMenuColorTitle,
        ALIGN_CENTER);
    mGrid.setEntry(mTitle, glm::ivec2 {0, 0}, false, true, glm::ivec2 {2, 2},
                   GridFlags::BORDER_BOTTOM);

    // We need a center grid embedded within the main grid in order for navigation and helpsystem
    // entries to work and display correctly.
    mCenterGrid = std::make_shared<ComponentGrid>(glm::ivec2 {8, 5});
    mCenterGrid->setEntry(std::make_shared<GuiComponent>(), glm::ivec2 {0, 0}, false, false,
                          glm::ivec2 {1, 5});

    mVariantsLabel =
        std::make_shared<TextComponent>("", Font::get(fontSizeSmall), mMenuColorTitle, ALIGN_LEFT);
    mCenterGrid->setEntry(mVariantsLabel, glm::ivec2 {1, 0}, false, true, glm::ivec2 {1, 1});

    mColorSchemesLabel =
        std::make_shared<TextComponent>("", Font::get(fontSizeSmall), mMenuColorTitle, ALIGN_LEFT);
    mCenterGrid->setEntry(mColorSchemesLabel, glm::ivec2 {1, 1}, false, true, glm::ivec2 {1, 1});

    mAspectRatiosLabel =
        std::make_shared<TextComponent>("", Font::get(fontSizeSmall), mMenuColorTitle, ALIGN_LEFT);
    mCenterGrid->setEntry(mAspectRatiosLabel, glm::ivec2 {3, 0}, false, true, glm::ivec2 {1, 1});

    mFontSizesLabel =
        std::make_shared<TextComponent>("", Font::get(fontSizeSmall), mMenuColorTitle, ALIGN_LEFT);
    mCenterGrid->setEntry(mFontSizesLabel, glm::ivec2 {3, 1}, false, true, glm::ivec2 {1, 1});

    mCenterGrid->setEntry(std::make_shared<GuiComponent>(), glm::ivec2 {5, 0}, false, false,
                          glm::ivec2 {1, 5});

    mVariantCount = std::make_shared<TextComponent>("", Font::get(fontSizeSmall, FONT_PATH_LIGHT),
                                                    mMenuColorTitle, ALIGN_LEFT);
    mCenterGrid->setEntry(mVariantCount, glm::ivec2 {2, 0}, false, true, glm::ivec2 {1, 1});

    mColorSchemesCount = std::make_shared<TextComponent>(
        "", Font::get(fontSizeSmall, FONT_PATH_LIGHT), mMenuColorTitle, ALIGN_LEFT);
    mCenterGrid->setEntry(mColorSchemesCount, glm::ivec2 {2, 1}, false, true, glm::ivec2 {1, 1});

    mAspectRatiosCount = std::make_shared<TextComponent>(
        "", Font::get(fontSizeSmall, FONT_PATH_LIGHT), mMenuColorTitle, ALIGN_LEFT);
    mCenterGrid->setEntry(mAspectRatiosCount, glm::ivec2 {4, 0}, false, true, glm::ivec2 {1, 1});

    mFontSizesCount = std::make_shared<TextComponent>("", Font::get(fontSizeSmall, FONT_PATH_LIGHT),
                                                      mMenuColorTitle, ALIGN_LEFT);
    mCenterGrid->setEntry(mFontSizesCount, glm::ivec2 {4, 1}, false, true, glm::ivec2 {1, 1});

    mDownloadStatus = std::make_shared<TextComponent>("", Font::get(fontSizeSmall, FONT_PATH_BOLD),
                                                      mMenuColorTitle, ALIGN_LEFT);
    mCenterGrid->setEntry(mDownloadStatus, glm::ivec2 {1, 2}, false, true, glm::ivec2 {2, 1});

    mLocalChanges = std::make_shared<TextComponent>("", Font::get(fontSizeSmall, FONT_PATH_BOLD),
                                                    mMenuColorTitle, ALIGN_LEFT);
    mCenterGrid->setEntry(mLocalChanges, glm::ivec2 {3, 2}, false, true, glm::ivec2 {2, 1});

    mScreenshot = std::make_shared<ImageComponent>();
    mScreenshot->setLinearInterpolation(true);
    mCenterGrid->setEntry(mScreenshot, glm::ivec2 {1, 3}, false, true, glm::ivec2 {4, 1});

    mAuthor = std::make_shared<TextComponent>("", Font::get(FONT_SIZE_MINI * 0.9f, FONT_PATH_LIGHT),
                                              mMenuColorTitle, ALIGN_LEFT);
    mCenterGrid->setEntry(mAuthor, glm::ivec2 {1, 4}, false, true, glm::ivec2 {4, 1});

    mList = std::make_shared<ComponentList>();
    mCenterGrid->setEntry(mList, glm::ivec2 {6, 0}, true, true, glm::ivec2 {2, 5},
                          GridFlags::BORDER_LEFT);

    mGrid.setEntry(mCenterGrid, glm::ivec2 {0, 2}, true, false, glm::ivec2 {2, 1});

    // Set up scroll indicators.
    mScrollUp = std::make_shared<ImageComponent>();
    mScrollDown = std::make_shared<ImageComponent>();

    mScrollUp->setResize(0.0f, mTitle->getFont()->getLetterHeight() / 2.0f);
    mScrollUp->setOrigin(0.0f, -0.35f);

    mScrollDown->setResize(0.0f, mTitle->getFont()->getLetterHeight() / 2.0f);
    mScrollDown->setOrigin(0.0f, 0.35f);

    mScrollIndicator = std::make_shared<ScrollIndicatorComponent>(mList, mScrollUp, mScrollDown);

    mGrid.setEntry(mScrollUp, glm::ivec2 {1, 0}, false, false, glm::ivec2 {1, 1});
    mGrid.setEntry(mScrollDown, glm::ivec2 {1, 1}, false, false, glm::ivec2 {1, 1});

    std::vector<std::shared_ptr<ButtonComponent>> buttons;
    buttons.push_back(
        std::make_shared<ButtonComponent>(_("CLOSE"), _("close"), [&] { delete this; }));
    mButtons = MenuComponent::makeButtonGrid(buttons);
    mGrid.setEntry(mButtons, glm::ivec2 {0, 3}, true, false, glm::ivec2 {2, 1},
                   GridFlags::BORDER_TOP);

    // Limit the width of the GUI on ultrawide monitors. The 1.778 aspect ratio value is
    // the 16:9 reference.
    const float aspectValue {1.778f / Renderer::getScreenAspectRatio()};
    const float width {glm::clamp(0.95f * aspectValue, 0.45f, 0.98f) * mRenderer->getScreenWidth()};
    setSize(width,
            mTitle->getSize().y + (mList->getRowHeight() * 9.0f) + mButtons->getSize().y * 1.1f);

    setPosition((mRenderer->getScreenWidth() - mSize.x) / 2.0f,
                (mRenderer->getScreenHeight() - mSize.y) / 2.0f);

    mBusyAnim.setSize(mSize);
    mBusyAnim.setText(_("DOWNLOADING THEMES LIST 100%"));
    mBusyAnim.onSizeChanged();

    mList->setCursorChangedCallback([this](CursorState state) {
        if (state == CursorState::CURSOR_SCROLLING || state == CursorState::CURSOR_STOPPED)
            updateInfoPane();
    });

    mViewerIndicatorLeft = std::make_shared<TextComponent>(
        ViewController::ARROW_LEFT_CHAR, Font::get(FONT_SIZE_LARGE * 1.2f, FONT_PATH_BOLD),
        0xCCCCCCFF, ALIGN_CENTER);

    mViewerIndicatorRight = std::make_shared<TextComponent>(
        ViewController::ARROW_RIGHT_CHAR, Font::get(FONT_SIZE_LARGE * 1.2f, FONT_PATH_BOLD),
        0xCCCCCCFF, ALIGN_CENTER);

    git_libgit2_init();

#if defined(__ANDROID__) && defined(USE_BUNDLED_CERTIFICATES)
    git_libgit2_opts(
        GIT_OPT_SET_SSL_CERT_LOCATIONS,
        ResourceManager::getInstance().getResourcePath(":/certificates/curl-ca-bundle.crt").c_str(),
        nullptr);
#endif

    // The promise/future mechanism is used as signaling for the thread to indicate that
    // repository fetching has been completed.
    std::promise<bool>().swap(mPromise);
    mFuture = mPromise.get_future();

#if defined(__ANDROID__)
    mThemeDirectory = Utils::FileSystem::getInternalAppDataDirectory() + "/themes";
#else
    const std::string defaultUserThemeDir {Utils::FileSystem::getAppDataDirectory() + "/themes"};
    const std::string userThemeDirSetting {Utils::FileSystem::expandHomePath(
        Settings::getInstance()->getString("UserThemeDirectory"))};

#if defined(_WIN64)
    mThemeDirectory = Utils::String::replace(mThemeDirectory, "\\", "/");
#endif
    if (userThemeDirSetting.empty()) {
        mThemeDirectory = defaultUserThemeDir;
    }
    else if (Utils::FileSystem::isDirectory(userThemeDirSetting) ||
             Utils::FileSystem::isSymlink(userThemeDirSetting)) {
        mThemeDirectory = userThemeDirSetting;
    }
    else {
        LOG(LogWarning) << "GuiThemeDownloader: Requested user theme directory \""
                        << userThemeDirSetting
                        << "\" does not exist or is not a directory, reverting to \""
                        << defaultUserThemeDir << "\"";
        mThemeDirectory = defaultUserThemeDir;
    }
#endif

    if (mThemeDirectory.back() != '/')
        mThemeDirectory.append("/");
}

GuiThemeDownloader::~GuiThemeDownloader()
{
    if (mFetchThread.joinable())
        mFetchThread.join();

    git_libgit2_shutdown();

    if (mHasThemeUpdates) {
        LOG(LogInfo) << "GuiThemeDownloader: There are updates, repopulating the themes";
        ThemeData::populateThemes();
        ViewController::getInstance()->reloadAll();
        if (mUpdateCallback)
            mUpdateCallback();
    }

    mWindow->stopInfoPopup();
}

bool GuiThemeDownloader::fetchRepository(const std::string& repositoryName, bool allowReset)
{
    int errorCode {0};
    const std::string path {mThemeDirectory + repositoryName};
    mRepositoryError = RepositoryError::NO_REPO_ERROR;
    mMessage = "";

    const bool isThemesList {repositoryName == "themes-list"};
    git_repository* repository {nullptr};
    git_remote* gitRemote {nullptr};

    try {
        mFetching = true;
        errorCode = git_repository_open(&repository, &path[0]);

        if (errorCode != 0) {
            mRepositoryError = RepositoryError::NOT_A_REPOSITORY;
            throw std::runtime_error("Couldn't open local repository, ");
        }
        errorCode = git_remote_lookup(&gitRemote, repository, "origin");
        if (errorCode != 0) {
            mRepositoryError = RepositoryError::INVALID_ORIGIN;
            throw std::runtime_error("Couldn't get information about origin, ");
        }

#if LIBGIT2_VER_MAJOR >= 1
        git_fetch_options fetchOptions;
        git_fetch_options_init(&fetchOptions, GIT_FETCH_OPTIONS_VERSION);
#else
        git_fetch_options fetchOptions = GIT_FETCH_OPTIONS_INIT;
#endif
        // Prune branches that are no longer present on remote.
        fetchOptions.prune = GIT_FETCH_PRUNE;

        errorCode = git_remote_fetch(gitRemote, nullptr, &fetchOptions, nullptr);

        if (errorCode != 0)
            throw std::runtime_error("Couldn't fetch latest commits for \"" + repositoryName +
                                     "\", ");

        git_annotated_commit* annotated {nullptr};
        git_object* object {nullptr};

        if (git_repository_head_detached(repository)) {
            LOG(LogWarning) << "GuiThemeDownloader: Repository \"" << repositoryName
                            << "\" has HEAD detached, resetting it";
            git_buf buffer {};
            errorCode = git_remote_default_branch(&buffer, gitRemote);
            if (errorCode == 0) {
                git_reference* oldTargetRef;
                git_repository_head(&oldTargetRef, repository);

                const std::string branchName {buffer.ptr, buffer.size};
                errorCode = git_revparse_single(&object, repository, branchName.c_str());
#if LIBGIT2_VER_MAJOR >= 1
                git_checkout_options checkoutOptions;
                git_checkout_options_init(&checkoutOptions, GIT_CHECKOUT_OPTIONS_VERSION);
#else
                git_checkout_options checkoutOptions = GIT_CHECKOUT_OPTIONS_INIT;
#endif
                checkoutOptions.checkout_strategy = GIT_CHECKOUT_FORCE;
                errorCode = git_checkout_tree(repository, object, &checkoutOptions);
                errorCode = git_repository_set_head(repository, branchName.c_str());

                git_reference_free(oldTargetRef);
            }
            git_buf_dispose(&buffer);
            if (repositoryName != "themes-list")
                mHasThemeUpdates = true;
        }

        errorCode = git_revparse_single(&object, repository, "FETCH_HEAD");
        errorCode = git_annotated_commit_lookup(&annotated, repository, git_object_id(object));

        git_merge_analysis_t mergeAnalysis {};
        git_merge_preference_t mergePreference {};

        errorCode = git_merge_analysis(&mergeAnalysis, &mergePreference, repository,
                                       (const git_annotated_commit**)(&annotated), 1);

        if (errorCode != 0) {
            git_object_free(object);
            git_annotated_commit_free(annotated);
            throw std::runtime_error("GuiThemeDownloader: Couldn't run Git merge analysis, ");
        }

        if (!(mergeAnalysis & GIT_MERGE_ANALYSIS_UP_TO_DATE) &&
            !(mergeAnalysis & GIT_MERGE_ANALYSIS_FASTFORWARD)) {
            if (allowReset) {
                LOG(LogWarning) << "GuiThemeDownloader: Repository \"" << repositoryName
                                << "\" has diverged from origin, performing hard reset";
                git_object* objectHead {nullptr};
                errorCode = git_revparse_single(&objectHead, repository, "HEAD");
                errorCode = git_reset(repository, objectHead, GIT_RESET_HARD, nullptr);
                git_object_free(objectHead);
                if (repositoryName != "themes-list")
                    mHasThemeUpdates = true;
            }
            else {
                LOG(LogWarning) << "GuiThemeDownloader: Repository \"" << repositoryName
                                << "\" has diverged from origin, can't fast-forward";
                git_annotated_commit_free(annotated);
                git_object_free(object);
                mPromise.set_value(true);
                mRepositoryError = RepositoryError::HAS_DIVERGED;
                return true;
            }
        }

        if (allowReset && checkLocalChanges(repository)) {
            LOG(LogWarning) << "GuiThemeDownloader: Repository \"" << repositoryName
                            << "\" contains local changes, performing hard reset";
            resetRepository(repository);
            if (repositoryName != "themes-list")
                mHasThemeUpdates = true;
        }

        if (mergeAnalysis & GIT_MERGE_ANALYSIS_UP_TO_DATE) {
            LOG(LogInfo) << "GuiThemeDownloader: Repository \"" << repositoryName
                         << "\" already up to date";
            if (repositoryName != "themes-list")
                mMessage = _("THEME ALREADY UP TO DATE");
            git_annotated_commit_free(annotated);
            git_object_free(object);
            git_remote_free(gitRemote);
            git_repository_free(repository);
            mPromise.set_value(true);
            if (isThemesList)
                mLatestThemesList = true;
            return false;
        }

        LOG(LogInfo) << "GuiThemeDownloader: Performing fast-forward of repository \""
                     << repositoryName << "\"";

        git_reference* oldTargetRef {nullptr};
        git_repository_head(&oldTargetRef, repository);

        const git_oid* objectID {nullptr};
        objectID = git_annotated_commit_id(annotated);

        git_object_lookup(&object, repository, objectID, GIT_OBJECT_COMMIT);
        git_reference* newTargetRef {nullptr};

#if LIBGIT2_VER_MAJOR >= 1
        git_checkout_options checkoutOptions;
        git_checkout_options_init(&checkoutOptions, GIT_CHECKOUT_OPTIONS_VERSION);
#else
        git_checkout_options checkoutOptions = GIT_CHECKOUT_OPTIONS_INIT;
#endif
        checkoutOptions.checkout_strategy = GIT_CHECKOUT_FORCE;

        git_checkout_tree(repository, object, &checkoutOptions);
        errorCode = git_reference_set_target(&newTargetRef, oldTargetRef, objectID, nullptr);

        git_reference_free(oldTargetRef);
        git_reference_free(newTargetRef);
        git_annotated_commit_free(annotated);
        // Not sure why you need to run this twice, but if you don't there will be a memory leak.
        git_object_free(object);
        git_object_free(object);

        if (errorCode != 0)
            throw std::runtime_error("Couldn't fast-forward repository, ");

        if (isThemesList)
            mLatestThemesList = true;
    }
    catch (std::runtime_error& runtimeError) {
        const git_error* gitError {git_error_last()};
        LOG(LogError) << "GuiThemeDownloader: " << runtimeError.what() << gitError->message;
        mRepositoryError = RepositoryError::FETCH_ERROR;
        mMessage = gitError->message;
#if LIBGIT2_VER_MAJOR < 2 && LIBGIT2_VER_MINOR < 8
        git_error_clear();
#endif
        git_remote_free(gitRemote);
        git_repository_free(repository);
        mPromise.set_value(true);
        return true;
    }

    if (repositoryName != "themes-list") {
        mMessage = _("THEME HAS BEEN UPDATED");
        mHasThemeUpdates = true;
    }

    git_remote_free(gitRemote);
    git_repository_free(repository);
    mPromise.set_value(true);
    return false;
}

bool GuiThemeDownloader::checkLocalChanges(git_repository* repository)
{
    git_status_list* status {nullptr};
    size_t statusEntryCount {0};
    int errorCode {0};

#if LIBGIT2_VER_MAJOR >= 1
    git_status_options statusOptions;
    git_status_options_init(&statusOptions, GIT_STATUS_OPTIONS_VERSION);
#else
    git_status_options statusOptions = GIT_STATUS_OPTIONS_INIT;
#endif
    // We don't include untracked files (GIT_STATUS_OPT_INCLUDE_UNTRACKED) as this makes
    // it possible to add custom files to the repository without overwriting these when
    // pulling theme updates.
    statusOptions.show = GIT_STATUS_SHOW_INDEX_AND_WORKDIR;
    statusOptions.flags =
        GIT_STATUS_OPT_RENAMES_HEAD_TO_INDEX | GIT_STATUS_OPT_SORT_CASE_SENSITIVELY;

    errorCode = git_status_list_new(&status, repository, &statusOptions);
    if (errorCode == 0)
        statusEntryCount = git_status_list_entrycount(status);

    git_status_list_free(status);
    // TODO: Also check if there are any local commits not on origin.

    return (statusEntryCount != 0);
}

bool GuiThemeDownloader::checkCorruptRepository(git_repository* repository)
{
    // For the time being we only check if there are no tracked files in the repository. If there
    // are none then it would indicate that it has not been properly cloned (for example if the
    // ES-DE process was killed during the clone operation).
    git_status_list* status {nullptr};
    size_t statusEntryCount {0};
    int errorCode {0};

#if LIBGIT2_VER_MAJOR >= 1
    git_status_options statusOptions;
    git_status_options_init(&statusOptions, GIT_STATUS_OPTIONS_VERSION);
#else
    git_status_options statusOptions = GIT_STATUS_OPTIONS_INIT;
#endif
    statusOptions.show = GIT_STATUS_SHOW_INDEX_AND_WORKDIR;
    statusOptions.flags = GIT_STATUS_OPT_RENAMES_HEAD_TO_INDEX |
                          GIT_STATUS_OPT_SORT_CASE_SENSITIVELY | GIT_STATUS_OPT_INCLUDE_UNMODIFIED;

    errorCode = git_status_list_new(&status, repository, &statusOptions);
    if (errorCode == 0)
        statusEntryCount = git_status_list_entrycount(status);

    git_status_list_free(status);

    return (statusEntryCount == 0);
}

void GuiThemeDownloader::resetRepository(git_repository* repository)
{
    git_object* objectHead {nullptr};
    if (git_revparse_single(&objectHead, repository, "HEAD") == 0)
        git_reset(repository, objectHead, GIT_RESET_HARD, nullptr);
    git_object_free(objectHead);
}

void GuiThemeDownloader::makeInventory()
{
    const auto totalInventoryTime {std::chrono::system_clock::now()};

    for (auto& theme : mThemes) {
        const auto themeInventoryTime {std::chrono::system_clock::now()};
        const std::string path {mThemeDirectory + theme.reponame};
        theme.invalidRepository = false;
        theme.corruptRepository = false;
        theme.shallowRepository = false;
        theme.manuallyDownloaded = false;
        theme.hasLocalChanges = false;
        theme.isCloned = false;

        if (Utils::FileSystem::exists(path + "-main")) {
            theme.manuallyDownloaded = true;
            theme.manualExtension = "-main";
        }
        else if (Utils::FileSystem::exists(path + "-master")) {
            theme.manuallyDownloaded = true;
            theme.manualExtension = "-master";
        }

        if (Utils::FileSystem::exists(path)) {
            git_repository* repository {nullptr};
            int errorCode {0};

            errorCode = git_repository_open(&repository, &path[0]);
            if (errorCode != 0) {
                theme.invalidRepository = true;
                git_repository_free(repository);
                continue;
            }

            if (git_repository_is_shallow(repository)) {
                theme.shallowRepository = true;
                git_repository_free(repository);
                continue;
            }

            if (checkCorruptRepository(repository)) {
                theme.corruptRepository = true;
                git_repository_free(repository);
                continue;
            }

            theme.isCloned = true;

            if (checkLocalChanges(repository))
                theme.hasLocalChanges = true;
            else if (git_repository_head_detached(repository))
                theme.hasLocalChanges = true;

            git_repository_free(repository);

            LOG(LogDebug) << "GuiThemeDownloader::makeInventory(): Theme \""
#if defined(_WIN64)
                          << Utils::String::replace(path, "/", "\\")
                          << "\" inventory completed in: "
#else
                          << path << "\" inventory completed in: "
#endif
                          << std::chrono::duration_cast<std::chrono::milliseconds>(
                                 std::chrono::system_clock::now() - themeInventoryTime)
                                 .count()
                          << " ms";
        }
    }
    LOG(LogDebug) << "GuiThemeDownloader::makeInventory(): Total theme inventory time: "
                  << std::chrono::duration_cast<std::chrono::milliseconds>(
                         std::chrono::system_clock::now() - totalInventoryTime)
                         .count()
                  << " ms";
}

bool GuiThemeDownloader::renameDirectory(const std::string& path, const std::string& extension)
{
    LOG(LogInfo) << "Renaming directory " << path;
    int index {1};
    bool renameStatus {false};

    if (!Utils::FileSystem::exists(path + extension)) {
        renameStatus = Utils::FileSystem::renameFile(path, path + extension, false);
    }
    else {
        // This will hopefully never be needed as it should only occur if a theme has been
        // downloaded manually multiple times and the theme downloader has been ran multiple times
        // as well.
        for (; index < 10; ++index) {
            if (!Utils::FileSystem::exists(path + "_" + std::to_string(index) + extension)) {
                renameStatus = Utils::FileSystem::renameFile(
                    path, path + "_" + std::to_string(index) + extension, false);
                break;
            }
        }
    }

    if (renameStatus) {
        mWindow->pushGui(new GuiMsgBox(
            getHelpStyle(),
            Utils::String::format(_("COULDN'T RENAME DIRECTORY \"%s\"\nPERMISSION PROBLEMS?"),
                                  path.c_str()),
            _("OK"), [] { return; }, "", nullptr, "", nullptr, nullptr, true));
        return true;
    }
    else {
        return false;
    }
}

void GuiThemeDownloader::parseThemesList()
{
#if (LOCAL_TESTING_FILE)
    LOG(LogWarning) << "GuiThemeDownloader: Using local \"themes.json\" testing file";

    const std::string themesFile {Utils::FileSystem::getAppDataDirectory() + "/themes.json"};
#else
    const std::string themesFile {mThemeDirectory + "themes-list/themes.json"};
#endif

    if (!Utils::FileSystem::exists(themesFile)) {
        LOG(LogError) << "GuiThemeDownloader: No themes.json file found";
        mWindow->pushGui(new GuiMsgBox(
            getHelpStyle(), _("COULDN'T FIND THE THEMES LIST CONFIGURATION FILE"), _("OK"),
            [] { return; }, "", nullptr, "", nullptr, nullptr, true));
        mGrid.removeEntry(mCenterGrid);
        mGrid.setCursorTo(mButtons);
        return;
    }

    const ResourceData& themesFileData {ResourceManager::getInstance().getFileData(themesFile)};
    rapidjson::Document doc;
    doc.Parse(reinterpret_cast<const char*>(themesFileData.ptr.get()), themesFileData.length);

    if (doc.HasParseError()) {
        LOG(LogError) << "GuiThemeDownloader: Couldn't parse the themes.json file";
        mWindow->pushGui(new GuiMsgBox(
            getHelpStyle(),
            _("COULDN'T PARSE THE THEMES LIST CONFIGURATION FILE, MAYBE THE LOCAL REPOSITORY IS "
              "CORRUPT?"),
            _("OK"), [] { return; }, "", nullptr, "", nullptr, nullptr, true));
        mGrid.removeEntry(mCenterGrid);
        mGrid.setCursorTo(mButtons);
        return;
    }

    if (doc.HasMember("latestStableRelease") && doc["latestStableRelease"].IsString()) {
        const int latestStableRelease {std::stoi(doc["latestStableRelease"].GetString())};
        if (latestStableRelease > PROGRAM_RELEASE_NUMBER) {
            LOG(LogWarning) << "Not running the most current application release, theme "
                               "downloading is not recommended";
            mWindow->pushGui(new GuiMsgBox(
                getHelpStyle(),
<<<<<<< HEAD
                "ES-DE THEME ENGINE WAS UPDATED UPSTREAM. THESE THEMES MAY NOT BE COMPATIBLE WITH THE CURRENT RETRODECK VERSION."
                "CHECK IF A NEW RETRODECK UPDATE IS AVAILABLE, ELSE PLEASE WAIT FOR IT OR PROCEED AT YOUR OWN RISK.",
                "OK", [] { return; }, "", nullptr, "", nullptr, nullptr, true));
=======
                _("IT SEEMS AS IF YOU'RE NOT RUNNING THE LATEST ES-DE RELEASE, PLEASE UPGRADE "
                  "BEFORE PROCEEDING AS THESE THEMES MAY NOT BE COMPATIBLE WITH YOUR VERSION"),
                _("OK"), [] { return; }, "", nullptr, "", nullptr, nullptr, true));
>>>>>>> c2ae6468
        }
    }

#if defined(__ANDROID__)
    const std::vector<std::string> themeKeys {"themes", "themesAndroid"};
#else
    const std::vector<std::string> themeKeys {"themes"};
#endif

    for (auto& themeKey : themeKeys) {
        if (doc.HasMember(themeKey.c_str()) && doc[themeKey.c_str()].IsArray()) {
            const rapidjson::Value& themes {doc[themeKey.c_str()]};
            for (int i {0}; i < static_cast<int>(themes.Size()); ++i) {
                ThemeEntry themeEntry;
                const rapidjson::Value& theme {themes[i]};

                if (theme.HasMember("name") && theme["name"].IsString())
                    themeEntry.name = theme["name"].GetString();

                if (theme.HasMember("reponame") && theme["reponame"].IsString())
                    themeEntry.reponame = theme["reponame"].GetString();

                if (theme.HasMember("url") && theme["url"].IsString())
                    themeEntry.url = theme["url"].GetString();

                if (theme.HasMember("author") && theme["author"].IsString()) {
                    themeEntry.author = theme["author"].GetString();
                    if (themeEntry.author.find(" and ") != std::string::npos) {
                        themeEntry.author = Utils::String::replace(themeEntry.author, " and ",
                                                                   " " + _("and") + " ");
                    }
                }

                if (theme.HasMember("newEntry") && theme["newEntry"].IsBool())
                    themeEntry.newEntry = theme["newEntry"].GetBool();

                if (theme.HasMember("deprecated") && theme["deprecated"].IsBool())
                    themeEntry.deprecated = theme["deprecated"].GetBool();

                if (theme.HasMember("variants") && theme["variants"].IsArray()) {
                    const rapidjson::Value& variants {theme["variants"]};
                    for (int i {0}; i < static_cast<int>(variants.Size()); ++i)
                        themeEntry.variants.emplace_back(variants[i].GetString());
                }

                if (theme.HasMember("colorSchemes") && theme["colorSchemes"].IsArray()) {
                    const rapidjson::Value& colorSchemes {theme["colorSchemes"]};
                    for (int i {0}; i < static_cast<int>(colorSchemes.Size()); ++i)
                        themeEntry.colorSchemes.emplace_back(colorSchemes[i].GetString());
                }

                if (theme.HasMember("aspectRatios") && theme["aspectRatios"].IsArray()) {
                    const rapidjson::Value& aspectRatios {theme["aspectRatios"]};
                    for (int i {0}; i < static_cast<int>(aspectRatios.Size()); ++i)
                        themeEntry.aspectRatios.emplace_back(aspectRatios[i].GetString());
                }

                if (theme.HasMember("fontSizes") && theme["fontSizes"].IsArray()) {
                    const rapidjson::Value& fontSizes {theme["fontSizes"]};
                    for (int i {0}; i < static_cast<int>(fontSizes.Size()); ++i)
                        themeEntry.fontSizes.emplace_back(fontSizes[i].GetString());
                }

                if (theme.HasMember("transitions") && theme["transitions"].IsArray()) {
                    const rapidjson::Value& transitions {theme["transitions"]};
                    for (int i {0}; i < static_cast<int>(transitions.Size()); ++i)
                        themeEntry.transitions.emplace_back(transitions[i].GetString());
                }

                if (theme.HasMember("screenshots") && theme["screenshots"].IsArray()) {
                    const rapidjson::Value& screenshots {theme["screenshots"]};
                    for (int i {0}; i < static_cast<int>(screenshots.Size()); ++i) {
                        Screenshot screenshotEntry;
                        if (screenshots[i].HasMember("image") && screenshots[i]["image"].IsString())
                            screenshotEntry.image = screenshots[i]["image"].GetString();

                        if (screenshots[i].HasMember("caption") &&
                            screenshots[i]["caption"].IsString())
                            screenshotEntry.caption = screenshots[i]["caption"].GetString();

                        if (screenshotEntry.image != "" && screenshotEntry.caption != "")
                            themeEntry.screenshots.emplace_back(screenshotEntry);
                    }
                }

                mThemes.emplace_back(themeEntry);
            }
        }
    }

    std::sort(std::begin(mThemes), std::end(mThemes), [](ThemeEntry a, ThemeEntry b) {
        if (Utils::String::toUpper(a.name) < Utils::String::toUpper(b.name))
            return true;
        else
            return false;
    });

    LOG(LogDebug) << "GuiThemeDownloader::parseThemesList(): Parsed " << mThemes.size()
                  << " themes";
}

void GuiThemeDownloader::populateGUI()
{
    if (mThemes.empty())
        return;

    for (auto& theme : mThemes) {
        std::string themeName {Utils::String::toUpper(theme.name)};
        if (theme.newEntry && !theme.isCloned)
            themeName.append(" ").append(ViewController::BRANCH_CHAR);
        if (theme.isCloned)
            themeName.append(" ").append(ViewController::TICKMARK_CHAR);
        if (theme.manuallyDownloaded || theme.invalidRepository || theme.corruptRepository ||
            theme.shallowRepository)
            themeName.append(" ").append(ViewController::CROSSEDCIRCLE_CHAR);
        if (theme.hasLocalChanges)
            themeName.append(" ").append(ViewController::EXCLAMATION_CHAR);

        ComponentListRow row;
        std::shared_ptr<TextComponent> themeNameElement {std::make_shared<TextComponent>(
            themeName, Font::get(FONT_SIZE_MEDIUM), mMenuColorPrimary)};

        if (theme.deprecated)
            themeNameElement->setOpacity(0.4f);
        else
            themeNameElement->setOpacity(1.0f);

        ThemeGUIEntry guiEntry;
        guiEntry.themeName = themeNameElement;
        mThemeGUIEntries.emplace_back(guiEntry);
        row.addElement(themeNameElement, false, true, glm::ivec2 {1, 0});

        row.makeAcceptInputHandler([this, &theme] {
            std::promise<bool>().swap(mPromise);
            if (theme.manuallyDownloaded || theme.invalidRepository) {
                mWindow->pushGui(new GuiMsgBox(
                    getHelpStyle(),
                    Utils::String::format(
                        _("IT SEEMS AS IF THIS THEME HAS BEEN MANUALLY DOWNLOADED INSTEAD OF VIA "
                          "THIS THEME DOWNLOADER. A FRESH DOWNLOAD IS REQUIRED AND THE OLD THEME "
                          "DIRECTORY \"%s\" WILL BE RENAMED TO \"%s_DISABLED\""),
                        std::string {theme.reponame + theme.manualExtension}.c_str(),
                        std::string {theme.reponame + theme.manualExtension}.c_str()),
                    _("PROCEED"),
                    [this, theme] {
                        if (renameDirectory(mThemeDirectory + theme.reponame +
                                                theme.manualExtension,
                                            "_DISABLED")) {
                            return;
                        }
                        std::promise<bool>().swap(mPromise);
                        mFuture = mPromise.get_future();
                        mFetchThread = std::thread(&GuiThemeDownloader::cloneRepository, this,
                                                   theme.reponame, theme.url);
                        mStatusType = StatusType::STATUS_DOWNLOADING;
                        mStatusText = _("DOWNLOADING THEME");
                    },
                    _("CANCEL"), [] { return; }, "", nullptr, nullptr, false, true,
                    (mRenderer->getIsVerticalOrientation() ?
                         0.75f :
                         0.46f * (1.778f / mRenderer->getScreenAspectRatio()))));
            }
            else if (theme.corruptRepository) {
                mWindow->pushGui(new GuiMsgBox(
                    getHelpStyle(),
                    Utils::String::format(
                        _("IT SEEMS AS IF THIS THEME REPOSITORY IS CORRUPT, WHICH COULD HAVE BEEN "
                          "CAUSED BY AN INTERRUPTION OF A PREVIOUS DOWNLOAD OR UPDATE, FOR EXAMPLE "
                          "IF THE ES-DE PROCESS WAS KILLED. A FRESH DOWNLOAD IS REQUIRED AND THE "
                          "OLD THEME DIRECTORY \"%s\" WILL BE RENAMED TO \"%s_CORRUPT_DISABLED\""),
                        std::string {theme.reponame + theme.manualExtension}.c_str(),
                        std::string {theme.reponame + theme.manualExtension}.c_str()),
                    _("PROCEED"),
                    [this, theme] {
                        if (renameDirectory(mThemeDirectory + theme.reponame +
                                                theme.manualExtension,
                                            "_CORRUPT_DISABLED")) {
                            return;
                        }
                        std::promise<bool>().swap(mPromise);
                        mFuture = mPromise.get_future();
                        mFetchThread = std::thread(&GuiThemeDownloader::cloneRepository, this,
                                                   theme.reponame, theme.url);
                        mStatusType = StatusType::STATUS_DOWNLOADING;
                        mStatusText = _("DOWNLOADING THEME");
                    },
                    _("CANCEL"), [] { return; }, "", nullptr, nullptr, false, true,
                    (mRenderer->getIsVerticalOrientation() ?
                         0.75f :
                         0.46f * (1.778f / mRenderer->getScreenAspectRatio()))));
            }
            else if (theme.shallowRepository) {
                mWindow->pushGui(new GuiMsgBox(
                    getHelpStyle(),
                    Utils::String::format(
                        _("IT SEEMS AS IF THIS IS A SHALLOW REPOSITORY WHICH MEANS THAT IT HAS "
                          "BEEN DOWNLOADED USING SOME OTHER TOOL THAN THIS THEME DOWNLOADER. A "
                          "FRESH DOWNLOAD IS REQUIRED AND THE OLD THEME DIRECTORY \"%s\" WILL BE "
                          "RENAMED TO \"%s_DISABLED\""),
                        std::string {theme.reponame + theme.manualExtension}.c_str(),
                        std::string {theme.reponame + theme.manualExtension}.c_str()),
                    _("PROCEED"),
                    [this, theme] {
                        if (renameDirectory(mThemeDirectory + theme.reponame +
                                                theme.manualExtension,
                                            "_DISABLED")) {
                            return;
                        }
                        std::promise<bool>().swap(mPromise);
                        mFuture = mPromise.get_future();
                        mFetchThread = std::thread(&GuiThemeDownloader::cloneRepository, this,
                                                   theme.reponame, theme.url);
                        mStatusType = StatusType::STATUS_DOWNLOADING;
                        mStatusText = _("DOWNLOADING THEME");
                    },
                    _("CANCEL"), [] { return; }, "", nullptr, nullptr, false, true,
                    (mRenderer->getIsVerticalOrientation() ?
                         0.75f :
                         0.46f * (1.778f / mRenderer->getScreenAspectRatio()))));
            }
            else if (theme.hasLocalChanges) {
                mWindow->pushGui(new GuiMsgBox(
                    getHelpStyle(),
                    Utils::String::format(
                        _("THEME REPOSITORY \"%s\" CONTAINS LOCAL CHANGES. PROCEED TO OVERWRITE "
                          "YOUR CHANGES OR CANCEL TO SKIP ALL UPDATES FOR THIS THEME"),
                        std::string {theme.reponame}.c_str()),
                    _("PROCEED"),
                    [this, theme] {
                        std::promise<bool>().swap(mPromise);
                        mFuture = mPromise.get_future();
                        mFetchThread = std::thread(&GuiThemeDownloader::fetchRepository, this,
                                                   theme.reponame, true);
                        mStatusType = StatusType::STATUS_UPDATING;
                        mStatusText = _("UPDATING THEME");
                    },
                    _("CANCEL"), [] { return; }, "", nullptr, nullptr, false, true,
                    (mRenderer->getIsVerticalOrientation() ?
                         0.75f :
                         0.45f * (1.778f / mRenderer->getScreenAspectRatio()))));
            }
            else if (theme.isCloned) {
                mFuture = mPromise.get_future();
                mFetchThread =
                    std::thread(&GuiThemeDownloader::fetchRepository, this, theme.reponame, false);
                mStatusType = StatusType::STATUS_UPDATING;
                mStatusText = _("UPDATING THEME");
            }
            else {
                mFuture = mPromise.get_future();
                mFetchThread = std::thread(&GuiThemeDownloader::cloneRepository, this,
                                           theme.reponame, theme.url);
                mStatusType = StatusType::STATUS_DOWNLOADING;
                mStatusText = _("DOWNLOADING THEME");
            }
            mWindow->stopInfoPopup();
        });
        mList->addRow(row);
    }

    mVariantsLabel->setText(_("VARIANTS:"));
    mColorSchemesLabel->setText(_("COLOR SCHEMES:"));
    mAspectRatiosLabel->setText(_("ASPECT RATIOS:"));
    mFontSizesLabel->setText(_("FONT SIZES:"));

    updateInfoPane();
    updateHelpPrompts();
}

void GuiThemeDownloader::updateGUI()
{
    updateInfoPane();
    updateHelpPrompts();

    for (size_t i {0}; i < mThemes.size(); ++i) {
        std::string themeName {Utils::String::toUpper(mThemes[i].name)};
        if (mThemes[i].newEntry && !mThemes[i].isCloned)
            themeName.append(" ").append(ViewController::BRANCH_CHAR);
        if (mThemes[i].isCloned)
            themeName.append(" ").append(ViewController::TICKMARK_CHAR);
        if (mThemes[i].manuallyDownloaded || mThemes[i].invalidRepository ||
            mThemes[i].corruptRepository || mThemes[i].shallowRepository)
            themeName.append(" ").append(ViewController::CROSSEDCIRCLE_CHAR);
        if (mThemes[i].hasLocalChanges)
            themeName.append(" ").append(ViewController::EXCLAMATION_CHAR);

        mThemeGUIEntries[i].themeName->setText(themeName);
    }
}

void GuiThemeDownloader::updateInfoPane()
{
    assert(static_cast<size_t>(mList->size()) == mThemes.size());
    if (!mThemes[mList->getCursorId()].screenshots.empty()) {
        mScreenshot->setImage(mThemeDirectory + "themes-list/" +
                              mThemes[mList->getCursorId()].screenshots.front().image);
        if (mThemes[mList->getCursorId()].deprecated) {
            mScreenshot->setSaturation(0.0f);
            mScreenshot->setBrightness(-0.2f);
        }
        else {
            mScreenshot->setSaturation(1.0f);
            mScreenshot->setBrightness(0.0f);
        }
    }
    else {
        mScreenshot->setImage("");
    }

    if (mThemes[mList->getCursorId()].isCloned) {
        mDownloadStatus->setText(ViewController::TICKMARK_CHAR + " " + _("INSTALLED"));
        mDownloadStatus->setColor(mMenuColorGreen);
        mDownloadStatus->setOpacity(1.0f);
    }
    else if (mThemes[mList->getCursorId()].invalidRepository ||
             mThemes[mList->getCursorId()].manuallyDownloaded) {
        mDownloadStatus->setText(ViewController::CROSSEDCIRCLE_CHAR + " " + _("MANUAL DOWNLOAD"));
        mDownloadStatus->setColor(mMenuColorRed);
        mDownloadStatus->setOpacity(1.0f);
    }
    else if (mThemes[mList->getCursorId()].corruptRepository) {
        mDownloadStatus->setText(ViewController::CROSSEDCIRCLE_CHAR + " " + _("CORRUPT"));
        mDownloadStatus->setColor(mMenuColorRed);
        mDownloadStatus->setOpacity(1.0f);
    }
    else if (mThemes[mList->getCursorId()].shallowRepository) {
        mDownloadStatus->setText(ViewController::CROSSEDCIRCLE_CHAR + " " + _("SHALLOW"));
        mDownloadStatus->setColor(mMenuColorRed);
        mDownloadStatus->setOpacity(1.0f);
    }
    else {
        if (mThemes[mList->getCursorId()].newEntry)
            mDownloadStatus->setText(_("NOT INSTALLED (NEW)"));
        else
            mDownloadStatus->setText(_("NOT INSTALLED"));
        mDownloadStatus->setColor(mMenuColorPrimary);
        mDownloadStatus->setOpacity(0.7f);
    }
    if (mThemes[mList->getCursorId()].hasLocalChanges) {
        mLocalChanges->setText(ViewController::EXCLAMATION_CHAR + " " + _("LOCAL CHANGES"));
        mLocalChanges->setColor(mMenuColorRed);
    }
    else {
        mLocalChanges->setText("");
    }

    mVariantCount->setText(std::to_string(mThemes[mList->getCursorId()].variants.size()));
    mColorSchemesCount->setText(std::to_string(mThemes[mList->getCursorId()].colorSchemes.size()));
    mAspectRatiosCount->setText(std::to_string(mThemes[mList->getCursorId()].aspectRatios.size()));
    mFontSizesCount->setText(std::to_string(mThemes[mList->getCursorId()].fontSizes.size()));
    if (mThemes[mList->getCursorId()].deprecated)
        mAuthor->setText(_("THIS THEME ENTRY WILL BE REMOVED IN THE NEAR FUTURE"));
    else
        mAuthor->setText(_("CREATED BY") + " " +
                         Utils::String::toUpper(mThemes[mList->getCursorId()].author));
}

void GuiThemeDownloader::setupFullscreenViewer()
{
    if (mThemes.empty())
        return;

    mViewerScreenshots.clear();
    mViewerCaptions.clear();
    mFullscreenViewerIndex = 0;
    mFullscreenViewing = true;

    for (auto& screenshot : mThemes[mList->getCursorId()].screenshots) {
        auto image = std::make_shared<ImageComponent>(false, false);
        image->setLinearInterpolation(true);
        image->setMaxSize(mRenderer->getScreenWidth() * 0.86f,
                          mRenderer->getScreenHeight() * 0.86f);
        if (!Utils::FileSystem::exists(mThemeDirectory + "themes-list/" + screenshot.image))
            continue;
        image->setImage(mThemeDirectory + "themes-list/" + screenshot.image);
        // Center image on screen.
        glm::vec3 imagePos {image->getPosition()};
        imagePos.x = (mRenderer->getScreenWidth() - image->getSize().x) / 2.0f;
        imagePos.y = (mRenderer->getScreenHeight() - image->getSize().y) / 2.0f;
        image->setPosition(imagePos);
        mViewerScreenshots.emplace_back(image);
        auto caption = std::make_shared<TextComponent>(screenshot.caption,
                                                       Font::get(FONT_SIZE_MINI, FONT_PATH_REGULAR),
                                                       0xCCCCCCFF, ALIGN_LEFT);
        glm::vec3 textPos {image->getPosition()};
        textPos.y += image->getSize().y;
        caption->setPosition(textPos);
        mViewerCaptions.emplace_back(caption);
    }

    if (mViewerScreenshots.size() > 0) {
        // Navigation indicators to the left and right of the screenshot.
        glm::vec3 indicatorPos {mViewerScreenshots.front()->getPosition()};
        indicatorPos.x -= mViewerIndicatorLeft->getSize().x * 2.0f;
        indicatorPos.y += (mViewerScreenshots.front()->getSize().y / 2.0f) -
                          (mViewerIndicatorLeft->getSize().y / 2.0f);
        mViewerIndicatorLeft->setPosition(indicatorPos);
        indicatorPos.x +=
            mViewerScreenshots.front()->getSize().x + (mViewerIndicatorRight->getSize().x * 3.0f);
        mViewerIndicatorRight->setPosition(indicatorPos);
    }
    else {
        mFullscreenViewing = false;
    }
}

void GuiThemeDownloader::update(int deltaTime)
{
    if (!mAttemptedFetch) {
        // We need to run this here instead of from the constructor so that GuiMsgBox will be
        // on top of the GUI stack if it needs to be displayed.
        mAttemptedFetch = true;
        fetchThemesList();
    }

    if (mFuture.valid()) {
        // Only wait one millisecond as this update() function runs very frequently.
        if (mFuture.wait_for(std::chrono::milliseconds(1)) == std::future_status::ready) {
            if (mFetchThread.joinable()) {
                mFetchThread.join();
                mFetching = false;
                if (mRepositoryError != RepositoryError::NO_REPO_ERROR) {
                    std::string errorMessage {_("ERROR:")};
                    if (mThemes.empty()) {
                        errorMessage.append(" ").append(
                            _("COULDN'T DOWNLOAD THEMES LIST").append(","));
                        mGrid.removeEntry(mCenterGrid);
                        mGrid.setCursorTo(mButtons);
                    }
                    errorMessage.append(" ").append(Utils::String::toUpper(mMessage));
                    mWindow->pushGui(new GuiMsgBox(
                        getHelpStyle(), errorMessage, _("OK"), [] { return; }, "", nullptr, "",
                        nullptr, nullptr, true));
                    mMessage = "";
                    getHelpPrompts();
                }
                if (mThemes.empty() && mLatestThemesList) {
                    parseThemesList();
                    makeInventory();
                    populateGUI();
                }
                else if (!mThemes.empty()) {
                    makeInventory();
                    updateGUI();
                }
            }
        }
    }

    if (mFetching) {
        int progress {mReceivedObjectsProgress != 1.0f ? 0 : 100};
        if (mStatusType != StatusType::STATUS_NO_CHANGE) {
            if (mStatusType == StatusType::STATUS_DOWNLOADING)
                mBusyAnim.setText(mStatusText + " 100%");
            else if (mStatusType == StatusType::STATUS_UPDATING)
                mBusyAnim.setText(mStatusText);
            mBusyAnim.onSizeChanged();
            mStatusType = StatusType::STATUS_NO_CHANGE;
        }
        if (mReceivedObjectsProgress != 1.0f) {
            progress = static_cast<int>(
                std::round(glm::mix(0.0f, 100.0f, static_cast<float>(mReceivedObjectsProgress))));
            if (mStatusText.substr(0, std::string {_("DOWNLOADING")}.length()) ==
                    _("DOWNLOADING") ||
                mStatusText.substr(0, std::string {_("DOWNLOADING THEME")}.length()) ==
                    _("DOWNLOADING THEME") ||
                mStatusText.substr(0, std::string {_("DOWNLOADING THEMES LIST")}.length()) ==
                    _("DOWNLOADING THEMES LIST"))
                mBusyAnim.setText(mStatusText + " " + std::to_string(progress) + "%");
            else
                mBusyAnim.setText(mStatusText);
        }
        else if (mReceivedObjectsProgress != 0.0f) {
            progress = static_cast<int>(
                std::round(glm::mix(0.0f, 100.0f, static_cast<float>(mResolveDeltaProgress))));
            if (mStatusText.substr(0, std::string {_("DOWNLOADING")}.length()) ==
                    _("DOWNLOADING") ||
                mStatusText.substr(0, std::string {_("DOWNLOADING THEME")}.length()) ==
                    _("DOWNLOADING THEME") ||
                mStatusText.substr(0, std::string {_("DOWNLOADING THEMES LIST")}.length()) ==
                    _("DOWNLOADING THEMES LIST"))
                mBusyAnim.setText(mStatusText + " " + std::to_string(progress) + "%");
            else
                mBusyAnim.setText(mStatusText);
        }
        mBusyAnim.update(deltaTime);
    }

    if (mRepositoryError == RepositoryError::NO_REPO_ERROR && mMessage != "") {
        mWindow->queueInfoPopup(mMessage, 6000);
        mMessage = "";
    }

    GuiComponent::update(deltaTime);
}

void GuiThemeDownloader::render(const glm::mat4& parentTrans)
{
    glm::mat4 trans {parentTrans * getTransform()};
    renderChildren(trans);

    if (mGrayRectangleCoords.size() == 4) {
        mRenderer->setMatrix(parentTrans * getTransform());
        mRenderer->drawRect(mGrayRectangleCoords[0], mGrayRectangleCoords[1],
                            mGrayRectangleCoords[2], mGrayRectangleCoords[3], mMenuColorPanelDimmed,
                            mMenuColorPanelDimmed);
    }

    if (mFetching)
        mBusyAnim.render(trans);

    if (mFullscreenViewing && mViewerScreenshots.size() > 0) {
        mRenderer->setMatrix(parentTrans);
        mRenderer->drawRect(0.0f, 0.0f, mRenderer->getScreenWidth(), mRenderer->getScreenHeight(),
                            0x222222FF, 0x222222FF);
        mViewerScreenshots[mFullscreenViewerIndex]->render(parentTrans);
        mViewerCaptions[mFullscreenViewerIndex]->render(parentTrans);
        if (mFullscreenViewerIndex != 0)
            mViewerIndicatorLeft->render(parentTrans);
        if (mFullscreenViewerIndex != mViewerCaptions.size() - 1)
            mViewerIndicatorRight->render(parentTrans);
    }
}

void GuiThemeDownloader::onSizeChanged()
{
    const float screenSize {mRenderer->getIsVerticalOrientation() ? mRenderer->getScreenWidth() :
                                                                    mRenderer->getScreenHeight()};
    mGrid.setRowHeightPerc(0, (mTitle->getFont()->getLetterHeight() + screenSize * 0.2f) / mSize.y /
                                  4.0f);
    mGrid.setRowHeightPerc(1, (mTitle->getFont()->getLetterHeight() + screenSize * 0.2f) / mSize.y /
                                  4.0f);
    mGrid.setRowHeightPerc(2, (mList->getRowHeight() * 9.0f) / mSize.y);

    mCenterGrid->setRowHeightPerc(
        0, (mVariantsLabel->getFont()->getLetterHeight() + screenSize * 0.115f) / mSize.y / 2.0f);
    mCenterGrid->setRowHeightPerc(
        1,
        (mColorSchemesLabel->getFont()->getLetterHeight() + screenSize * 0.09f) / mSize.y / 2.0f);
    mCenterGrid->setRowHeightPerc(
        2, (mDownloadStatus->getFont()->getLetterHeight() + screenSize * 0.115f) / mSize.y / 2.0f);
    mCenterGrid->setRowHeightPerc(3, 0.7f);

    mGrid.setColWidthPerc(1, 0.04f);
    mCenterGrid->setColWidthPerc(0, 0.01f);
    mCenterGrid->setColWidthPerc(1, (mRenderer->getScreenAspectRatio() < 1.6f ? 0.22f : 0.18f));
    mCenterGrid->setColWidthPerc(2, 0.05f);
    mCenterGrid->setColWidthPerc(3, (mRenderer->getScreenAspectRatio() < 1.6f ? 0.215f : 0.18f));
    mCenterGrid->setColWidthPerc(4, 0.035f);
    mCenterGrid->setColWidthPerc(5, 0.005f);
    mCenterGrid->setColWidthPerc(7, 0.04f);

    mGrid.setSize(mSize);

    mCenterGrid->setSize(
        glm::vec2 {std::round(mSize.x), (mList->getRowHeight() * 9.0f) +
                                            std::round(mRenderer->getScreenHeightModifier())});
    mCenterGrid->setPosition(glm::vec3 {0.0f, mGrid.getRowHeight(0) + mGrid.getRowHeight(1), 0.0f});
    mBackground.fitTo(mSize);
    mScreenshot->setMaxSize(mCenterGrid->getColWidth(1) + mCenterGrid->getColWidth(2) +
                                mCenterGrid->getColWidth(3) + mCenterGrid->getColWidth(4),
                            mCenterGrid->getRowHeight(3));

    mGrayRectangleCoords.clear();
    mGrayRectangleCoords.emplace_back(0.0f);
    mGrayRectangleCoords.emplace_back(mCenterGrid->getPosition().y);
    mGrayRectangleCoords.emplace_back(mSize.x);
    mGrayRectangleCoords.emplace_back(mList->getRowHeight() * 9.0f);
}

bool GuiThemeDownloader::input(InputConfig* config, Input input)
{
    if (mFetching && input.value)
        return false;

    if (mFullscreenViewing && input.value) {
        if (config->isMappedLike("left", input)) {
            if (mFullscreenViewerIndex > 0)
                --mFullscreenViewerIndex;
            return true;
        }
        else if (config->isMappedLike("right", input)) {
            if (mViewerScreenshots.size() > mFullscreenViewerIndex + 1)
                ++mFullscreenViewerIndex;
            return true;
        }
        else if (config->isMappedLike("lefttrigger", input)) {
            mFullscreenViewerIndex = 0;
            return true;
        }
        else if (config->isMappedLike("righttrigger", input)) {
            mFullscreenViewerIndex = mViewerScreenshots.size() - 1;
            return true;
        }
        else {
            mViewerScreenshots.clear();
            mViewerCaptions.clear();
            mFullscreenViewing = false;
            mFullscreenViewerIndex = 0;
            return true;
        }
    }

    if (config->isMappedTo("b", input) && input.value) {
        delete this;
        return true;
    }

    if (config->isMappedTo("x", input) && input.value &&
        mGrid.getSelectedComponent() == mCenterGrid) {
        setupFullscreenViewer();
        return true;
    }

    if (config->isMappedTo("y", input) && input.value &&
        mGrid.getSelectedComponent() == mCenterGrid && mThemes[mList->getCursorId()].isCloned) {
        mWindow->pushGui(new GuiMsgBox(
            getHelpStyle(),
#if defined(__ANDROID__)
            _("THIS WILL COMPLETELY DELETE THE THEME"),
#else
            _("THIS WILL COMPLETELY DELETE THE THEME INCLUDING ANY LOCAL CUSTOMIZATIONS"),
#endif
            _("PROCEED"),
            [this] {
#if defined(_WIN64)
                const std::string themeDirectory {
                    Utils::String::replace(mThemeDirectory, "/", "\\") +
                    mThemes[mList->getCursorId()].reponame};
#else
                const std::string themeDirectory {mThemeDirectory +
                                                  mThemes[mList->getCursorId()].reponame};
#endif
                LOG(LogInfo) << "Deleting theme directory \"" << themeDirectory << "\"";
                if (!Utils::FileSystem::removeDirectory(themeDirectory, true)) {
                    mWindow->pushGui(new GuiMsgBox(
                        getHelpStyle(), _("COULDN'T DELETE THEME, PERMISSION PROBLEMS?"), _("OK"),
                        [] { return; }, "", nullptr, "", nullptr, nullptr, true));
                }
                else {
                    mMessage = _("THEME WAS DELETED");
                }
                mHasThemeUpdates = true;
                makeInventory();
                updateGUI();
            },
            _("CANCEL"), nullptr, "", nullptr, nullptr, false, true,
            (mRenderer->getIsVerticalOrientation() ?
                 0.70f :
                 0.44f * (1.778f / mRenderer->getScreenAspectRatio()))));
        return true;
    }

    return GuiComponent::input(config, input);
}

std::vector<HelpPrompt> GuiThemeDownloader::getHelpPrompts()
{
    std::vector<HelpPrompt> prompts;

    if (mList->size() > 0) {
        prompts = mGrid.getHelpPrompts();
        prompts.push_back(HelpPrompt("b", _("close")));

        if (mGrid.getSelectedComponent() == mCenterGrid)
            prompts.push_back(HelpPrompt("x", _("view screenshots")));

        if (mThemes[mList->getCursorId()].isCloned) {
            prompts.push_back(HelpPrompt("a", _("fetch updates")));
            if (mGrid.getSelectedComponent() == mCenterGrid)
                prompts.push_back(HelpPrompt("y", _("delete")));
        }
        else {
            prompts.push_back(HelpPrompt("a", _("download")));
        }
    }
    else {
        prompts.push_back(HelpPrompt("b", _("close")));
    }

    return prompts;
}

bool GuiThemeDownloader::fetchThemesList()
{
    const std::string repositoryName {"themes-list"};
    const std::string url {"https://gitlab.com/es-de/themes/themes-list.git"};
    const std::string path {mThemeDirectory + "themes-list"};

    if (Utils::FileSystem::exists(path)) {
        git_repository* repository {nullptr};
        int errorCode {git_repository_open(&repository, &path[0])};

        if (errorCode != 0 || checkCorruptRepository(repository)) {
            mWindow->pushGui(new GuiMsgBox(
                getHelpStyle(),
                _("IT SEEMS AS IF THE THEMES LIST REPOSITORY IS CORRUPT, WHICH COULD HAVE BEEN "
                  "CAUSED BY AN INTERRUPTION OF A PREVIOUS DOWNLOAD OR UPDATE, FOR EXAMPLE IF THE "
                  "ES-DE PROCESS WAS KILLED. A FRESH DOWNLOAD IS REQUIRED AND THE OLD DIRECTORY "
                  "\"themes-list\" WILL BE RENAMED TO \"themes-list_CORRUPT_DISABLED\""),
                _("PROCEED"),
                [this, repositoryName, url] {
                    if (renameDirectory(mThemeDirectory + "themes-list", "_CORRUPT_DISABLED")) {
                        mGrid.removeEntry(mCenterGrid);
                        mGrid.setCursorTo(mButtons);
                        return true;
                    }
                    LOG(LogInfo)
                        << "GuiThemeDownloader: Creating initial themes list repository clone";
                    mFetchThread = std::thread(&GuiThemeDownloader::cloneRepository, this,
                                               repositoryName, url);
                    mStatusType = StatusType::STATUS_DOWNLOADING;
                    mStatusText = _("DOWNLOADING THEMES LIST");
                    return false;
                },
                _("CANCEL"),
                [&] {
                    delete this;
                    return false;
                },
                "", nullptr, nullptr, true, true,
                (mRenderer->getIsVerticalOrientation() ?
                     0.75f :
                     0.50f * (1.778f / mRenderer->getScreenAspectRatio()))));
        }
        else {
            // We always hard reset the themes list as it should never contain any local changes.
            resetRepository(repository);

            mFetchThread =
                std::thread(&GuiThemeDownloader::fetchRepository, this, repositoryName, false);
            mStatusType = StatusType::STATUS_UPDATING;
            mStatusText = _("UPDATING THEMES LIST");
        }
        git_repository_free(repository);
    }
    else {
        mWindow->pushGui(new GuiMsgBox(
            getHelpStyle(),
            _("IT SEEMS AS IF YOU'RE USING THE THEME DOWNLOADER FOR THE FIRST TIME. "
              "AS SUCH THE THEMES LIST REPOSITORY WILL BE DOWNLOADED WHICH WILL TAKE A LITTLE "
              "WHILE. SUBSEQUENT RUNS WILL HOWEVER BE MUCH FASTER AS ONLY NEW OR MODIFIED FILES "
              "WILL BE FETCHED. THE SAME IS TRUE FOR ANY THEMES YOU DOWNLOAD. NOTE THAT YOU CAN'T "
              "ABORT AN ONGOING DOWNLOAD AS THAT COULD LEAD TO DATA CORRUPTION."),
            _("PROCEED"),
            [this, repositoryName, url] {
                LOG(LogInfo) << "GuiThemeDownloader: Creating initial themes list repository clone";
                mFetchThread =
                    std::thread(&GuiThemeDownloader::cloneRepository, this, repositoryName, url);
                mStatusType = StatusType::STATUS_DOWNLOADING;
                mStatusText = _("DOWNLOADING THEMES LIST");
                return false;
            },
            _("CANCEL"),
            [&] {
                delete this;
                return false;
            },
            "", nullptr, nullptr, true, true,
            (mRenderer->getIsVerticalOrientation() ?
                 0.85f :
                 0.54f * (1.778f / mRenderer->getScreenAspectRatio()))));
    }

    return false;
}

bool GuiThemeDownloader::cloneRepository(const std::string& repositoryName, const std::string& url)
{
    int errorCode {0};
    git_repository* repository {nullptr};
    const std::string path {mThemeDirectory + repositoryName};

#if LIBGIT2_VER_MAJOR >= 1
    auto fetchProgressFunc = [](const git_indexer_progress* stats, void* payload) -> int {
#else
    auto fetchProgressFunc = [](const git_transfer_progress* stats, void* payload) -> int {
#endif
        (void)payload;
        if (stats->received_objects == stats->total_objects) {
#if (DEBUG_CLONING)
            LOG(LogDebug) << "Indexed deltas: " << stats->indexed_deltas
                          << " Total deltas: " << stats->total_deltas;
#endif
            mReceivedObjectsProgress = 1.0f;
            if (stats->total_deltas > 0) {
                mResolveDeltaProgress = static_cast<float>(stats->indexed_deltas) /
                                        static_cast<float>(stats->total_deltas);
            }
        }
        else if (stats->total_objects > 0) {
#if (DEBUG_CLONING)
            LOG(LogDebug) << "Received objects: " << stats->received_objects
                          << " Total objects: " << stats->total_objects
                          << " Indexed objects: " << stats->indexed_objects
                          << " Received bytes: " << stats->received_bytes;
#endif
            if (stats->total_objects > 0) {
                mReceivedObjectsProgress = static_cast<float>(stats->received_objects) /
                                           static_cast<float>(stats->total_objects);
            }
        }
        return 0;
    };

#if LIBGIT2_VER_MAJOR >= 1
    git_clone_options cloneOptions;
    git_clone_options_init(&cloneOptions, GIT_CLONE_OPTIONS_VERSION);
#else
    git_clone_options cloneOptions = GIT_CLONE_OPTIONS_INIT;
#endif

    cloneOptions.checkout_opts.checkout_strategy = GIT_CHECKOUT_FORCE;
    cloneOptions.fetch_opts.callbacks.transfer_progress = fetchProgressFunc;

    mReceivedObjectsProgress = 0.0f;
    mResolveDeltaProgress = 0.0f;

    mFetching = true;
    errorCode = git_clone(&repository, &url[0], &path[0], &cloneOptions);
    git_repository_free(repository);

    if (errorCode != 0) {
        const git_error* gitError {git_error_last()};
        LOG(LogError) << "GuiThemeDownloader: Couldn't clone repository \"" << repositoryName
                      << "\", error code: " << errorCode << ", error message: \""
                      << gitError->message << "\"";
        mRepositoryError = RepositoryError::CLONE_ERROR;
        mMessage = gitError->message;
#if LIBGIT2_VER_MAJOR < 2 && LIBGIT2_VER_MINOR < 8
        git_error_clear();
#endif
        mPromise.set_value(true);
        return true;
    }

    if (repositoryName != "themes-list") {
        LOG(LogInfo) << "GuiThemeDownloader: Downloaded theme \"" << repositoryName << "\"";
        mHasThemeUpdates = true;
    }

    mLatestThemesList = true;
    mPromise.set_value(true);
    return false;
}<|MERGE_RESOLUTION|>--- conflicted
+++ resolved
@@ -637,15 +637,9 @@
                                "downloading is not recommended";
             mWindow->pushGui(new GuiMsgBox(
                 getHelpStyle(),
-<<<<<<< HEAD
-                "ES-DE THEME ENGINE WAS UPDATED UPSTREAM. THESE THEMES MAY NOT BE COMPATIBLE WITH THE CURRENT RETRODECK VERSION."
-                "CHECK IF A NEW RETRODECK UPDATE IS AVAILABLE, ELSE PLEASE WAIT FOR IT OR PROCEED AT YOUR OWN RISK.",
-                "OK", [] { return; }, "", nullptr, "", nullptr, nullptr, true));
-=======
-                _("IT SEEMS AS IF YOU'RE NOT RUNNING THE LATEST ES-DE RELEASE, PLEASE UPGRADE "
-                  "BEFORE PROCEEDING AS THESE THEMES MAY NOT BE COMPATIBLE WITH YOUR VERSION"),
+                _("ES-DE THEME ENGINE WAS UPDATED UPSTREAM. THESE THEMES MAY NOT BE COMPATIBLE WITH THE CURRENT RETRODECK VERSION."
+                "CHECK IF A NEW RETRODECK UPDATE IS AVAILABLE, ELSE PLEASE WAIT FOR IT OR PROCEED AT YOUR OWN RISK."),
                 _("OK"), [] { return; }, "", nullptr, "", nullptr, nullptr, true));
->>>>>>> c2ae6468
         }
     }
 
