#!/bin/sh
#  SPDX-License-Identifier: MIT
#
#  ES-DE Frontend
#  macOS_dependencies_setup.sh
#
#  Downloads and prepares the external dependencies for building in-tree.
#  If the directories already exist they will be removed and the source code will be downloaded again.
#
#  This script needs to run from the root of the repository.
#

if [ ! -f .clang-format ]; then
  echo "You need to run this script from the root of the repository."
  exit
fi

echo "Setting up dependencies in the ./external directory..."

cd external
rm -rf local_install
mkdir local_install

echo
echo "Setting up libiconv"
rm -rf libiconv*
curl -LO https://ftp.gnu.org/pub/gnu/libiconv/libiconv-1.17.tar.gz
tar xvzf libiconv-1.17.tar.gz

if [ ! -d libiconv-1.17 ]; then
  echo "libiconv directory is missing, aborting."
  exit
fi

mv libiconv-1.17 libiconv
rm libiconv-1.17.tar.gz

echo
echo "Setting up gettext"
rm -rf gettext*
curl -LO https://ftp.gnu.org/pub/gnu/gettext/gettext-0.22.5.tar.gz
tar xvzf gettext-0.22.5.tar.gz

if [ ! -d gettext-0.22.5 ]; then
  echo "gettext directory is missing, aborting."
  exit
fi

mv gettext-0.22.5 gettext
rm gettext-0.22.5.tar.gz

echo
echo "Setting up ICU"
rm -rf icu
git clone -n --filter=tree:0 https://github.com/unicode-org/icu.git
cd icu
git sparse-checkout set --no-cone icu4c
git checkout release-75-1
cp ../../es-app/assets/icu_filters.json icu4c/source/
cd ..

echo
echo "Setting up libpng"
rm -rf libpng code
git clone https://git.code.sf.net/p/libpng/code.git

if [ ! -d code ]; then
  echo "libpng directory is missing, aborting."
  exit
fi

mv code libpng
cd libpng
git checkout v1.6.40
cd ..

echo
echo "Setting up HarfBuzz"
rm -rf harfbuzz
git clone https://github.com/harfbuzz/harfbuzz.git

if [ ! -d harfbuzz ]; then
  echo "harfbuzz directory is missing, aborting."
  exit
fi

cd harfbuzz
git checkout 9.0.0
mkdir build
cd ..

echo
echo "Setting up FreeType"
rm -rf freetype
git clone https://github.com/freetype/freetype.git

if [ ! -d freetype ]; then
  echo "FreeType directory is missing, aborting."
  exit
fi

cd freetype
git checkout VER-2-13-0
mkdir build
cd ..

echo
echo "Setting up Fontconfig"
rm -rf fontconfig
git clone https://gitlab.freedesktop.org/fontconfig/fontconfig.git

if [ ! -d fontconfig ]; then
  echo "fontconfig directory is missing, aborting."
  exit
fi

cd fontconfig
git checkout 2.14.2
cd ..

echo
echo "Setting up libjpeg-turbo"
rm -rf libjpeg-turbo
git clone https://github.com/libjpeg-turbo/libjpeg-turbo.git

if [ ! -d libjpeg-turbo ]; then
  echo "libjpeg-turbo directory is missing, aborting."
  exit
fi

cd libjpeg-turbo
git checkout 2.1.91
mkdir build
cd ..

echo
echo "Setting up LibTIFF"
rm -rf libtiff
git clone https://gitlab.com/libtiff/libtiff.git

if [ ! -d libtiff ]; then
  echo "libtiff directory is missing, aborting."
  exit
fi

cd libtiff
git checkout v4.5.1
mkdir build
cd ..

echo
echo "Setting up OpenJPEG"
rm -rf openjpeg
git clone https://github.com/uclouvain/openjpeg.git

if [ ! -d openjpeg ]; then
  echo "openjpeg directory is missing, aborting."
  exit
fi

cd openjpeg
git checkout v2.5.0
mkdir build
cd ..

echo
echo "Setting up Poppler"
rm -rf poppler
git clone https://gitlab.freedesktop.org/poppler/poppler.git

if [ ! -d poppler ]; then
  echo "poppler directory is missing, aborting."
  exit
fi

cd poppler
git checkout poppler-23.06.0
mkdir build
cd ..

echo
echo "Setting up FreeImage"
rm -rf freeimage
mkdir freeimage
cd freeimage
curl -LO https://downloads.sourceforge.net/project/freeimage/Source%20Distribution/3.18.0/FreeImage3180.zip
unzip FreeImage3180.zip

if [ ! -d FreeImage ]; then
  echo "FreeImage directory is missing, aborting."
  exit
fi

cd FreeImage

# We need to set the LC_CTYPE variable to C or we won't be able to strip out multi-byte characters using "tr".
export LC_CTYPE=C

tr -d '\r' < Source/LibJXR/jxrgluelib/JXRGlueJxr.c > Source/LibJXR/jxrgluelib/JXRGlueJxr.c_PATCH
mv Source/LibJXR/jxrgluelib/JXRGlueJxr.c_PATCH Source/LibJXR/jxrgluelib/JXRGlueJxr.c

cat << EOF | patch Source/LibJXR/jxrgluelib/JXRGlueJxr.c
--- JXRGlueJxr.c  2021-11-28 10:31:52.000000000 +0100
+++ JXRGlueJxr.c_macOS  2021-11-30 16:56:40.000000000 +0100
@@ -28,7 +28,7 @@
 //*@@@---@@@@******************************************************************
 #include <limits.h>
 #include <JXRGlue.h>
-
+#include <wchar.h>

 static const char szHDPhotoFormat[] = "<dc:format>image/vnd.ms-photo</dc:format>";
 const U32 IFDEntryTypeSizes[] = { 0, 1, 1, 2, 4, 8, 1, 1, 2, 4, 8, 4, 8 };
EOF

tr -d '\r' < Source/LibJXR/image/decode/segdec.c > Source/LibJXR/image/decode/segdec.c_PATCH
mv Source/LibJXR/image/decode/segdec.c_PATCH Source/LibJXR/image/decode/segdec.c
cat << EOF | patch Source/LibJXR/image/decode/segdec.c
--- segdec.c    2021-11-30 15:52:10.000000000 +0100
+++ segdec.c_macOS      2021-11-30 15:46:06.000000000 +0100
@@ -52,6 +52,25 @@
 //================================================================
 // Memory access functions
 //================================================================
+#if (defined(WIN32) && !defined(UNDER_CE) && (!defined(__MINGW32__) || defined(__MINGW64_TOOLCHAIN__))) || (defined(UNDER_CE) && defined(_ARM_))
+// WinCE ARM and Desktop x86
+#else
+// other platform
+#ifdef _BIG__ENDIAN_
+#define _byteswap_ulong2(x)  (x)
+#else // _BIG__ENDIAN_
+U32 _byteswap_ulong2(U32 bits)
+{
+    U32 r = (bits & 0xffu) << 24;
+    r |= (bits << 8) & 0xff0000u;
+    r |= ((bits >> 8) & 0xff00u);
+    r |= ((bits >> 24) & 0xffu);
+
+    return r;
+}
+#endif // _BIG__ENDIAN_
+#endif
+
 static U32 _FORCEINLINE _load4(void* pv)
 {
 #ifdef _BIG__ENDIAN_
@@ -61,9 +80,9 @@
     U32  v;
     v = ((U16 *) pv)[0];
     v |= ((U32)((U16 *) pv)[1]) << 16;
-    return _byteswap_ulong(v);
+    return _byteswap_ulong2(v);
 #else // _M_IA64
-    return _byteswap_ulong(*(U32*)pv);
+    return _byteswap_ulong2(*(U32*)pv);
 #endif // _M_IA64
 #endif // _BIG__ENDIAN_
 }
EOF

if [ $(uname -m) == "arm64" ]; then
cat << EOF | patch Makefile.osx -
--- Makefile.osx        2022-02-02 11:09:46.000000000 +0100
+++ Makefile.osx_ARM64  2022-02-02 11:08:42.000000000 +0100
@@ -15,9 +15,9 @@
 CPP_I386 = \$(shell xcrun -find clang++)
 CPP_X86_64 = \$(shell xcrun -find clang++)
 MACOSX_DEPLOY = -mmacosx-version-min=\$(MACOSX_DEPLOYMENT_TARGET)
-COMPILERFLAGS = -Os -fexceptions -fvisibility=hidden -DNO_LCMS -D__ANSI__
+COMPILERFLAGS = -O2 -DNDEBUG -fexceptions -fvisibility=hidden -DNO_LCMS -D__ANSI__ -DHAVE_UNISTD_H -DDISABLE_PERF_MEASUREMENT -DPNG_ARM_NEON_OPT=0
 COMPILERFLAGS_I386 = -arch i386
-COMPILERFLAGS_X86_64 = -arch x86_64
+COMPILERFLAGS_X86_64 = -arch arm64
 COMPILERPPFLAGS = -Wno-ctor-dtor-privacy -D__ANSI__ -std=c++11 -stdlib=libc++ -Wc++11-narrowing
 INCLUDE +=
 INCLUDE_I386 = -isysroot \$(MACOSX_SYSROOT)
EOF
cat Makefile.osx | sed s/"arch_only x86_64"/"arch_only arm64"/g > Makefile.osx_TEMP
mv Makefile.osx_TEMP Makefile.osx
else
cat << EOF | patch Makefile.osx -
--- Makefile.osx        2021-11-30 15:06:53.000000000 +0100
+++ Makefile.osx_X86  2021-11-30 15:07:23.000000000 +0100
@@ -15,7 +15,7 @@
 CPP_I386 = \$(shell xcrun -find clang++)
 CPP_X86_64 = \$(shell xcrun -find clang++)
 MACOSX_DEPLOY = -mmacosx-version-min=\$(MACOSX_DEPLOYMENT_TARGET)
-COMPILERFLAGS = -Os -fexceptions -fvisibility=hidden -DNO_LCMS -D__ANSI__
+COMPILERFLAGS = -O2 -DNDEBUG -fexceptions -fvisibility=hidden -DNO_LCMS -D__ANSI__ -DHAVE_UNISTD_H -DDISABLE_PERF_MEASUREMENT
 COMPILERFLAGS_I386 = -arch i386
 COMPILERFLAGS_X86_64 = -arch x86_64
 COMPILERPPFLAGS = -Wno-ctor-dtor-privacy -D__ANSI__ -std=c++11 -stdlib=libc++ -Wc++11-narrowing
EOF
fi
cd ../..

echo
echo "Setting up libgit2"
rm -rf libgit2
git clone https://github.com/libgit2/libgit2.git

if [ ! -d libgit2 ]; then
  echo "libgit2 directory is missing, aborting."
  exit
fi

cd libgit2
git checkout v1.7.1
mkdir build
cd ..

echo
echo "Setting up pugixml"
rm -rf pugixml
git clone https://github.com/zeux/pugixml.git

if [ ! -d pugixml ]; then
  echo "pugixml directory is missing, aborting."
  exit
fi

cd pugixml
git checkout v1.13
cd ..

echo
echo "Setting up SDL"
rm -rf SDL
git clone https://github.com/libsdl-org/SDL.git

if [ ! -d SDL ]; then
  echo "SDL directory is missing, aborting."
  exit
fi

cd SDL
<<<<<<< HEAD
git checkout release-2.30.7
=======
git checkout release-2.30.9
>>>>>>> 91a9a9cf
ln -s include SDL2
mkdir build
cd ..

echo
echo "Setting up libvpx"
rm -rf libvpx
git clone https://github.com/webmproject/libvpx.git

if [ ! -d libvpx ]; then
  echo "libvpx directory is missing, aborting."
  exit
fi

cd libvpx
git checkout v1.13.0
cd ..

echo
echo "Setting up Ogg"
rm -rf ogg
git clone https://github.com/xiph/ogg.git

if [ ! -d ogg ]; then
  echo "Ogg directory is missing, aborting."
  exit
fi

cd ogg
git checkout v1.3.5
cd ..

echo
echo "Setting up Vorbis"
rm -rf vorbis
git clone https://gitlab.xiph.org/xiph/vorbis.git

if [ ! -d vorbis ]; then
  echo "Vorbis directory is missing, aborting."
  exit
fi

cd vorbis
git checkout v1.3.7
cd ..

echo
echo "Setting up Opus"
rm -rf opus
git clone https://gitlab.xiph.org/xiph/opus.git

if [ ! -d opus ]; then
  echo "Opus directory is missing, aborting."
  exit
fi

cd opus
git checkout v1.3.1
cd ..

echo
echo "Setting up FFmpeg"
rm -rf FFmpeg
git clone https://github.com/FFmpeg/FFmpeg.git

if [ ! -d FFmpeg ]; then
  echo "FFmpeg directory is missing, aborting."
  exit
fi

cd FFmpeg
git checkout n6.0

echo
echo "Done setting up all dependencies."<|MERGE_RESOLUTION|>--- conflicted
+++ resolved
@@ -334,11 +334,7 @@
 fi
 
 cd SDL
-<<<<<<< HEAD
-git checkout release-2.30.7
-=======
 git checkout release-2.30.9
->>>>>>> 91a9a9cf
 ln -s include SDL2
 mkdir build
 cd ..
