--- conflicted
+++ resolved
@@ -126,34 +126,22 @@
     onSizeChanged();
 }
 
-<<<<<<< HEAD
-void ImageComponent::setImage(std::string path, bool tile, bool linearMagnify, bool cacheSVG) {
-=======
 void ImageComponent::setImage(std::string path, bool tile, bool linearMagnify, bool cacheImage) {
->>>>>>> 593b6d94
     // Always load bundled graphic resources statically, unless mForceLoad has been set.
     // This eliminates annoying texture pop-in problems that would otherwise occur.
     if (!mForceLoad && (path[0] == ':') && (path[1] == '/')) {
         mDynamic = false;
     }
 
-    // Load the image texture. Enable caching for SVG as ImageComponent manages rasterization.
     if (path.empty() || !ResourceManager::getInstance()->fileExists(path)) {
         if (mDefaultPath.empty() || !ResourceManager::getInstance()->fileExists(mDefaultPath))
             mTexture.reset();
         else
             mTexture =
-<<<<<<< HEAD
-                    TextureResource::get(mDefaultPath, tile, mForceLoad, mDynamic, linearMagnify, 1.0f, cacheSVG);
-    }
-    else {
-        mTexture = TextureResource::get(path, tile, mForceLoad, mDynamic, linearMagnify, 1.0f, cacheSVG);
-=======
                     TextureResource::get(mDefaultPath, tile, mForceLoad, mDynamic, linearMagnify, 1.0f, cacheImage);
     }
     else {
         mTexture = TextureResource::get(path, tile, mForceLoad, mDynamic, linearMagnify, 1.0f, cacheImage);
->>>>>>> 593b6d94
     }
 
     resize();
