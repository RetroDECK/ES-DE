//  SPDX-License-Identifier: MIT
//
//  EmulationStation Desktop Edition
//  BadgesComponent.h
//
//  Game badges icons.
//  Used by gamelist views.
//

#ifndef ES_APP_COMPONENTS_BADGES_COMPONENT_H
#define ES_APP_COMPONENTS_BADGES_COMPONENT_H

#include "FlexboxComponent.h"
#include "GuiComponent.h"
#include "ImageComponent.h"
#include "renderers/Renderer.h"

#define NUM_SLOTS 4
#define SLOT_FAVORITE "favorite"
#define SLOT_COMPLETED "completed"
#define SLOT_KIDS "kidgame"
#define SLOT_BROKEN "broken"
#define SLOT_ALTERNATIVE_EMULATOR "altemu"

class TextureResource;

class BadgesComponent : public FlexboxComponent
{
public:
    BadgesComponent(Window *window);
    ~BadgesComponent() noexcept;

    std::string getValue() const override;
    // Should be a list of strings.
    void setValue(const std::string &value) override;

    virtual void applyTheme(const std::shared_ptr<ThemeData> &theme,
                            const std::string &view,
                            const std::string &element,
                            unsigned int properties) override;

    virtual std::vector<HelpPrompt> getHelpPrompts() override;

private:
    static const std::vector<std::string> mSlots;
    std::map<std::string, std::string> mBadgeIcons;
    std::map<std::string, ImageComponent> mImageComponents;
<<<<<<< HEAD
    //static std::vector<BadgesComponent *> mInstances;
=======
>>>>>>> 593b6d94
};

#endif // ES_APP_COMPONENTS_BADGES_COMPONENT_H<|MERGE_RESOLUTION|>--- conflicted
+++ resolved
@@ -45,10 +45,6 @@
     static const std::vector<std::string> mSlots;
     std::map<std::string, std::string> mBadgeIcons;
     std::map<std::string, ImageComponent> mImageComponents;
-<<<<<<< HEAD
-    //static std::vector<BadgesComponent *> mInstances;
-=======
->>>>>>> 593b6d94
 };
 
 #endif // ES_APP_COMPONENTS_BADGES_COMPONENT_H