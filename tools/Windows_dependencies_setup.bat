--- conflicted
+++ resolved
@@ -307,30 +307,14 @@
 echo:
 echo Setting up SDL
 
-<<<<<<< HEAD
-if exist SDL2-2.30.7\ (
-  rmdir /S /Q SDL2-2.30.7
-=======
 if exist SDL2-2.30.9\ (
   rmdir /S /Q SDL2-2.30.9
->>>>>>> 91a9a9cf
 )
 
 if exist SDL2\ (
   rmdir /S /Q SDL2
 )
 
-<<<<<<< HEAD
-if exist SDL2-devel-2.30.7-VC.zip (
-  del SDL2-devel-2.30.7-VC.zip
-)
-
-curl -LO https://libsdl.org/release/SDL2-devel-2.30.7-VC.zip
-
-7z x SDL2-devel-2.30.7-VC.zip
-
-if not exist SDL2-2.30.7\ (
-=======
 if exist SDL2-devel-2.30.9-VC.zip (
   del SDL2-devel-2.30.9-VC.zip
 )
@@ -340,17 +324,12 @@
 7z x SDL2-devel-2.30.9-VC.zip
 
 if not exist SDL2-2.30.9\ (
->>>>>>> 91a9a9cf
   echo SDL directory is missing, aborting.
   cd ..
   goto end
 )
 
-<<<<<<< HEAD
-rename SDL2-2.30.7 SDL2
-=======
 rename SDL2-2.30.9 SDL2
->>>>>>> 91a9a9cf
 
 cd SDL2
 rename include SDL2
