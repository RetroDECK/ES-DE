//  SPDX-License-Identifier: MIT
//
//  ES-DE Frontend
//  GuiMenu.cpp
//
//  Main menu.
//  Some submenus are covered in separate source files.
//

#include "guis/GuiMenu.h"

#if defined(_WIN64)
// Why this is needed here is anyone's guess but without it the compilation fails.
#include <winsock2.h>
#endif

#include "ApplicationVersion.h"
#include "CollectionSystemsManager.h"
#include "FileFilterIndex.h"
#include "FileSorts.h"
#include "Scripting.h"
#include "SystemData.h"
#include "UIModeController.h"
#include "VolumeControl.h"
#include "components/OptionListComponent.h"
#include "components/SliderComponent.h"
#include "components/SwitchComponent.h"
#include "guis/GuiAlternativeEmulators.h"
#include "guis/GuiCollectionSystemsOptions.h"
#include "guis/GuiDetectDevice.h"
#include "guis/GuiMediaViewerOptions.h"
#include "guis/GuiMsgBox.h"
#include "guis/GuiOrphanedDataCleanup.h"
#include "guis/GuiScraperMenu.h"
#include "guis/GuiScreensaverOptions.h"
#include "guis/GuiTextEditKeyboardPopup.h"
#include "guis/GuiTextEditPopup.h"
#include "guis/GuiThemeDownloader.h"
#include "utils/LocalizationUtil.h"
#include "utils/PlatformUtil.h"

#if defined(__ANDROID__)
#include "InputOverlay.h"
#include "utils/PlatformUtilAndroid.h"
#endif

#include <SDL2/SDL_events.h>
#include <algorithm>

GuiMenu::GuiMenu()
    : mRenderer {Renderer::getInstance()}
    , mMenu {_("MAIN MENU")}
    , mThemeDownloaderReloadCounter {0}
{
    const bool isFullUI {UIModeController::getInstance()->isUIModeFull()};


    if (isFullUI)
        addEntry(_("SCRAPER"), mMenuColorPrimary, true, [this] { openScraperOptions(); });

#if defined(RETRODECK)
    if (isFullUI)
        addEntry(_("RETRODECK CLASSIC CONFIGURATOR"), mMenuColorPrimary, false, [this] { openRetroDeckClassicConfigurator(); });

    if (isFullUI)
        addEntry(_("RETRODECK GODOT CONFIGURATOR"), mMenuColorPrimary, false, [this] { openRetroDeckGodotConfigurator(); });

    if (isFullUI)
<<<<<<< HEAD
        addEntry(_("ES-DE CONFIGURATIONS"), mMenuColorPrimary, true, [this] { openESDEConfiguration(); });
#else // Not RetroDECK
=======
        addEntry(_("SCRAPER"), mMenuColorPrimary, true, [this] { openScraperOptions(); });
>>>>>>> 91a9a9cf

    if (isFullUI)
        addEntry(_("UI SETTINGS"), mMenuColorPrimary, true, [this] { openUIOptions(); });

    addEntry(_("SOUND SETTINGS"), mMenuColorPrimary, true, [this] { openSoundOptions(); });

    if (isFullUI)
        addEntry(_("INPUT DEVICE SETTINGS"), mMenuColorPrimary, true,
                 [this] { openInputDeviceOptions(); });

    if (isFullUI)
        addEntry(_("GAME COLLECTION SETTINGS"), mMenuColorPrimary, true,
                 [this] { openCollectionSystemOptions(); });

    if (isFullUI)
        addEntry(_("OTHER SETTINGS"), mMenuColorPrimary, true, [this] { openOtherOptions(); });
<<<<<<< HEAD

#endif // RetroDECK
=======
>>>>>>> 91a9a9cf

    if (isFullUI)
        addEntry(_("UTILITIES"), mMenuColorPrimary, true, [this] { openUtilities(); });

    if (!Settings::getInstance()->getBool("ForceKiosk") &&
        Settings::getInstance()->getString("UIMode") != "kiosk") {
#if defined(__APPLE__)
        addEntry(_("QUIT ES-DE"), mMenuColorPrimary, false, [this] { openQuitMenu(); });
#elif defined(__ANDROID__)
        if (!AndroidVariables::sIsHomeApp)
            addEntry(_("QUIT ES-DE"), mMenuColorPrimary, false, [this] { openQuitMenu(); });
<<<<<<< HEAD
#elif defined(RETRODECK)
        addEntry(_("QUIT RETRODECK"), mMenuColorPrimary, false, [this] { openQuitMenu(); });
=======
>>>>>>> 91a9a9cf
#else
        if (Settings::getInstance()->getBool("ShowQuitMenu"))
            addEntry(_("QUIT"), mMenuColorPrimary, true, [this] { openQuitMenu(); });
        else
            addEntry(_("QUIT ES-DE"), mMenuColorPrimary, false, [this] { openQuitMenu(); });
#endif
    }

    addChild(&mMenu);
    addVersionInfo();
    setSize(mMenu.getSize());
    setPosition((mRenderer->getScreenWidth() - mSize.x) / 2.0f,
                std::round(mRenderer->getScreenHeight() * 0.13f));
}

GuiMenu::~GuiMenu()
{
    if (ViewController::getInstance()->getState().viewing != ViewController::ViewMode::NOTHING) {
        // This is required for the situation where scrolling started just before the menu
        // was openened. Without this, the scrolling would run until manually stopped after
        // the menu has been closed.
        ViewController::getInstance()->stopScrolling();

        ViewController::getInstance()->startViewVideos();
    }
}

void GuiMenu::openScraperOptions()
{
    // Open the scraper menu.
    mWindow->pushGui(new GuiScraperMenu(_("SCRAPER")));
}

void GuiMenu::openUIOptions()
{
    auto s = new GuiSettings(_("UI SETTINGS"));

    // Theme options section.

    std::map<std::string, ThemeData::Theme, ThemeData::StringComparator> themes {
        ThemeData::getThemes()};
    std::map<std::string, ThemeData::Theme, ThemeData::StringComparator>::const_iterator
        selectedTheme;

    auto theme =
        std::make_shared<OptionListComponent<std::string>>(getHelpStyle(), _("THEME"), false);

    ComponentListRow themeDownloaderInputRow;
    themeDownloaderInputRow.elements.clear();
    themeDownloaderInputRow.addElement(std::make_shared<TextComponent>(_("THEME DOWNLOADER"),
                                                                       Font::get(FONT_SIZE_MEDIUM),
                                                                       mMenuColorPrimary),
                                       true);
    themeDownloaderInputRow.addElement(mMenu.makeArrow(), false);

    themeDownloaderInputRow.makeAcceptInputHandler(
        std::bind(&GuiMenu::openThemeDownloader, this, s));
    s->addRow(themeDownloaderInputRow);

    // Theme.
    if (!themes.empty()) {
        selectedTheme = themes.find(Settings::getInstance()->getString("Theme"));
        if (selectedTheme == themes.cend())
            selectedTheme = themes.cbegin();
        std::vector<std::pair<std::string, std::pair<std::string, ThemeData::Theme>>> themesSorted;
        std::string sortName;
        for (auto& theme : themes) {
            if (theme.second.capabilities.themeName != "")
                sortName = theme.second.capabilities.themeName;
            else
                sortName = theme.first;
            themesSorted.emplace_back(std::make_pair(Utils::String::toUpper(sortName),
                                                     std::make_pair(theme.first, theme.second)));
        }
        std::sort(themesSorted.begin(), themesSorted.end(),
                  [](const auto& a, const auto& b) { return a.first < b.first; });
        for (auto it = themesSorted.cbegin(); it != themesSorted.cend(); ++it) {
            // If required, abbreviate the theme name so it doesn't overlap the setting name.
            const float maxNameLength {mSize.x * 0.62f};
            std::string themeName {(*it).first};
            theme->add(themeName, it->second.first, (*it).second.first == selectedTheme->first,
                       maxNameLength);
        }
        s->addWithLabel(_("THEME"), theme);
        s->addSaveFunc([this, theme, s] {
            if (theme->getSelected() != Settings::getInstance()->getString("Theme")) {
                Scripting::fireEvent("theme-changed", theme->getSelected(),
                                     Settings::getInstance()->getString("Theme"));
                // Handle the situation where the previously selected theme has been deleted
                // using the theme downloader. In this case attempt to fall back to linear-es-de
                // and if this theme doesn't exist then select the first available one.
                auto themes = ThemeData::getThemes();
                if (themes.find(theme->getSelected()) == themes.end()) {
                    if (themes.find("linear-es-de") != themes.end())
                        Settings::getInstance()->setString("Theme", "linear-es-de");
                    else
                        Settings::getInstance()->setString("Theme", themes.begin()->first);
                }
                else {
                    Settings::getInstance()->setString("Theme", theme->getSelected());
                }
                mWindow->setChangedTheme();
                // This is required so that the custom collection system does not disappear
                // if the user is editing a custom collection when switching themes.
                if (CollectionSystemsManager::getInstance()->isEditing())
                    CollectionSystemsManager::getInstance()->exitEditMode();
                s->setNeedsSaving();
                s->setNeedsReloading();
                s->setNeedsGoToStart();
                s->setNeedsCollectionsUpdate();
                s->setInvalidateCachedBackground();
            }
        });
    }

    // Theme variants.
    auto themeVariant = std::make_shared<OptionListComponent<std::string>>(
        getHelpStyle(), _("THEME VARIANT"), false);
    s->addWithLabel(_("THEME VARIANT"), themeVariant);
    s->addSaveFunc([themeVariant, s] {
        if (themeVariant->getSelected() != Settings::getInstance()->getString("ThemeVariant")) {
            Settings::getInstance()->setString("ThemeVariant", themeVariant->getSelected());
            s->setNeedsSaving();
            s->setNeedsReloading();
            s->setInvalidateCachedBackground();
        }
    });

    auto themeVariantsFunc = [=](const std::string& selectedTheme,
                                 const std::string& selectedVariant) {
        std::map<std::string, ThemeData::Theme, ThemeData::StringComparator>::const_iterator
            currentSet {themes.find(selectedTheme)};
        if (currentSet == themes.cend())
            return;
        // We need to recreate the OptionListComponent entries.
        themeVariant->clearEntries();
        int selectableVariants {0};
        for (auto& variant : currentSet->second.capabilities.variants) {
            if (variant.selectable)
                ++selectableVariants;
        }
        if (selectableVariants > 0) {
            for (auto& variant : currentSet->second.capabilities.variants) {
                if (variant.selectable) {
                    // If required, abbreviate the variant name so it doesn't overlap the
                    // setting name.
                    const float maxNameLength {mSize.x * 0.62f};
                    std::string label {variant.labels.front().second};
                    for (const auto& labelEntry : variant.labels) {
                        if (labelEntry.first == Utils::Localization::sCurrentLocale) {
                            label = labelEntry.second;
                            break;
                        }
                    }
                    themeVariant->add(Utils::String::toUpper(label), variant.name,
                                      variant.name == selectedVariant, maxNameLength);
                }
            }
            if (themeVariant->getSelectedObjects().size() == 0)
                themeVariant->selectEntry(0);
        }
        else {
            themeVariant->add(_("NONE DEFINED"), "none", true);
            themeVariant->setEnabled(false);
            themeVariant->setOpacity(DISABLED_OPACITY);
            themeVariant->getParent()
                ->getChild(themeVariant->getChildIndex() - 1)
                ->setOpacity(DISABLED_OPACITY);
        }
    };

    themeVariantsFunc(Settings::getInstance()->getString("Theme"),
                      Settings::getInstance()->getString("ThemeVariant"));

    // Theme color schemes.
    auto themeColorScheme = std::make_shared<OptionListComponent<std::string>>(
        getHelpStyle(), _("THEME COLOR SCHEME"), false);
    s->addWithLabel(_("THEME COLOR SCHEME"), themeColorScheme);
    s->addSaveFunc([themeColorScheme, s] {
        if (themeColorScheme->getSelected() !=
            Settings::getInstance()->getString("ThemeColorScheme")) {
            Settings::getInstance()->setString("ThemeColorScheme", themeColorScheme->getSelected());
            s->setNeedsSaving();
            s->setNeedsReloading();
            s->setInvalidateCachedBackground();
        }
    });

    auto themeColorSchemesFunc = [=](const std::string& selectedTheme,
                                     const std::string& selectedColorScheme) {
        std::map<std::string, ThemeData::Theme, ThemeData::StringComparator>::const_iterator
            currentSet {themes.find(selectedTheme)};
        if (currentSet == themes.cend())
            return;
        // We need to recreate the OptionListComponent entries.
        themeColorScheme->clearEntries();
        if (currentSet->second.capabilities.colorSchemes.size() > 0) {
            for (auto& colorScheme : currentSet->second.capabilities.colorSchemes) {
                // If required, abbreviate the color scheme name so it doesn't overlap the
                // setting name.
                const float maxNameLength {mSize.x * 0.52f};
                std::string label {colorScheme.labels.front().second};
                for (const auto& labelEntry : colorScheme.labels) {
                    if (labelEntry.first == Utils::Localization::sCurrentLocale) {
                        label = labelEntry.second;
                        break;
                    }
                }
                themeColorScheme->add(Utils::String::toUpper(label), colorScheme.name,
                                      colorScheme.name == selectedColorScheme, maxNameLength);
            }
            if (themeColorScheme->getSelectedObjects().size() == 0)
                themeColorScheme->selectEntry(0);
        }
        else {
            themeColorScheme->add(_("NONE DEFINED"), "none", true);
            themeColorScheme->setEnabled(false);
            themeColorScheme->setOpacity(DISABLED_OPACITY);
            themeColorScheme->getParent()
                ->getChild(themeColorScheme->getChildIndex() - 1)
                ->setOpacity(DISABLED_OPACITY);
        }
    };

    themeColorSchemesFunc(Settings::getInstance()->getString("Theme"),
                          Settings::getInstance()->getString("ThemeColorScheme"));

    // Theme font sizes.
    auto themeFontSize = std::make_shared<OptionListComponent<std::string>>(
        getHelpStyle(), _("THEME FONT SIZE"), false);
    s->addWithLabel(_("THEME FONT SIZE"), themeFontSize);
    s->addSaveFunc([themeFontSize, s] {
        if (themeFontSize->getSelected() != Settings::getInstance()->getString("ThemeFontSize")) {
            Settings::getInstance()->setString("ThemeFontSize", themeFontSize->getSelected());
            s->setNeedsSaving();
            s->setNeedsReloading();
            s->setInvalidateCachedBackground();
        }
    });

    auto themeFontSizeFunc = [=](const std::string& selectedTheme,
                                 const std::string& selectedFontSize) {
        std::map<std::string, ThemeData::Theme, ThemeData::StringComparator>::const_iterator
            currentSet {themes.find(selectedTheme)};
        if (currentSet == themes.cend())
            return;
        // We need to recreate the OptionListComponent entries.
        themeFontSize->clearEntries();
        if (currentSet->second.capabilities.fontSizes.size() > 0) {
            for (auto& fontSize : currentSet->second.capabilities.fontSizes)
                themeFontSize->add(
                    Utils::String::toUpper(_(ThemeData::getFontSizeLabel(fontSize).c_str())),
                    fontSize, fontSize == selectedFontSize);
            if (themeFontSize->getSelectedObjects().size() == 0)
                themeFontSize->selectEntry(0);
        }
        else {
            themeFontSize->add(_("NONE DEFINED"), "none", true);
            themeFontSize->setEnabled(false);
            themeFontSize->setOpacity(DISABLED_OPACITY);
            themeFontSize->getParent()
                ->getChild(themeFontSize->getChildIndex() - 1)
                ->setOpacity(DISABLED_OPACITY);
        }
    };

    themeFontSizeFunc(Settings::getInstance()->getString("Theme"),
                      Settings::getInstance()->getString("ThemeFontSize"));

    // Theme aspect ratios.
    auto themeAspectRatio = std::make_shared<OptionListComponent<std::string>>(
        getHelpStyle(), _("THEME ASPECT RATIO"), false);
    s->addWithLabel(_("THEME ASPECT RATIO"), themeAspectRatio);
    s->addSaveFunc([themeAspectRatio, s] {
        if (themeAspectRatio->getSelected() !=
            Settings::getInstance()->getString("ThemeAspectRatio")) {
            Settings::getInstance()->setString("ThemeAspectRatio", themeAspectRatio->getSelected());
            s->setNeedsSaving();
            s->setNeedsReloading();
            s->setInvalidateCachedBackground();
        }
    });

    auto themeAspectRatiosFunc = [=](const std::string& selectedTheme,
                                     const std::string& selectedAspectRatio) {
        std::map<std::string, ThemeData::Theme, ThemeData::StringComparator>::const_iterator
            currentSet {themes.find(selectedTheme)};
        if (currentSet == themes.cend())
            return;
        // We need to recreate the OptionListComponent entries.
        themeAspectRatio->clearEntries();
        if (currentSet->second.capabilities.aspectRatios.size() > 0) {
            for (auto& aspectRatio : currentSet->second.capabilities.aspectRatios) {
                themeAspectRatio->add(
                    Utils::String::toUpper(_(ThemeData::getAspectRatioLabel(aspectRatio).c_str())),
                    aspectRatio, aspectRatio == selectedAspectRatio);
            }
            if (themeAspectRatio->getSelectedObjects().size() == 0)
                themeAspectRatio->selectEntry(0);
        }
        else {
            themeAspectRatio->add(_("NONE DEFINED"), "none", true);
            themeAspectRatio->setEnabled(false);
            themeAspectRatio->setOpacity(DISABLED_OPACITY);
            themeAspectRatio->getParent()
                ->getChild(themeAspectRatio->getChildIndex() - 1)
                ->setOpacity(DISABLED_OPACITY);
        }
    };

    themeAspectRatiosFunc(Settings::getInstance()->getString("Theme"),
                          Settings::getInstance()->getString("ThemeAspectRatio"));

    // Theme transitions.
    auto themeTransitions = std::make_shared<OptionListComponent<std::string>>(
        getHelpStyle(), _("THEME TRANSITIONS"), false);
    std::string selectedThemeTransitions {Settings::getInstance()->getString("ThemeTransitions")};
    themeTransitions->add(_("AUTOMATIC"), "automatic", selectedThemeTransitions == "automatic");
    // If there are no objects returned, then there must be a manually modified entry in the
    // configuration file. Simply set theme transitions to "automatic" in this case.
    if (themeTransitions->getSelectedObjects().size() == 0)
        themeTransitions->selectEntry(0);
    s->addWithLabel(_("THEME TRANSITIONS"), themeTransitions);
    s->addSaveFunc([themeTransitions, s] {
        if (themeTransitions->getSelected() !=
            Settings::getInstance()->getString("ThemeTransitions")) {
            Settings::getInstance()->setString("ThemeTransitions", themeTransitions->getSelected());
            ThemeData::setThemeTransitions();
            s->setNeedsSaving();
        }
    });

    auto themeTransitionsFunc = [=](const std::string& selectedTheme,
                                    const std::string& selectedThemeTransitions) {
        std::map<std::string, ThemeData::Theme, ThemeData::StringComparator>::const_iterator
            currentSet {themes.find(selectedTheme)};
        if (currentSet == themes.cend())
            return;
        // We need to recreate the OptionListComponent entries.
        themeTransitions->clearEntries();
        themeTransitions->add(_("AUTOMATIC"), "automatic", "automatic" == selectedThemeTransitions);
        if (currentSet->second.capabilities.transitions.size() == 1 &&
            currentSet->second.capabilities.transitions.front().selectable) {
            std::string label;
            if (currentSet->second.capabilities.transitions.front().labels.front().second == "") {
                label = _("THEME PROFILE");
            }
            else {
                label = currentSet->second.capabilities.transitions.front().labels.front().second;
                for (const auto& labelEntry :
                     currentSet->second.capabilities.transitions.front().labels) {
                    if (labelEntry.first == Utils::Localization::sCurrentLocale) {
                        label = labelEntry.second;
                        break;
                    }
                }
            }
            const std::string transitions {
                currentSet->second.capabilities.transitions.front().name};
            themeTransitions->add(Utils::String::toUpper(label), transitions,
                                  transitions == selectedThemeTransitions);
        }
        else {
            for (size_t i {0}; i < currentSet->second.capabilities.transitions.size(); ++i) {
                if (!currentSet->second.capabilities.transitions[i].selectable)
                    continue;
                std::string label;
                if (currentSet->second.capabilities.transitions[i].labels.empty()) {
                    label = _("THEME PROFILE") + " " + std::to_string(i + 1);
                }
                else {
                    label = currentSet->second.capabilities.transitions[i].labels.front().second;
                    for (const auto& labelEntry :
                         currentSet->second.capabilities.transitions[i].labels) {
                        if (labelEntry.first == Utils::Localization::sCurrentLocale) {
                            label = labelEntry.second;
                            break;
                        }
                    }
                }
                const std::string transitions {currentSet->second.capabilities.transitions[i].name};
                themeTransitions->add(Utils::String::toUpper(label), transitions,
                                      transitions == selectedThemeTransitions);
            }
        }
        if (std::find(currentSet->second.capabilities.suppressedTransitionProfiles.cbegin(),
                      currentSet->second.capabilities.suppressedTransitionProfiles.cend(),
                      "builtin-instant") ==
            currentSet->second.capabilities.suppressedTransitionProfiles.cend()) {
            themeTransitions->add(_("INSTANT (BUILT-IN)"), "builtin-instant",
                                  "builtin-instant" == selectedThemeTransitions);
        }
        if (std::find(currentSet->second.capabilities.suppressedTransitionProfiles.cbegin(),
                      currentSet->second.capabilities.suppressedTransitionProfiles.cend(),
                      "builtin-slide") ==
            currentSet->second.capabilities.suppressedTransitionProfiles.cend()) {
            themeTransitions->add(_("SLIDE (BUILT-IN)"), "builtin-slide",
                                  "builtin-slide" == selectedThemeTransitions);
        }
        if (std::find(currentSet->second.capabilities.suppressedTransitionProfiles.cbegin(),
                      currentSet->second.capabilities.suppressedTransitionProfiles.cend(),
                      "builtin-fade") ==
            currentSet->second.capabilities.suppressedTransitionProfiles.cend()) {
            themeTransitions->add(_("FADE (BUILT-IN)"), "builtin-fade",
                                  "builtin-fade" == selectedThemeTransitions);
        }
        if (themeTransitions->getSelectedObjects().size() == 0)
            themeTransitions->selectEntry(0);

        if (themeTransitions->getNumEntries() == 1) {
            themeTransitions->setEnabled(false);
            themeTransitions->setOpacity(DISABLED_OPACITY);
            themeTransitions->getParent()
                ->getChild(themeTransitions->getChildIndex() - 1)
                ->setOpacity(DISABLED_OPACITY);
        }
        else {
            themeTransitions->setEnabled(true);
            themeTransitions->setOpacity(1.0f);
            themeTransitions->getParent()
                ->getChild(themeTransitions->getChildIndex() - 1)
                ->setOpacity(1.0f);
        }
    };

    themeTransitionsFunc(Settings::getInstance()->getString("Theme"),
                         Settings::getInstance()->getString("ThemeTransitions"));

    // Theme language.
    auto themeLanguage = std::make_shared<OptionListComponent<std::string>>(
        getHelpStyle(), _("THEME LANGUAGE"), false);
    s->addWithLabel(_("THEME LANGUAGE"), themeLanguage);
    s->addSaveFunc([themeLanguage, s] {
        if (themeLanguage->getSelected() != Settings::getInstance()->getString("ThemeLanguage")) {
            Settings::getInstance()->setString("ThemeLanguage", themeLanguage->getSelected());
            s->setNeedsSaving();
            s->setNeedsReloading();
            s->setInvalidateCachedBackground();
        }
    });

    auto themeLanguageFunc = [=](const std::string& selectedTheme,
                                 const std::string& selectedLanguage) {
        std::map<std::string, ThemeData::Theme, ThemeData::StringComparator>::const_iterator
            currentSet {themes.find(selectedTheme)};
        if (currentSet == themes.cend())
            return;
        // We need to recreate the OptionListComponent entries.
        themeLanguage->clearEntries();
        if (currentSet->second.capabilities.languages.size() > 0) {
            for (auto& language : currentSet->second.capabilities.languages) {
                themeLanguage->add(
                    Utils::String::toUpper(_(ThemeData::getLanguageLabel(language).c_str())),
                    language, language == selectedLanguage);
            }
            if (themeLanguage->getSelectedObjects().size() == 0)
                themeLanguage->selectEntry(0);
        }
        else {
            themeLanguage->add(_("NONE DEFINED"), "none", true);
            themeLanguage->setEnabled(false);
            themeLanguage->setOpacity(DISABLED_OPACITY);
            themeLanguage->getParent()
                ->getChild(themeLanguage->getChildIndex() - 1)
                ->setOpacity(DISABLED_OPACITY);
        }
    };

    themeLanguageFunc(Settings::getInstance()->getString("Theme"),
                      Settings::getInstance()->getString("ThemeLanguage"));

    // Application language.
    auto applicationLanguage = std::make_shared<OptionListComponent<std::string>>(
        getHelpStyle(), _("APPLICATION LANGUAGE"), false);
    std::string selectedApplicationLanguage {
        Settings::getInstance()->getString("ApplicationLanguage")};
    applicationLanguage->add(_("AUTOMATIC"), "automatic",
                             selectedApplicationLanguage == "automatic");
    applicationLanguage->add("ENGLISH (UNITED STATES)", "en_US",
                             selectedApplicationLanguage == "en_US");
    applicationLanguage->add("ENGLISH (UNITED KINGDOM)", "en_GB",
                             selectedApplicationLanguage == "en_GB");
<<<<<<< HEAD
=======
    applicationLanguage->add("CATALÀ", "ca_ES", selectedApplicationLanguage == "ca_ES");
>>>>>>> 91a9a9cf
    applicationLanguage->add("DEUTSCH", "de_DE", selectedApplicationLanguage == "de_DE");
    applicationLanguage->add("ESPAÑOL (ESPAÑA)", "es_ES", selectedApplicationLanguage == "es_ES");
    applicationLanguage->add("FRANÇAIS", "fr_FR", selectedApplicationLanguage == "fr_FR");
    applicationLanguage->add("ITALIANO", "it_IT", selectedApplicationLanguage == "it_IT");
<<<<<<< HEAD
=======
    applicationLanguage->add("NEDERLANDS", "nl_NL", selectedApplicationLanguage == "nl_NL");
>>>>>>> 91a9a9cf
    applicationLanguage->add("POLSKI", "pl_PL", selectedApplicationLanguage == "pl_PL");
    applicationLanguage->add("PORTUGUÊS (BRASIL)", "pt_BR", selectedApplicationLanguage == "pt_BR");
    applicationLanguage->add("ROMÂNĂ", "ro_RO", selectedApplicationLanguage == "ro_RO");
    applicationLanguage->add("РУССКИЙ", "ru_RU", selectedApplicationLanguage == "ru_RU");
    applicationLanguage->add("SVENSKA", "sv_SE", selectedApplicationLanguage == "sv_SE");
    applicationLanguage->add("日本語", "ja_JP", selectedApplicationLanguage == "ja_JP");
    applicationLanguage->add("한국어", "ko_KR", selectedApplicationLanguage == "ko_KR");
    applicationLanguage->add("简体中文", "zh_CN", selectedApplicationLanguage == "zh_CN");
    // If there are no objects returned, then there must be a manually modified entry in the
    // configuration file. Simply set the application langauge to "automatic" in this case.
    if (applicationLanguage->getSelectedObjects().size() == 0)
        applicationLanguage->selectEntry(0);
    s->addWithLabel(_("APPLICATION LANGUAGE"), applicationLanguage);
    s->addSaveFunc([this, applicationLanguage, s] {
        if (applicationLanguage->getSelected() !=
            Settings::getInstance()->getString("ApplicationLanguage")) {
            Settings::getInstance()->setString("ApplicationLanguage",
                                               applicationLanguage->getSelected());
            Utils::Localization::setLocale();
            mWindow->updateSplashScreenText();
            s->setNeedsSaving();
            s->setNeedsCloseMenu([this] { delete this; });
            s->setNeedsRescanROMDirectory();
            s->setNeedsReloading();
            s->setNeedsCollectionsUpdate();
        }
    });

    // Quick system select (navigate between systems in the gamelist view).
    auto quickSystemSelect = std::make_shared<OptionListComponent<std::string>>(
        getHelpStyle(), _("QUICK SYSTEM SELECT"), false);
    std::string selectedQuickSelect {Settings::getInstance()->getString("QuickSystemSelect")};
    quickSystemSelect->add(_("LEFT/RIGHT OR SHOULDERS"), "leftrightshoulders",
                           selectedQuickSelect == "leftrightshoulders");
    quickSystemSelect->add(_("LEFT/RIGHT OR TRIGGERS"), "leftrighttriggers",
                           selectedQuickSelect == "leftrighttriggers");
    quickSystemSelect->add(_("SHOULDERS"), "shoulders", selectedQuickSelect == "shoulders");
    quickSystemSelect->add(_("TRIGGERS"), "triggers", selectedQuickSelect == "triggers");
    quickSystemSelect->add(_("LEFT/RIGHT"), "leftright", selectedQuickSelect == "leftright");
    quickSystemSelect->add(_("DISABLED"), "disabled", selectedQuickSelect == "disabled");
    // If there are no objects returned, then there must be a manually modified entry in the
    // configuration file. Simply set the quick system select to "leftrightshoulders" in this case.
    if (quickSystemSelect->getSelectedObjects().size() == 0)
        quickSystemSelect->selectEntry(0);
    s->addWithLabel(_("QUICK SYSTEM SELECT"), quickSystemSelect);
    s->addSaveFunc([quickSystemSelect, s] {
        if (quickSystemSelect->getSelected() !=
            Settings::getInstance()->getString("QuickSystemSelect")) {
            Settings::getInstance()->setString("QuickSystemSelect",
                                               quickSystemSelect->getSelected());
            s->setNeedsSaving();
        }
    });

    // Optionally start in selected system/gamelist.
    auto startupSystem = std::make_shared<OptionListComponent<std::string>>(
        getHelpStyle(), _("GAMELIST ON STARTUP"), false);
    startupSystem->add(_("NONE"), "", Settings::getInstance()->getString("StartupSystem") == "");
    for (auto it = SystemData::sSystemVector.cbegin(); // Line break.
         it != SystemData::sSystemVector.cend(); ++it) {
        // If required, abbreviate the system name so it doesn't overlap the setting name.
        float maxNameLength {mSize.x * 0.51f};
        std::string sysName {(*it)->getFullName()};
        if ((*it)->isCollection() && (sysName == "collections" || sysName == "all games" ||
                                      sysName == "favorites" || sysName == "last played")) {
            sysName = _(sysName.c_str());
        }
        startupSystem->add(Utils::String::toUpper(sysName), (*it)->getName(),
                           Settings::getInstance()->getString("StartupSystem") == (*it)->getName(),
                           maxNameLength);
    }
    // This can probably not happen but as an extra precaution select the "NONE" entry if no
    // entry is selected.
    if (startupSystem->getSelectedObjects().size() == 0)
        startupSystem->selectEntry(0);
    s->addWithLabel(_("GAMELIST ON STARTUP"), startupSystem);
    s->addSaveFunc([startupSystem, s] {
        if (startupSystem->getSelected() != Settings::getInstance()->getString("StartupSystem")) {
            Settings::getInstance()->setString("StartupSystem", startupSystem->getSelected());
            s->setNeedsSaving();
        }
    });

    // Systems sorting.
    auto systemsSorting = std::make_shared<OptionListComponent<std::string>>(
        getHelpStyle(), _("SYSTEMS SORTING"), false);
    std::string selectedSystemsSorting {Settings::getInstance()->getString("SystemsSorting")};
    systemsSorting->add(_("FULL NAMES OR CUSTOM"), "default", selectedSystemsSorting == "default");
    systemsSorting->add(_("RELEASE YEAR"), "year", selectedSystemsSorting == "year");
    systemsSorting->add(_("MANUFACTURER, RELEASE YEAR"), "manufacturer_year",
                        selectedSystemsSorting == "manufacturer_year");
    systemsSorting->add(_("HW TYPE, RELEASE YEAR"), "hwtype_year",
                        selectedSystemsSorting == "hwtype_year");
    systemsSorting->add(_("MANUFACTURER, HW TYPE, REL. YEAR"), "manufacturer_hwtype_year",
                        selectedSystemsSorting == "manufacturer_hwtype_year");
    // If there are no objects returned, then there must be a manually modified entry in the
    // configuration file. Simply set the systems sorting to "default" in this case.
    if (systemsSorting->getSelectedObjects().size() == 0)
        systemsSorting->selectEntry(0);
    s->addWithLabel(_("SYSTEMS SORTING"), systemsSorting);
    s->addSaveFunc([this, systemsSorting, s] {
        if (systemsSorting->getSelected() != Settings::getInstance()->getString("SystemsSorting")) {
            Settings::getInstance()->setString("SystemsSorting", systemsSorting->getSelected());
            s->setNeedsSaving();
            if (mThemeDownloaderReloadCounter == 0)
                s->setNeedsCloseMenu([this] { delete this; });
            else
                ++mThemeDownloaderReloadCounter;
            s->setNeedsRescanROMDirectory();
        }
    });

    // Default gamelist sort order.
    std::string sortOrder;
    auto defaultSortOrder = std::make_shared<OptionListComponent<const FileData::SortType*>>(
        getHelpStyle(), _p("short", "GAMES DEFAULT SORT ORDER"), false);
    // Exclude the System sort options.
    unsigned int numSortTypes {static_cast<unsigned int>(FileSorts::SortTypes.size() - 2)};
    for (unsigned int i {0}; i < numSortTypes; ++i) {
        if (FileSorts::SortTypes[i].description ==
            Settings::getInstance()->getString("DefaultSortOrder")) {
            sortOrder = FileSorts::SortTypes[i].description;
            break;
        }
    }
    // If an invalid sort order was defined in es_settings.xml, then apply the default
    // sort order "name, ascending".
    if (sortOrder == "") {
        sortOrder = Settings::getInstance()->getDefaultString("DefaultSortOrder");
        Settings::getInstance()->setString("DefaultSortOrder", sortOrder);
        s->setNeedsSaving();
    }
    for (unsigned int i {0}; i < numSortTypes; ++i) {
        const FileData::SortType& sort {FileSorts::SortTypes[i]};
        if (sort.description == sortOrder)
            defaultSortOrder->add(Utils::String::toUpper(_(sort.description.c_str())), &sort, true);
        else
            defaultSortOrder->add(Utils::String::toUpper(_(sort.description.c_str())), &sort,
                                  false);
    }
    s->addWithLabel(_("GAMES DEFAULT SORT ORDER"), defaultSortOrder);
    s->addSaveFunc([defaultSortOrder, sortOrder, s] {
        std::string selectedSortOrder {defaultSortOrder.get()->getSelected()->description};
        if (selectedSortOrder != sortOrder) {
            Settings::getInstance()->setString("DefaultSortOrder", selectedSortOrder);
            s->setNeedsSaving();
            s->setNeedsSorting();
            s->setNeedsSortingCollections();
            s->setInvalidateCachedBackground();
        }
    });

    // Menu color scheme.
    auto menuColorScheme = std::make_shared<OptionListComponent<std::string>>(
        getHelpStyle(), _("MENU COLOR SCHEME"), false);
    const std::string selectedMenuColor {Settings::getInstance()->getString("MenuColorScheme")};
    menuColorScheme->add(_("DARK"), "dark", selectedMenuColor == "dark");
    menuColorScheme->add(_("DARK AND RED"), "darkred", selectedMenuColor == "darkred");
    menuColorScheme->add(_("LIGHT"), "light", selectedMenuColor == "light");
    // If there are no objects returned, then there must be a manually modified entry in the
    // configuration file. Simply set the menu color scheme to "dark" in this case.
    if (menuColorScheme->getSelectedObjects().size() == 0)
        menuColorScheme->selectEntry(0);
    s->addWithLabel(_("MENU COLOR SCHEME"), menuColorScheme);
    s->addSaveFunc([this, menuColorScheme, s] {
        if (menuColorScheme->getSelected() !=
            Settings::getInstance()->getString("MenuColorScheme")) {
            Settings::getInstance()->setString("MenuColorScheme", menuColorScheme->getSelected());
            ViewController::getInstance()->setMenuColors();
            s->setNeedsSaving();
            if (mThemeDownloaderReloadCounter == 0)
                s->setNeedsCloseMenu([this] { delete this; });
            else
                ++mThemeDownloaderReloadCounter;
        }
    });

    // Open menu effect.
    auto menuOpeningEffect = std::make_shared<OptionListComponent<std::string>>(
        getHelpStyle(), _("MENU OPENING ANIMATION"), false);
    std::string selectedMenuEffect {Settings::getInstance()->getString("MenuOpeningEffect")};
    menuOpeningEffect->add(_("SCALE-UP"), "scale-up", selectedMenuEffect == "scale-up");
    menuOpeningEffect->add(_("NONE"), "none", selectedMenuEffect == "none");
    // If there are no objects returned, then there must be a manually modified entry in the
    // configuration file. Simply set the opening effect to "scale-up" in this case.
    if (menuOpeningEffect->getSelectedObjects().size() == 0)
        menuOpeningEffect->selectEntry(0);
    s->addWithLabel(_("MENU OPENING ANIMATION"), menuOpeningEffect);
    s->addSaveFunc([menuOpeningEffect, s] {
        if (menuOpeningEffect->getSelected() !=
            Settings::getInstance()->getString("MenuOpeningEffect")) {
            Settings::getInstance()->setString("MenuOpeningEffect",
                                               menuOpeningEffect->getSelected());
            s->setNeedsSaving();
        }
    });

    // Launch screen duration.
    auto launchScreenDuration = std::make_shared<OptionListComponent<std::string>>(
        getHelpStyle(), _("LAUNCH SCREEN DURATION"), false);
    std::string selectedDuration {Settings::getInstance()->getString("LaunchScreenDuration")};
    launchScreenDuration->add(_("NORMAL"), "normal", selectedDuration == "normal");
    launchScreenDuration->add(_("BRIEF"), "brief", selectedDuration == "brief");
    launchScreenDuration->add(_("LONG"), "long", selectedDuration == "long");
    launchScreenDuration->add(_("DISABLED"), "disabled", selectedDuration == "disabled");
    // If there are no objects returned, then there must be a manually modified entry in the
    // configuration file. Simply set the duration to "normal" in this case.
    if (launchScreenDuration->getSelectedObjects().size() == 0)
        launchScreenDuration->selectEntry(0);
    s->addWithLabel(_("LAUNCH SCREEN DURATION"), launchScreenDuration);
    s->addSaveFunc([launchScreenDuration, s] {
        if (launchScreenDuration->getSelected() !=
            Settings::getInstance()->getString("LaunchScreenDuration")) {
            Settings::getInstance()->setString("LaunchScreenDuration",
                                               launchScreenDuration->getSelected());
            s->setNeedsSaving();
        }
    });

    // UI mode.
    auto uiMode =
        std::make_shared<OptionListComponent<std::string>>(getHelpStyle(), _("UI MODE"), false);
    std::string setMode;
    if (Settings::getInstance()->getBool("ForceKiosk"))
        setMode = "kiosk";
    else if (Settings::getInstance()->getBool("ForceKid"))
        setMode = "kid";
    else
        setMode = Settings::getInstance()->getString("UIMode");
    uiMode->add(_("FULL"), "full", setMode == "full");
    uiMode->add(_("KIOSK"), "kiosk", setMode == "kiosk");
    uiMode->add(_("KID"), "kid", setMode == "kid");
    // If there are no objects returned, then there must be a manually modified entry in the
    // configuration file. Simply set the UI mode to "full" in this case.
    if (uiMode->getSelectedObjects().size() == 0)
        uiMode->selectEntry(0);
    s->addWithLabel(_("UI MODE"), uiMode);
    s->addSaveFunc([uiMode, this, s] {
        std::string selectedMode {uiMode->getSelected()};
        // If any of the force flags are set, then always apply and save the setting.
        if (selectedMode == Settings::getInstance()->getString("UIMode") &&
            !Settings::getInstance()->getBool("ForceFull") &&
            !Settings::getInstance()->getBool("ForceKiosk") &&
            !Settings::getInstance()->getBool("ForceKid")) {
            return;
        }
        else if (selectedMode != "full") {
            std::string msg;
            if (selectedMode == "kiosk") {
                msg = Utils::String::format(
                    _("THIS CHANGES THE UI TO THE RESTRICTED MODE\n'KIOSK'\n"
                      "THIS WILL HIDE MOST MENU OPTIONS\n"
                      "TO UNLOCK AND RETURN TO THE FULL UI, ENTER THIS CODE:\n%s\n\n"
                      "DO YOU WANT TO PROCEED?"),
                    UIModeController::getInstance()->getFormattedPassKeyStr().c_str());
            }
            else {
                msg = Utils::String::format(
                    _("THIS CHANGES THE UI TO THE RESTRICTED MODE\n'KID'\n"
                      "THIS ONLY ENABLES GAMES THAT HAVE BEEN FLAGGED\n"
                      "AS SUITABLE FOR CHILDREN\n"
                      "TO UNLOCK AND RETURN TO THE FULL UI, ENTER THIS CODE:\n%s\n\n"
                      "DO YOU WANT TO PROCEED?"),
                    UIModeController::getInstance()->getFormattedPassKeyStr().c_str());
            }
            mWindow->pushGui(new GuiMsgBox(
                this->getHelpStyle(), msg, _("YES"),
                [this, selectedMode] {
                    LOG(LogDebug) << "GuiMenu::openUISettings(): Setting UI mode to '"
                                  << selectedMode << "'.";
                    Settings::getInstance()->setString("UIMode", selectedMode);
                    Settings::getInstance()->setBool("ForceFull", false);
                    Settings::getInstance()->setBool("ForceKiosk", false);
                    Settings::getInstance()->setBool("ForceKid", false);
                    Settings::getInstance()->saveFile();
                    if (CollectionSystemsManager::getInstance()->isEditing())
                        CollectionSystemsManager::getInstance()->exitEditMode();
                    UIModeController::getInstance()->setCurrentUIMode(selectedMode);
                    for (auto it = SystemData::sSystemVector.cbegin();
                         it != SystemData::sSystemVector.cend(); ++it) {
                        if ((*it)->getThemeFolder() == "custom-collections") {
                            for (FileData* customSystem :
                                 (*it)->getRootFolder()->getChildrenListToDisplay())
                                customSystem->getSystem()->getIndex()->resetFilters();
                        }
                        (*it)->sortSystem();
                        (*it)->getIndex()->resetFilters();
                    }
                    ViewController::getInstance()->reloadAll();
                    ViewController::getInstance()->goToSystem(SystemData::sSystemVector.front(),
                                                              false);
                    mWindow->invalidateCachedBackground();
                },
                _("NO"), nullptr, "", nullptr, nullptr, true));
        }
        else {
            LOG(LogDebug) << "GuiMenu::openUISettings(): Setting UI mode to '" << selectedMode
                          << "'.";
            Settings::getInstance()->setString("UIMode", uiMode->getSelected());
            Settings::getInstance()->setBool("ForceFull", false);
            Settings::getInstance()->setBool("ForceKiosk", false);
            Settings::getInstance()->setBool("ForceKid", false);
            UIModeController::getInstance()->setCurrentUIMode("full");
            s->setNeedsSaving();
            s->setNeedsSorting();
            s->setNeedsSortingCollections();
            s->setNeedsResetFilters();
            s->setNeedsReloading();
            s->setNeedsGoToSystem(SystemData::sSystemVector.front());
            s->setInvalidateCachedBackground();
        }
    });

    // Random entry button.
    auto randomEntryButton = std::make_shared<OptionListComponent<std::string>>(
        getHelpStyle(), _("RANDOM ENTRY BUTTON"), false);
    const std::string selectedRandomEntryButton {
        Settings::getInstance()->getString("RandomEntryButton")};
    randomEntryButton->add(_("GAMES ONLY"), "games", selectedRandomEntryButton == "games");
    randomEntryButton->add(_("GAMES AND SYSTEMS"), "gamessystems",
                           selectedRandomEntryButton == "gamessystems");
    randomEntryButton->add(_("DISABLED"), "disabled", selectedRandomEntryButton == "disabled");
    // If there are no objects returned, then there must be a manually modified entry in the
    // configuration file. Simply set the random entry button to "games" in this case.
    if (randomEntryButton->getSelectedObjects().size() == 0)
        randomEntryButton->selectEntry(0);
    s->addWithLabel(_("RANDOM ENTRY BUTTON"), randomEntryButton);
    s->addSaveFunc([randomEntryButton, s] {
        if (randomEntryButton->getSelected() !=
            Settings::getInstance()->getString("RandomEntryButton")) {
            Settings::getInstance()->setString("RandomEntryButton",
                                               randomEntryButton->getSelected());
            s->setNeedsSaving();
        }
    });

    // Media viewer.
    ComponentListRow mediaViewerRow;
    mediaViewerRow.elements.clear();
    mediaViewerRow.addElement(std::make_shared<TextComponent>(_("MEDIA VIEWER SETTINGS"),
                                                              Font::get(FONT_SIZE_MEDIUM),
                                                              mMenuColorPrimary),
                              true);
    mediaViewerRow.addElement(mMenu.makeArrow(), false);
    mediaViewerRow.makeAcceptInputHandler(std::bind(&GuiMenu::openMediaViewerOptions, this));
    s->addRow(mediaViewerRow);

    // Screensaver.
    ComponentListRow screensaverRow;
    screensaverRow.elements.clear();
    screensaverRow.addElement(std::make_shared<TextComponent>(_("SCREENSAVER SETTINGS"),
                                                              Font::get(FONT_SIZE_MEDIUM),
                                                              mMenuColorPrimary),
                              true);
    screensaverRow.addElement(mMenu.makeArrow(), false);
    screensaverRow.makeAcceptInputHandler(std::bind(&GuiMenu::openScreensaverOptions, this));
    s->addRow(screensaverRow);

    // Enable theme variant triggers.
    auto themeVariantTriggers = std::make_shared<SwitchComponent>();
    themeVariantTriggers->setState(Settings::getInstance()->getBool("ThemeVariantTriggers"));
    s->addWithLabel(_("ENABLE THEME VARIANT TRIGGERS"), themeVariantTriggers);
    s->addSaveFunc([themeVariantTriggers, s] {
        if (themeVariantTriggers->getState() !=
            Settings::getInstance()->getBool("ThemeVariantTriggers")) {
            Settings::getInstance()->setBool("ThemeVariantTriggers",
                                             themeVariantTriggers->getState());
            s->setNeedsSaving();
            s->setNeedsReloading();
            s->setInvalidateCachedBackground();
        }
    });

    // Blur background when the menu is open.
    auto menuBlurBackground = std::make_shared<SwitchComponent>();
    if (mRenderer->getScreenRotation() == 90 || mRenderer->getScreenRotation() == 270) {
        // TODO: Add support for non-blurred background when rotating screen 90 or 270 degrees.
        menuBlurBackground->setState(true);
        s->addWithLabel(_("BLUR BACKGROUND WHEN MENU IS OPEN"), menuBlurBackground);
        menuBlurBackground->setEnabled(false);
        menuBlurBackground->setOpacity(DISABLED_OPACITY);
        menuBlurBackground->getParent()
            ->getChild(menuBlurBackground->getChildIndex() - 1)
            ->setOpacity(DISABLED_OPACITY);
    }
    else {
        menuBlurBackground->setState(Settings::getInstance()->getBool("MenuBlurBackground"));
        s->addWithLabel(_("BLUR BACKGROUND WHEN MENU IS OPEN"), menuBlurBackground);
        s->addSaveFunc([menuBlurBackground, s] {
            if (menuBlurBackground->getState() !=
                Settings::getInstance()->getBool("MenuBlurBackground")) {
                Settings::getInstance()->setBool("MenuBlurBackground",
                                                 menuBlurBackground->getState());
                s->setNeedsSaving();
                s->setInvalidateCachedBackground();
            }
        });
    }

    // Sort folders on top of the gamelists.
    auto foldersOnTop = std::make_shared<SwitchComponent>();
    foldersOnTop->setState(Settings::getInstance()->getBool("FoldersOnTop"));
    s->addWithLabel(_("SORT FOLDERS ON TOP OF GAMELISTS"), foldersOnTop);
    s->addSaveFunc([foldersOnTop, s] {
        if (foldersOnTop->getState() != Settings::getInstance()->getBool("FoldersOnTop")) {
            Settings::getInstance()->setBool("FoldersOnTop", foldersOnTop->getState());
            s->setNeedsSaving();
            s->setNeedsSorting();
            s->setInvalidateCachedBackground();
        }
    });

    // Sort favorites on top of non-favorites in the gamelists.
    auto favoritesFirst = std::make_shared<SwitchComponent>();
    favoritesFirst->setState(Settings::getInstance()->getBool("FavoritesFirst"));
    s->addWithLabel(_("SORT FAVORITE GAMES ABOVE NON-FAVORITES"), favoritesFirst);
    s->addSaveFunc([favoritesFirst, s] {
        if (favoritesFirst->getState() != Settings::getInstance()->getBool("FavoritesFirst")) {
            Settings::getInstance()->setBool("FavoritesFirst", favoritesFirst->getState());
            s->setNeedsSaving();
            s->setNeedsSorting();
            s->setNeedsSortingCollections();
            s->setInvalidateCachedBackground();
        }
    });

    // Enable gamelist star markings for favorite games.
    auto favoritesStar = std::make_shared<SwitchComponent>();
    favoritesStar->setState(Settings::getInstance()->getBool("FavoritesStar"));
    s->addWithLabel(_("ADD STAR MARKINGS TO FAVORITE GAMES"), favoritesStar);
    s->addSaveFunc([favoritesStar, s] {
        if (favoritesStar->getState() != Settings::getInstance()->getBool("FavoritesStar")) {
            Settings::getInstance()->setBool("FavoritesStar", favoritesStar->getState());
            s->setNeedsSaving();
            s->setNeedsReloading();
            s->setInvalidateCachedBackground();
        }
    });

    // Enable quick list scrolling overlay.
    auto listScrollOverlay = std::make_shared<SwitchComponent>();
    listScrollOverlay->setState(Settings::getInstance()->getBool("ListScrollOverlay"));
    s->addWithLabel(_("ENABLE TEXTLIST QUICK SCROLLING OVERLAY"), listScrollOverlay);
    s->addSaveFunc([listScrollOverlay, s] {
        if (listScrollOverlay->getState() !=
            Settings::getInstance()->getBool("ListScrollOverlay")) {
            Settings::getInstance()->setBool("ListScrollOverlay", listScrollOverlay->getState());
            s->setNeedsSaving();
        }
    });

    // Enable virtual (on-screen) keyboard.
    auto virtualKeyboard = std::make_shared<SwitchComponent>();
    virtualKeyboard->setState(Settings::getInstance()->getBool("VirtualKeyboard"));
    s->addWithLabel(_("ENABLE VIRTUAL KEYBOARD"), virtualKeyboard);
    s->addSaveFunc([virtualKeyboard, s] {
        if (virtualKeyboard->getState() != Settings::getInstance()->getBool("VirtualKeyboard")) {
            Settings::getInstance()->setBool("VirtualKeyboard", virtualKeyboard->getState());
            s->setNeedsSaving();
            s->setInvalidateCachedBackground();
#if defined(__ANDROID__)
            if (Settings::getInstance()->getBool("VirtualKeyboard"))
                SDL_SetHint(SDL_HINT_ENABLE_SCREEN_KEYBOARD, "0");
            else
                SDL_SetHint(SDL_HINT_ENABLE_SCREEN_KEYBOARD, "1");
#endif
        }
    });

    // Enable the 'Y' button for tagging games as favorites.
    auto favoritesAddButton = std::make_shared<SwitchComponent>();
    favoritesAddButton->setState(Settings::getInstance()->getBool("FavoritesAddButton"));
    s->addWithLabel(_("ENABLE TOGGLE FAVORITES BUTTON"), favoritesAddButton);
    s->addSaveFunc([favoritesAddButton, s] {
        if (Settings::getInstance()->getBool("FavoritesAddButton") !=
            favoritesAddButton->getState()) {
            Settings::getInstance()->setBool("FavoritesAddButton", favoritesAddButton->getState());
            s->setNeedsSaving();
        }
    });

    // Gamelist filters.
    auto gamelistFilters = std::make_shared<SwitchComponent>();
    gamelistFilters->setState(Settings::getInstance()->getBool("GamelistFilters"));
    s->addWithLabel(_("ENABLE GAMELIST FILTERS"), gamelistFilters);
    s->addSaveFunc([gamelistFilters, s] {
        if (Settings::getInstance()->getBool("GamelistFilters") != gamelistFilters->getState()) {
            Settings::getInstance()->setBool("GamelistFilters", gamelistFilters->getState());
            s->setNeedsSaving();
            s->setNeedsReloading();
        }
    });

    // On-screen help prompts.
    auto showHelpPrompts = std::make_shared<SwitchComponent>();
    showHelpPrompts->setState(Settings::getInstance()->getBool("ShowHelpPrompts"));
    s->addWithLabel(_("DISPLAY ON-SCREEN HELP"), showHelpPrompts);
    s->addSaveFunc([showHelpPrompts, s] {
        if (Settings::getInstance()->getBool("ShowHelpPrompts") != showHelpPrompts->getState()) {
            Settings::getInstance()->setBool("ShowHelpPrompts", showHelpPrompts->getState());
            s->setNeedsSaving();
        }
    });

    // When the theme entries are scrolled or selected, update the relevant rows.
    auto scrollThemeFunc = [=](const std::string& themeName, bool firstRun = false) {
        auto selectedTheme = themes.find(themeName);
        if (selectedTheme == themes.cend())
            return;
        if (!firstRun) {
            themeVariantsFunc(themeName, themeVariant->getSelected());
            themeColorSchemesFunc(themeName, themeColorScheme->getSelected());
            themeFontSizeFunc(themeName, themeFontSize->getSelected());
            themeAspectRatiosFunc(themeName, themeAspectRatio->getSelected());
            themeLanguageFunc(themeName, themeLanguage->getSelected());
            themeTransitionsFunc(themeName, themeTransitions->getSelected());
        }
        int selectableVariants {0};
        for (auto& variant : selectedTheme->second.capabilities.variants) {
            if (variant.selectable)
                ++selectableVariants;
        }
        if (selectableVariants > 0) {
            themeVariant->setEnabled(true);
            themeVariant->setOpacity(1.0f);
            themeVariant->getParent()
                ->getChild(themeVariant->getChildIndex() - 1)
                ->setOpacity(1.0f);
        }
        else {
            themeVariant->setEnabled(false);
            themeVariant->setOpacity(DISABLED_OPACITY);
            themeVariant->getParent()
                ->getChild(themeVariant->getChildIndex() - 1)
                ->setOpacity(DISABLED_OPACITY);
        }
        if (selectedTheme->second.capabilities.colorSchemes.size() > 0) {
            themeColorScheme->setEnabled(true);
            themeColorScheme->setOpacity(1.0f);
            themeColorScheme->getParent()
                ->getChild(themeColorScheme->getChildIndex() - 1)
                ->setOpacity(1.0f);
        }
        else {
            themeColorScheme->setEnabled(false);
            themeColorScheme->setOpacity(DISABLED_OPACITY);
            themeColorScheme->getParent()
                ->getChild(themeColorScheme->getChildIndex() - 1)
                ->setOpacity(DISABLED_OPACITY);
        }
        if (selectedTheme->second.capabilities.fontSizes.size() > 0) {
            themeFontSize->setEnabled(true);
            themeFontSize->setOpacity(1.0f);
            themeFontSize->getParent()
                ->getChild(themeFontSize->getChildIndex() - 1)
                ->setOpacity(1.0f);
        }
        else {
            themeFontSize->setEnabled(false);
            themeFontSize->setOpacity(DISABLED_OPACITY);
            themeFontSize->getParent()
                ->getChild(themeFontSize->getChildIndex() - 1)
                ->setOpacity(DISABLED_OPACITY);
        }
        if (selectedTheme->second.capabilities.languages.size() > 0) {
            themeLanguage->setEnabled(true);
            themeLanguage->setOpacity(1.0f);
            themeLanguage->getParent()
                ->getChild(themeLanguage->getChildIndex() - 1)
                ->setOpacity(1.0f);
        }
        else {
            themeLanguage->setEnabled(false);
            themeLanguage->setOpacity(DISABLED_OPACITY);
            themeLanguage->getParent()
                ->getChild(themeLanguage->getChildIndex() - 1)
                ->setOpacity(DISABLED_OPACITY);
        }
        if (selectedTheme->second.capabilities.aspectRatios.size() > 0) {
            themeAspectRatio->setEnabled(true);
            themeAspectRatio->setOpacity(1.0f);
            themeAspectRatio->getParent()
                ->getChild(themeAspectRatio->getChildIndex() - 1)
                ->setOpacity(1.0f);
        }
        else {
            themeAspectRatio->setEnabled(false);
            themeAspectRatio->setOpacity(DISABLED_OPACITY);
            themeAspectRatio->getParent()
                ->getChild(themeAspectRatio->getChildIndex() - 1)
                ->setOpacity(DISABLED_OPACITY);
        }
    };

    scrollThemeFunc(selectedTheme->first, true);
    theme->setCallback(scrollThemeFunc);

    s->setSize(mSize);
    mWindow->pushGui(s);
}

void GuiMenu::openSoundOptions()
{
    auto s = new GuiSettings(_("SOUND SETTINGS"));
<<<<<<< HEAD
=======

#if defined(__ANDROID__)
    // Audio driver.
    auto audioDriver = std::make_shared<OptionListComponent<std::string>>(getHelpStyle(),
                                                                          _("AUDIO DRIVER"), false);
    std::string selectedDriver {Settings::getInstance()->getString("AudioDriver")};
    audioDriver->add("OPENSL ES", "openslES", selectedDriver == "openslES");
    audioDriver->add("AAUDIO", "AAudio", selectedDriver == "AAudio");
    // If there are no objects returned, then there must be a manually modified entry in the
    // configuration file. Simply set the audio driver to "openslES" in this case.
    if (audioDriver->getSelectedObjects().size() == 0)
        audioDriver->selectEntry(0);
    s->addWithLabel(_("AUDIO DRIVER (REQUIRES RESTART)"), audioDriver);
    s->addSaveFunc([audioDriver, s] {
        if (audioDriver->getSelected() != Settings::getInstance()->getString("AudioDriver")) {
            Settings::getInstance()->setString("AudioDriver", audioDriver->getSelected());
            s->setNeedsSaving();
        }
    });
#endif
>>>>>>> 91a9a9cf

// TODO: Implement system volume support for macOS and Android.
#if !defined(__APPLE__) && !defined(__ANDROID__) && !defined(__FreeBSD__) && !defined(__HAIKU__)
    // System volume.
    // The reason to create the VolumeControl object every time instead of making it a singleton
    // is that this is the easiest way to detect new default audio devices or changes to the
    // audio volume done by the operating system. And we don't really need this object laying
    // around anyway as it's only used here.
    VolumeControl volumeControl;
    int currentVolume {volumeControl.getVolume()};

    auto systemVolume = std::make_shared<SliderComponent>(0.0f, 100.0f, 1.0f, "%");
    systemVolume->setValue(static_cast<float>(currentVolume));
    s->addWithLabel(_("SYSTEM VOLUME"), systemVolume);
    s->addSaveFunc([systemVolume, currentVolume] {
        // No need to create the VolumeControl object unless the volume has actually been changed.
        if (static_cast<int>(systemVolume->getValue()) != currentVolume) {
            VolumeControl volumeControl;
            volumeControl.setVolume(static_cast<int>(std::round(systemVolume->getValue())));
        }
    });
#endif

    // Volume for navigation sounds.
    auto soundVolumeNavigation = std::make_shared<SliderComponent>(0.0f, 100.0f, 1.0f, "%");
    soundVolumeNavigation->setValue(
        static_cast<float>(Settings::getInstance()->getInt("SoundVolumeNavigation")));
    s->addWithLabel(_("NAVIGATION SOUNDS VOLUME"), soundVolumeNavigation);
    s->addSaveFunc([soundVolumeNavigation, s] {
        if (soundVolumeNavigation->getValue() !=
            static_cast<float>(Settings::getInstance()->getInt("SoundVolumeNavigation"))) {
            Settings::getInstance()->setInt("SoundVolumeNavigation",
                                            static_cast<int>(soundVolumeNavigation->getValue()));
            s->setNeedsSaving();
        }
    });

    // Volume for videos.
    auto soundVolumeVideos = std::make_shared<SliderComponent>(0.0f, 100.0f, 1.0f, "%");
    soundVolumeVideos->setValue(
        static_cast<float>(Settings::getInstance()->getInt("SoundVolumeVideos")));
    s->addWithLabel(_("VIDEO PLAYER VOLUME"), soundVolumeVideos);
    s->addSaveFunc([soundVolumeVideos, s] {
        if (soundVolumeVideos->getValue() !=
            static_cast<float>(Settings::getInstance()->getInt("SoundVolumeVideos"))) {
            Settings::getInstance()->setInt("SoundVolumeVideos",
                                            static_cast<int>(soundVolumeVideos->getValue()));
            s->setNeedsSaving();
        }
    });

    if (UIModeController::getInstance()->isUIModeFull()) {
        // Play audio for gamelist videos.
        auto viewsVideoAudio = std::make_shared<SwitchComponent>();
        viewsVideoAudio->setState(Settings::getInstance()->getBool("ViewsVideoAudio"));
        s->addWithLabel(_("PLAY AUDIO FOR GAMELIST AND SYSTEM VIEW VIDEOS"), viewsVideoAudio);
        s->addSaveFunc([viewsVideoAudio, s] {
            if (viewsVideoAudio->getState() !=
                Settings::getInstance()->getBool("ViewsVideoAudio")) {
                Settings::getInstance()->setBool("ViewsVideoAudio", viewsVideoAudio->getState());
                s->setNeedsSaving();
            }
        });

        // Play audio for media viewer videos.
        auto mediaViewerVideoAudio = std::make_shared<SwitchComponent>();
        mediaViewerVideoAudio->setState(Settings::getInstance()->getBool("MediaViewerVideoAudio"));
        s->addWithLabel(_("PLAY AUDIO FOR MEDIA VIEWER VIDEOS"), mediaViewerVideoAudio);
        s->addSaveFunc([mediaViewerVideoAudio, s] {
            if (mediaViewerVideoAudio->getState() !=
                Settings::getInstance()->getBool("MediaViewerVideoAudio")) {
                Settings::getInstance()->setBool("MediaViewerVideoAudio",
                                                 mediaViewerVideoAudio->getState());
                s->setNeedsSaving();
            }
        });

        // Play audio for screensaver videos.
        auto screensaverVideoAudio = std::make_shared<SwitchComponent>();
        screensaverVideoAudio->setState(Settings::getInstance()->getBool("ScreensaverVideoAudio"));
        s->addWithLabel(_("PLAY AUDIO FOR SCREENSAVER VIDEOS"), screensaverVideoAudio);
        s->addSaveFunc([screensaverVideoAudio, s] {
            if (screensaverVideoAudio->getState() !=
                Settings::getInstance()->getBool("ScreensaverVideoAudio")) {
                Settings::getInstance()->setBool("ScreensaverVideoAudio",
                                                 screensaverVideoAudio->getState());
                s->setNeedsSaving();
            }
        });

        // Navigation sounds.
        auto navigationSounds = std::make_shared<SwitchComponent>();
        navigationSounds->setState(Settings::getInstance()->getBool("NavigationSounds"));
        s->addWithLabel(_("ENABLE NAVIGATION SOUNDS"), navigationSounds);
        s->addSaveFunc([navigationSounds, s] {
            if (navigationSounds->getState() !=
                Settings::getInstance()->getBool("NavigationSounds")) {
                Settings::getInstance()->setBool("NavigationSounds", navigationSounds->getState());
                s->setNeedsSaving();
            }
        });
    }

    s->setSize(mSize);
    mWindow->pushGui(s);
}

void GuiMenu::openInputDeviceOptions()
{
    auto s = new GuiSettings(_("INPUT DEVICE SETTINGS"));

    // Controller type.
    auto inputControllerType = std::make_shared<OptionListComponent<std::string>>(
        getHelpStyle(), _("CONTROLLER TYPE"), false);
    std::string selectedPlayer {Settings::getInstance()->getString("InputControllerType")};
    inputControllerType->add("XBOX", "xbox", selectedPlayer == "xbox");
    inputControllerType->add("XBOX 360", "xbox360", selectedPlayer == "xbox360");
    inputControllerType->add("PLAYSTATION 1/2/3", "ps123", selectedPlayer == "ps123");
    inputControllerType->add("PLAYSTATION 4", "ps4", selectedPlayer == "ps4");
    inputControllerType->add("PLAYSTATION 5", "ps5", selectedPlayer == "ps5");
    inputControllerType->add("SWITCH PRO", "switchpro", selectedPlayer == "switchpro");
    inputControllerType->add("SNES", "snes", selectedPlayer == "snes");
    // If there are no objects returned, then there must be a manually modified entry in the
    // configuration file. Simply set the controller type to "xbox" in this case.
    if (inputControllerType->getSelectedObjects().size() == 0)
        inputControllerType->selectEntry(0);
    s->addWithLabel(_("CONTROLLER TYPE"), inputControllerType);
    s->addSaveFunc([inputControllerType, s] {
        if (inputControllerType->getSelected() !=
            Settings::getInstance()->getString("InputControllerType")) {
            Settings::getInstance()->setString("InputControllerType",
                                               inputControllerType->getSelected());
            s->setNeedsSaving();
        }
    });

#if defined(__ANDROID__)
    // Touch overlay size.
    auto touchOverlaySize = std::make_shared<OptionListComponent<std::string>>(
        getHelpStyle(), _("TOUCH OVERLAY SIZE"), false);
    std::string selectedOverlaySize {Settings::getInstance()->getString("InputTouchOverlaySize")};
    touchOverlaySize->add(_("MEDIUM"), "medium", selectedOverlaySize == "medium");
    touchOverlaySize->add(_("LARGE"), "large", selectedOverlaySize == "large");
    touchOverlaySize->add(_("SMALL"), "small", selectedOverlaySize == "small");
    touchOverlaySize->add(_("EXTRA SMALL"), "x-small", selectedOverlaySize == "x-small");
    // If there are no objects returned, then there must be a manually modified entry in the
    // configuration file. Simply set the overlay size to "medium" in this case.
    if (touchOverlaySize->getSelectedObjects().size() == 0)
        touchOverlaySize->selectEntry(0);
    s->addWithLabel(_("TOUCH OVERLAY SIZE"), touchOverlaySize);
    s->addSaveFunc([touchOverlaySize, s] {
        if (touchOverlaySize->getSelected() !=
            Settings::getInstance()->getString("InputTouchOverlaySize")) {
            Settings::getInstance()->setString("InputTouchOverlaySize",
                                               touchOverlaySize->getSelected());
            s->setNeedsSaving();
            InputOverlay::getInstance().createButtons();
        }
    });

    // Touch overlay opacity.
    auto touchOverlayOpacity = std::make_shared<OptionListComponent<std::string>>(
        getHelpStyle(), _("TOUCH OVERLAY OPACITY"), false);
    std::string selectedOverlayOpacity {
        Settings::getInstance()->getString("InputTouchOverlayOpacity")};
    touchOverlayOpacity->add(_("NORMAL"), "normal", selectedOverlayOpacity == "normal");
    touchOverlayOpacity->add(_("LOW"), "low", selectedOverlayOpacity == "low");
    touchOverlayOpacity->add(_("VERY LOW"), "verylow", selectedOverlayOpacity == "verylow");
    // If there are no objects returned, then there must be a manually modified entry in the
    // configuration file. Simply set the overlay opacity to "normal" in this case.
    if (touchOverlayOpacity->getSelectedObjects().size() == 0)
        touchOverlayOpacity->selectEntry(0);
    s->addWithLabel(_("TOUCH OVERLAY OPACITY"), touchOverlayOpacity);
    s->addSaveFunc([touchOverlayOpacity, s] {
        if (touchOverlayOpacity->getSelected() !=
            Settings::getInstance()->getString("InputTouchOverlayOpacity")) {
            Settings::getInstance()->setString("InputTouchOverlayOpacity",
                                               touchOverlayOpacity->getSelected());
            s->setNeedsSaving();
            InputOverlay::getInstance().createButtons();
        }
    });

    // Touch overlay fade-out timer.
    auto touchOverlayFadeTime = std::make_shared<SliderComponent>(0.0f, 20.0f, 1.0f, "s");
    touchOverlayFadeTime->setValue(
        static_cast<float>(Settings::getInstance()->getInt("InputTouchOverlayFadeTime")));
    s->addWithLabel(_("TOUCH OVERLAY FADE-OUT TIME"), touchOverlayFadeTime);
    s->addSaveFunc([touchOverlayFadeTime, s] {
        if (touchOverlayFadeTime->getValue() !=
            static_cast<float>(Settings::getInstance()->getInt("InputTouchOverlayFadeTime"))) {
            Settings::getInstance()->setInt("InputTouchOverlayFadeTime",
                                            static_cast<int>(touchOverlayFadeTime->getValue()));
            InputOverlay::getInstance().resetFadeTimer();
            s->setNeedsSaving();
        }
    });

    // Whether to enable the touch overlay.
    auto inputTouchOverlay = std::make_shared<SwitchComponent>();
    inputTouchOverlay->setState(Settings::getInstance()->getBool("InputTouchOverlay"));
    s->addWithLabel(_("ENABLE TOUCH OVERLAY"), inputTouchOverlay);
    s->addSaveFunc([inputTouchOverlay, s] {
        if (Settings::getInstance()->getBool("InputTouchOverlay") !=
            inputTouchOverlay->getState()) {
            Settings::getInstance()->setBool("InputTouchOverlay", inputTouchOverlay->getState());
            if (Settings::getInstance()->getBool("InputTouchOverlay"))
                InputOverlay::getInstance().createButtons();
            else
                InputOverlay::getInstance().clearButtons();
            s->setNeedsSaving();
        }
    });

    if (!Settings::getInstance()->getBool("InputTouchOverlay")) {
        touchOverlaySize->setEnabled(false);
        touchOverlaySize->setOpacity(DISABLED_OPACITY);
        touchOverlaySize->getParent()
            ->getChild(touchOverlaySize->getChildIndex() - 1)
            ->setOpacity(DISABLED_OPACITY);

        touchOverlayOpacity->setEnabled(false);
        touchOverlayOpacity->setOpacity(DISABLED_OPACITY);
        touchOverlayOpacity->getParent()
            ->getChild(touchOverlayOpacity->getChildIndex() - 1)
            ->setOpacity(DISABLED_OPACITY);

        touchOverlayFadeTime->setEnabled(false);
        touchOverlayFadeTime->setOpacity(DISABLED_OPACITY);
        touchOverlayFadeTime->getParent()
            ->getChild(touchOverlayFadeTime->getChildIndex() - 1)
            ->setOpacity(DISABLED_OPACITY);
    }

    auto inputTouchOverlayCallback = [this, inputTouchOverlay, touchOverlaySize,
                                      touchOverlayOpacity, touchOverlayFadeTime]() {
        if (!inputTouchOverlay->getState()) {
            const std::string message {
                _("DON'T DISABLE THE TOUCH OVERLAY UNLESS YOU ARE USING A CONTROLLER OR YOU WILL "
                  "LOCK YOURSELF OUT OF THE APP. IF THIS HAPPENS YOU WILL NEED TO TEMPORARILY "
                  "PLUG IN A CONTROLLER OR A KEYBOARD TO ENABLE THIS SETTING AGAIN, OR YOU "
                  "COULD CLEAR THE ES-DE STORAGE IN THE ANDROID APP SETTINGS TO FORCE THE "
                  "CONFIGURATOR TO RUN ON NEXT STARTUP")};

            Window* window {mWindow};
            window->pushGui(
                new GuiMsgBox(getHelpStyle(), message, _("OK"), nullptr, "", nullptr, "", nullptr,
                              nullptr, true, true,
                              (mRenderer->getIsVerticalOrientation() ?
                                   0.84f :
                                   0.54f * (1.778f / mRenderer->getScreenAspectRatio()))));
        }

        if (touchOverlaySize->getEnabled()) {
            touchOverlaySize->setEnabled(false);
            touchOverlaySize->setOpacity(DISABLED_OPACITY);
            touchOverlaySize->getParent()
                ->getChild(touchOverlaySize->getChildIndex() - 1)
                ->setOpacity(DISABLED_OPACITY);

            touchOverlayOpacity->setEnabled(false);
            touchOverlayOpacity->setOpacity(DISABLED_OPACITY);
            touchOverlayOpacity->getParent()
                ->getChild(touchOverlayOpacity->getChildIndex() - 1)
                ->setOpacity(DISABLED_OPACITY);

            touchOverlayFadeTime->setEnabled(false);
            touchOverlayFadeTime->setOpacity(DISABLED_OPACITY);
            touchOverlayFadeTime->getParent()
                ->getChild(touchOverlayFadeTime->getChildIndex() - 1)
                ->setOpacity(DISABLED_OPACITY);
        }
        else {
            touchOverlaySize->setEnabled(true);
            touchOverlaySize->setOpacity(1.0f);
            touchOverlaySize->getParent()
                ->getChild(touchOverlaySize->getChildIndex() - 1)
                ->setOpacity(1.0f);

            touchOverlayOpacity->setEnabled(true);
            touchOverlayOpacity->setOpacity(1.0f);
            touchOverlayOpacity->getParent()
                ->getChild(touchOverlayOpacity->getChildIndex() - 1)
                ->setOpacity(1.0f);

            touchOverlayFadeTime->setEnabled(true);
            touchOverlayFadeTime->setOpacity(1.0f);
            touchOverlayFadeTime->getParent()
                ->getChild(touchOverlayFadeTime->getChildIndex() - 1)
                ->setOpacity(1.0f);
        }
    };

    inputTouchOverlay->setCallback(inputTouchOverlayCallback);
#endif

    // Whether to only accept input from the first controller.
    auto inputOnlyFirstController = std::make_shared<SwitchComponent>();
    inputOnlyFirstController->setState(
        Settings::getInstance()->getBool("InputOnlyFirstController"));
    s->addWithLabel(_("ONLY ACCEPT INPUT FROM FIRST CONTROLLER"), inputOnlyFirstController);
    s->addSaveFunc([inputOnlyFirstController, s] {
        if (Settings::getInstance()->getBool("InputOnlyFirstController") !=
            inputOnlyFirstController->getState()) {
            Settings::getInstance()->setBool("InputOnlyFirstController",
                                             inputOnlyFirstController->getState());
            s->setNeedsSaving();
        }
    });

    // Whether to swap the A/B and X/Y buttons.
    auto inputSwapButtons = std::make_shared<SwitchComponent>();
    inputSwapButtons->setState(Settings::getInstance()->getBool("InputSwapButtons"));
    s->addWithLabel(_("SWAP THE A/B AND X/Y BUTTONS"), inputSwapButtons);
    s->addSaveFunc([inputSwapButtons, s] {
        if (Settings::getInstance()->getBool("InputSwapButtons") != inputSwapButtons->getState()) {
            Settings::getInstance()->setBool("InputSwapButtons", inputSwapButtons->getState());
            s->setNeedsSaving();
        }
    });

    // Whether to ignore keyboard input (except the quit shortcut).
    auto inputIgnoreKeyboard = std::make_shared<SwitchComponent>();
    inputIgnoreKeyboard->setState(Settings::getInstance()->getBool("InputIgnoreKeyboard"));
    s->addWithLabel(_("IGNORE KEYBOARD INPUT"), inputIgnoreKeyboard);
    s->addSaveFunc([inputIgnoreKeyboard, s] {
        if (Settings::getInstance()->getBool("InputIgnoreKeyboard") !=
            inputIgnoreKeyboard->getState()) {
            Settings::getInstance()->setBool("InputIgnoreKeyboard",
                                             inputIgnoreKeyboard->getState());
            s->setNeedsSaving();
        }
    });

    // Configure keyboard and controllers.
    ComponentListRow configureInputRow;
    configureInputRow.elements.clear();
    configureInputRow.addElement(
        std::make_shared<TextComponent>(_("CONFIGURE KEYBOARD AND CONTROLLERS"),
                                        Font::get(FONT_SIZE_MEDIUM), mMenuColorPrimary),
        true);
    configureInputRow.addElement(mMenu.makeArrow(), false);
    configureInputRow.makeAcceptInputHandler(std::bind(&GuiMenu::openConfigInput, this, s));
    s->addRow(configureInputRow);

    s->setSize(mSize);
    mWindow->pushGui(s);
}

void GuiMenu::openConfigInput(GuiSettings* settings)
{
    // Always save the settings before starting the input configuration, in case the
    // controller type was changed.
    settings->save();
    // Also unset the save flag so that a double saving does not take place when closing
    // the input device settings menu later on.
    settings->setNeedsSaving(false);

    std::string message {
        _("THE KEYBOARD AND CONTROLLERS ARE AUTOMATICALLY CONFIGURED, BUT USING THIS "
          "TOOL YOU CAN OVERRIDE THE DEFAULT BUTTON MAPPINGS (THIS WILL NOT AFFECT THE HELP "
          "PROMPTS)")};

    Window* window {mWindow};
    window->pushGui(new GuiMsgBox(
        getHelpStyle(), message, _("PROCEED"),
        [window] { window->pushGui(new GuiDetectDevice(false, false, nullptr)); }, _("CANCEL"),
        nullptr, "", nullptr, nullptr, false, true,
        (mRenderer->getIsVerticalOrientation() ?
             0.84f :
             0.54f * (1.778f / mRenderer->getScreenAspectRatio()))));
}

void GuiMenu::openOtherOptions()
{
    auto s = new GuiSettings(_("OTHER SETTINGS"));

    // Alternative emulators GUI.
    ComponentListRow alternativeEmulatorsRow;
    alternativeEmulatorsRow.elements.clear();
    alternativeEmulatorsRow.addElement(std::make_shared<TextComponent>(_("ALTERNATIVE EMULATORS"),
                                                                       Font::get(FONT_SIZE_MEDIUM),
                                                                       mMenuColorPrimary),
                                       true);
    alternativeEmulatorsRow.addElement(mMenu.makeArrow(), false);
    alternativeEmulatorsRow.makeAcceptInputHandler(
        std::bind([this] { mWindow->pushGui(new GuiAlternativeEmulators); }));
    s->addRow(alternativeEmulatorsRow);

    // Game media directory.
    ComponentListRow rowMediaDir;
    auto mediaDirectory = std::make_shared<TextComponent>(
        _("GAME MEDIA DIRECTORY"), Font::get(FONT_SIZE_MEDIUM), mMenuColorPrimary);
    auto bracketMediaDirectory = std::make_shared<ImageComponent>();
    bracketMediaDirectory->setResize(
        glm::vec2 {0.0f, Font::get(FONT_SIZE_MEDIUM)->getLetterHeight()});
    bracketMediaDirectory->setImage(":/graphics/arrow.svg");
    bracketMediaDirectory->setColorShift(mMenuColorPrimary);
    rowMediaDir.addElement(mediaDirectory, true);
    rowMediaDir.addElement(bracketMediaDirectory, false);
    std::string titleMediaDir {_("ENTER GAME MEDIA DIRECTORY")};
    std::string mediaDirectoryStaticText {_("Default directory:")};
    std::string defaultDirectoryText {Utils::FileSystem::getAppDataDirectory() +
                                      "/downloaded_media"};
    std::string initValueMediaDir {Settings::getInstance()->getString("MediaDirectory")};
    bool multiLineMediaDir {false};
    auto updateValMediaDir = [this](const std::string& newVal) {
        Settings::getInstance()->setString("MediaDirectory", newVal);
        Settings::getInstance()->saveFile();
        ViewController::getInstance()->reloadAll();
        mWindow->invalidateCachedBackground();
    };
    rowMediaDir.makeAcceptInputHandler([this, s, titleMediaDir, mediaDirectoryStaticText,
                                        defaultDirectoryText, initValueMediaDir, updateValMediaDir,
                                        multiLineMediaDir] {
        if (Settings::getInstance()->getBool("VirtualKeyboard")) {
            mWindow->pushGui(new GuiTextEditKeyboardPopup(
                getHelpStyle(), s->getMenu().getPosition().y, titleMediaDir,
                Settings::getInstance()->getString("MediaDirectory"), updateValMediaDir,
                multiLineMediaDir, _("SAVE"), _("SAVE CHANGES?"), mediaDirectoryStaticText,
                defaultDirectoryText, _("load default directory")));
        }
        else {
            mWindow->pushGui(new GuiTextEditPopup(
                getHelpStyle(), titleMediaDir, Settings::getInstance()->getString("MediaDirectory"),
                updateValMediaDir, multiLineMediaDir, _("SAVE"), _("SAVE CHANGES?"),
                mediaDirectoryStaticText, defaultDirectoryText, _("load default directory")));
        }
    });
    s->addRow(rowMediaDir);

    // Maximum VRAM.
    auto maxVram = std::make_shared<SliderComponent>(128.0f, 2048.0f, 16.0f, "MiB");
    maxVram->setValue(static_cast<float>(Settings::getInstance()->getInt("MaxVRAM")));
    s->addWithLabel(_("VRAM LIMIT"), maxVram);
    s->addSaveFunc([maxVram, s] {
        if (maxVram->getValue() != Settings::getInstance()->getInt("MaxVRAM")) {
            Settings::getInstance()->setInt("MaxVRAM",
                                            static_cast<int>(std::round(maxVram->getValue())));
            s->setNeedsSaving();
        }
    });

#if !defined(USE_OPENGLES)
    // Anti-aliasing (MSAA).
    auto antiAliasing = std::make_shared<OptionListComponent<std::string>>(
        getHelpStyle(), _("ANTI-ALIASING (MSAA)"), false);
    const std::string& selectedAntiAliasing {
        std::to_string(Settings::getInstance()->getInt("AntiAliasing"))};
    antiAliasing->add(_("DISABLED"), "0", selectedAntiAliasing == "0");
    antiAliasing->add(_("2X"), "2", selectedAntiAliasing == "2");
    antiAliasing->add(_("4X"), "4", selectedAntiAliasing == "4");
    // If there are no objects returned, then there must be a manually modified entry in the
    // configuration file. Simply set anti-aliasing to "0" in this case.
    if (antiAliasing->getSelectedObjects().size() == 0)
        antiAliasing->selectEntry(0);
    s->addWithLabel(_("ANTI-ALIASING (MSAA) (REQUIRES RESTART)"), antiAliasing);
    s->addSaveFunc([antiAliasing, s] {
        if (antiAliasing->getSelected() !=
            std::to_string(Settings::getInstance()->getInt("AntiAliasing"))) {
            Settings::getInstance()->setInt("AntiAliasing",
                                            atoi(antiAliasing->getSelected().c_str()));
            s->setNeedsSaving();
        }
    });
#endif

    // Display/monitor.
    auto displayIndex = std::make_shared<OptionListComponent<std::string>>(
        getHelpStyle(), _("DISPLAY/MONITOR INDEX"), false);
    std::vector<std::string> displayIndexEntry;
    displayIndexEntry.push_back("1");
    displayIndexEntry.push_back("2");
    displayIndexEntry.push_back("3");
    displayIndexEntry.push_back("4");
    for (auto it = displayIndexEntry.cbegin(); it != displayIndexEntry.cend(); ++it)
        displayIndex->add(*it, *it,
                          Settings::getInstance()->getInt("DisplayIndex") == atoi((*it).c_str()));
    s->addWithLabel(_("DISPLAY/MONITOR INDEX (REQUIRES RESTART)"), displayIndex);
    s->addSaveFunc([displayIndex, s] {
        if (atoi(displayIndex->getSelected().c_str()) !=
            Settings::getInstance()->getInt("DisplayIndex")) {
            Settings::getInstance()->setInt("DisplayIndex",
                                            atoi(displayIndex->getSelected().c_str()));
            s->setNeedsSaving();
        }
    });

    // Screen contents rotation.
    auto screenRotate = std::make_shared<OptionListComponent<std::string>>(
        getHelpStyle(), _("ROTATE SCREEN"), false);
    const std::string& selectedScreenRotate {
        std::to_string(Settings::getInstance()->getInt("ScreenRotate"))};
    screenRotate->add(_("DISABLED"), "0", selectedScreenRotate == "0");
    screenRotate->add(_("90 DEGREES"), "90", selectedScreenRotate == "90");
    screenRotate->add(_("180 DEGREES"), "180", selectedScreenRotate == "180");
    screenRotate->add(_("270 DEGREES"), "270", selectedScreenRotate == "270");
    // If there are no objects returned, then there must be a manually modified entry in the
    // configuration file. Simply set screen rotation to "0" in this case.
    if (screenRotate->getSelectedObjects().size() == 0)
        screenRotate->selectEntry(0);
    s->addWithLabel(_("ROTATE SCREEN (REQUIRES RESTART)"), screenRotate);
    s->addSaveFunc([screenRotate, s] {
        if (screenRotate->getSelected() !=
            std::to_string(Settings::getInstance()->getInt("ScreenRotate"))) {
            Settings::getInstance()->setInt("ScreenRotate",
                                            atoi(screenRotate->getSelected().c_str()));
            s->setNeedsSaving();
        }
    });

    // Keyboard quit shortcut.
    auto keyboardQuitShortcut = std::make_shared<OptionListComponent<std::string>>(
        getHelpStyle(), _("KEYBOARD QUIT SHORTCUT"), false);
    std::string selectedShortcut {Settings::getInstance()->getString("KeyboardQuitShortcut")};
#if defined(_WIN64) || defined(__unix__) || defined(__HAIKU__)
    keyboardQuitShortcut->add("ALT + F4", "AltF4", selectedShortcut == "AltF4");
    keyboardQuitShortcut->add("CTRL + Q", "CtrlQ", selectedShortcut == "CtrlQ");
    keyboardQuitShortcut->add("ALT + Q", "AltQ", selectedShortcut == "AltQ");
#endif
#if defined(__APPLE__)
    keyboardQuitShortcut->add("\u2318 + Q", "CmdQ", selectedShortcut == "CmdQ");
    keyboardQuitShortcut->add("CTRL + Q", "CtrlQ", selectedShortcut == "CtrlQ");
    keyboardQuitShortcut->add("ALT + Q", "AltQ", selectedShortcut == "AltQ");
#endif
    keyboardQuitShortcut->add("F4", "F4", selectedShortcut == "F4");
    // If there are no objects returned, then there must be a manually modified entry in the
    // configuration file. Simply set the keyboard quit shortcut to the first entry in this case.
    if (keyboardQuitShortcut->getSelectedObjects().size() == 0)
        keyboardQuitShortcut->selectEntry(0);
    s->addWithLabel(_("KEYBOARD QUIT SHORTCUT"), keyboardQuitShortcut);
    s->addSaveFunc([keyboardQuitShortcut, s] {
        if (keyboardQuitShortcut->getSelected() !=
            Settings::getInstance()->getString("KeyboardQuitShortcut")) {
            Settings::getInstance()->setString("KeyboardQuitShortcut",
                                               keyboardQuitShortcut->getSelected());
            s->setNeedsSaving();
        }
    });

    // When to save game metadata.
    auto saveGamelistsMode = std::make_shared<OptionListComponent<std::string>>(
        getHelpStyle(), _p("short", "WHEN TO SAVE GAME METADATA"), false);
    saveGamelistsMode->add(_("ALWAYS"), "always",
                           Settings::getInstance()->getString("SaveGamelistsMode") == "always");
    saveGamelistsMode->add(_("ON EXIT"), "on exit",
                           Settings::getInstance()->getString("SaveGamelistsMode") == "on exit");
    saveGamelistsMode->add(_("NEVER"), "never",
                           Settings::getInstance()->getString("SaveGamelistsMode") == "never");
    // If there are no objects returned, then there must be a manually modified entry in the
    // configuration file. Simply set save game metadata to "always" in this case.
    if (saveGamelistsMode->getSelectedObjects().size() == 0)
        saveGamelistsMode->selectEntry(0);
    s->addWithLabel(_("WHEN TO SAVE GAME METADATA"), saveGamelistsMode);
    s->addSaveFunc([saveGamelistsMode, s] {
        if (saveGamelistsMode->getSelected() !=
            Settings::getInstance()->getString("SaveGamelistsMode")) {
            Settings::getInstance()->setString("SaveGamelistsMode",
                                               saveGamelistsMode->getSelected());
            // Always save the gamelist.xml files if switching to "always" as there may
            // be changes that will otherwise be lost.
            if (Settings::getInstance()->getString("SaveGamelistsMode") == "always") {
                for (auto it = SystemData::sSystemVector.cbegin();
                     it != SystemData::sSystemVector.cend(); ++it)
                    (*it)->writeMetaData();
            }
            s->setNeedsSaving();
        }
    });

#if defined(APPLICATION_UPDATER)
    // Application updater frequency.
    auto applicationUpdaterFrequency = std::make_shared<OptionListComponent<std::string>>(
        getHelpStyle(), _("APPLICATION UPDATES"), false);
    const std::string& selectedUpdaterFrequency {
        Settings::getInstance()->getString("ApplicationUpdaterFrequency")};
    applicationUpdaterFrequency->add(_("ALWAYS"), "always", selectedUpdaterFrequency == "always");
    applicationUpdaterFrequency->add(_("DAILY"), "daily", selectedUpdaterFrequency == "daily");
    applicationUpdaterFrequency->add(_("WEEKLY"), "weekly", selectedUpdaterFrequency == "weekly");
    applicationUpdaterFrequency->add(_("MONTHLY"), "monthly",
                                     selectedUpdaterFrequency == "monthly");
    applicationUpdaterFrequency->add(_("NEVER"), "never", selectedUpdaterFrequency == "never");
    // If there are no objects returned, then there must be a manually modified entry in the
    // configuration file. Simply set updater frequency to "always" in this case.
    if (applicationUpdaterFrequency->getSelectedObjects().size() == 0)
        applicationUpdaterFrequency->selectEntry(0);
    s->addWithLabel(_("CHECK FOR APPLICATION UPDATES"), applicationUpdaterFrequency);
    s->addSaveFunc([applicationUpdaterFrequency, s] {
        if (applicationUpdaterFrequency->getSelected() !=
            Settings::getInstance()->getString("ApplicationUpdaterFrequency")) {
            Settings::getInstance()->setString("ApplicationUpdaterFrequency",
                                               applicationUpdaterFrequency->getSelected());
            s->setNeedsSaving();
        }
    });
#endif

#if defined(APPLICATION_UPDATER) && !defined(__ANDROID__)
#if defined(IS_PRERELEASE)
    // Add a dummy entry to indicate that this setting is always enabled when running a prerelease.
    auto applicationUpdaterPrereleases = std::make_shared<SwitchComponent>();
    applicationUpdaterPrereleases->setState(true);
    s->addWithLabel(_("INCLUDE PRERELEASES IN UPDATE CHECKS"), applicationUpdaterPrereleases);
    applicationUpdaterPrereleases->setEnabled(false);
    applicationUpdaterPrereleases->setOpacity(DISABLED_OPACITY);
    applicationUpdaterPrereleases->getParent()
        ->getChild(applicationUpdaterPrereleases->getChildIndex() - 1)
        ->setOpacity(DISABLED_OPACITY);
#else
    // Whether to include prereleases when checking for application updates.
    auto applicationUpdaterPrereleases = std::make_shared<SwitchComponent>();
    applicationUpdaterPrereleases->setState(
        Settings::getInstance()->getBool("ApplicationUpdaterPrereleases"));
    s->addWithLabel(_("INCLUDE PRERELEASES IN UPDATE CHECKS"), applicationUpdaterPrereleases);
    s->addSaveFunc([applicationUpdaterPrereleases, s] {
        if (applicationUpdaterPrereleases->getState() !=
            Settings::getInstance()->getBool("ApplicationUpdaterPrereleases")) {
            Settings::getInstance()->setBool("ApplicationUpdaterPrereleases",
                                             applicationUpdaterPrereleases->getState());
            s->setNeedsSaving();
        }
    });
#endif
#endif

#if defined(_WIN64)
    // Hide taskbar during the program session.
    auto hide_taskbar = std::make_shared<SwitchComponent>();
    hide_taskbar->setState(Settings::getInstance()->getBool("HideTaskbar"));
    s->addWithLabel(_("HIDE TASKBAR (REQUIRES RESTART)"), hide_taskbar);
    s->addSaveFunc([hide_taskbar, s] {
        if (hide_taskbar->getState() != Settings::getInstance()->getBool("HideTaskbar")) {
            Settings::getInstance()->setBool("HideTaskbar", hide_taskbar->getState());
            s->setNeedsSaving();
        }
    });
#endif

#if !defined(__ANDROID__) && !defined(DEINIT_ON_LAUNCH)
    // Run ES in the background when a game has been launched.
    auto runInBackground = std::make_shared<SwitchComponent>();
    runInBackground->setState(Settings::getInstance()->getBool("RunInBackground"));
    s->addWithLabel(_("RUN IN BACKGROUND (WHILE GAME IS LAUNCHED)"), runInBackground);
    s->addSaveFunc([runInBackground, s] {
        if (runInBackground->getState() != Settings::getInstance()->getBool("RunInBackground")) {
            Settings::getInstance()->setBool("RunInBackground", runInBackground->getState());
            s->setNeedsSaving();
        }
    });
#endif

#if defined(VIDEO_HW_DECODING)
    // Whether to enable hardware decoding for the FFmpeg video player.
    auto videoHardwareDecoding = std::make_shared<SwitchComponent>();
    videoHardwareDecoding->setState(Settings::getInstance()->getBool("VideoHardwareDecoding"));
    s->addWithLabel(_("VIDEO HARDWARE DECODING (EXPERIMENTAL)"), videoHardwareDecoding);
    s->addSaveFunc([videoHardwareDecoding, s] {
        if (videoHardwareDecoding->getState() !=
            Settings::getInstance()->getBool("VideoHardwareDecoding")) {
            Settings::getInstance()->setBool("VideoHardwareDecoding",
                                             videoHardwareDecoding->getState());
            s->setNeedsSaving();
        }
    });
#endif

    // Whether to upscale the video frame rate to 60 FPS.
    auto videoUpscaleFrameRate = std::make_shared<SwitchComponent>();
    videoUpscaleFrameRate->setState(Settings::getInstance()->getBool("VideoUpscaleFrameRate"));
    s->addWithLabel(_("UPSCALE VIDEO FRAME RATE TO 60 FPS"), videoUpscaleFrameRate);
    s->addSaveFunc([videoUpscaleFrameRate, s] {
        if (videoUpscaleFrameRate->getState() !=
            Settings::getInstance()->getBool("VideoUpscaleFrameRate")) {
            Settings::getInstance()->setBool("VideoUpscaleFrameRate",
                                             videoUpscaleFrameRate->getState());
            s->setNeedsSaving();
        }
    });

    // Whether to enable alternative emulators per game (the option to disable this is intended
    // primarily for testing purposes).
    auto alternativeEmulatorPerGame = std::make_shared<SwitchComponent>();
    alternativeEmulatorPerGame->setState(
        Settings::getInstance()->getBool("AlternativeEmulatorPerGame"));
    s->addWithLabel(_("ENABLE ALTERNATIVE EMULATORS PER GAME"), alternativeEmulatorPerGame);
    s->addSaveFunc([alternativeEmulatorPerGame, s] {
        if (alternativeEmulatorPerGame->getState() !=
            Settings::getInstance()->getBool("AlternativeEmulatorPerGame")) {
            Settings::getInstance()->setBool("AlternativeEmulatorPerGame",
                                             alternativeEmulatorPerGame->getState());
            s->setNeedsSaving();
            s->setNeedsReloading();
            s->setInvalidateCachedBackground();
        }
    });

    // Show hidden files.
    auto showHiddenFiles = std::make_shared<SwitchComponent>();
    showHiddenFiles->setState(Settings::getInstance()->getBool("ShowHiddenFiles"));
    s->addWithLabel(_("SHOW HIDDEN FILES AND FOLDERS"), showHiddenFiles);
    s->addSaveFunc([this, showHiddenFiles, s] {
        if (showHiddenFiles->getState() != Settings::getInstance()->getBool("ShowHiddenFiles")) {
            Settings::getInstance()->setBool("ShowHiddenFiles", showHiddenFiles->getState());
            s->setNeedsSaving();
            s->setNeedsCloseMenu([this] { delete this; });
            s->setNeedsRescanROMDirectory();
        }
    });

    // Show hidden games.
    auto showHiddenGames = std::make_shared<SwitchComponent>();
    showHiddenGames->setState(Settings::getInstance()->getBool("ShowHiddenGames"));
    s->addWithLabel(_("SHOW HIDDEN GAMES"), showHiddenGames);
    s->addSaveFunc([this, showHiddenGames, s] {
        if (showHiddenGames->getState() != Settings::getInstance()->getBool("ShowHiddenGames")) {
            Settings::getInstance()->setBool("ShowHiddenGames", showHiddenGames->getState());
            s->setNeedsSaving();
            s->setNeedsCloseMenu([this] { delete this; });
            s->setNeedsRescanROMDirectory();
        }
    });

    // Custom event scripts, fired using Scripting::fireEvent().
    auto customEventScripts = std::make_shared<SwitchComponent>();
    customEventScripts->setState(Settings::getInstance()->getBool("CustomEventScripts"));
    s->addWithLabel(_("ENABLE CUSTOM EVENT SCRIPTS"), customEventScripts);
    s->addSaveFunc([customEventScripts, s] {
        if (customEventScripts->getState() !=
            Settings::getInstance()->getBool("CustomEventScripts")) {
            Settings::getInstance()->setBool("CustomEventScripts", customEventScripts->getState());
            s->setNeedsSaving();
        }
    });

    // Only show games included in the gamelist.xml files.
    auto parseGamelistOnly = std::make_shared<SwitchComponent>();
    parseGamelistOnly->setState(Settings::getInstance()->getBool("ParseGamelistOnly"));
    s->addWithLabel(_("ONLY SHOW GAMES FROM GAMELIST.XML FILES"), parseGamelistOnly);
    s->addSaveFunc([this, parseGamelistOnly, s] {
        if (parseGamelistOnly->getState() !=
            Settings::getInstance()->getBool("ParseGamelistOnly")) {
            Settings::getInstance()->setBool("ParseGamelistOnly", parseGamelistOnly->getState());
            s->setNeedsSaving();
            s->setNeedsCloseMenu([this] { delete this; });
            s->setNeedsRescanROMDirectory();
        }
    });

    // Strip extra MAME name info.
    auto mameNameStripExtraInfo = std::make_shared<SwitchComponent>();
    mameNameStripExtraInfo->setState(Settings::getInstance()->getBool("MAMENameStripExtraInfo"));
    s->addWithLabel(_("STRIP EXTRA MAME NAME INFO (REQUIRES RESTART)"), mameNameStripExtraInfo);
    s->addSaveFunc([mameNameStripExtraInfo, s] {
        if (Settings::getInstance()->getBool("MAMENameStripExtraInfo") !=
            mameNameStripExtraInfo->getState()) {
            Settings::getInstance()->setBool("MAMENameStripExtraInfo",
                                             mameNameStripExtraInfo->getState());
            s->setNeedsSaving();
        }
    });

#if defined(__unix__) && !defined(__ANDROID__)
    // Whether to disable desktop composition.
    auto disableComposition = std::make_shared<SwitchComponent>();
    disableComposition->setState(Settings::getInstance()->getBool("DisableComposition"));
    s->addWithLabel(_("DISABLE DESKTOP COMPOSITION (REQUIRES RESTART)"), disableComposition);
    s->addSaveFunc([disableComposition, s] {
        if (disableComposition->getState() !=
            Settings::getInstance()->getBool("DisableComposition")) {
            Settings::getInstance()->setBool("DisableComposition", disableComposition->getState());
            s->setNeedsSaving();
        }
    });
#endif

#if defined(__ANDROID__)
    if (!AndroidVariables::sIsHomeApp) {
        // Whether swiping or pressing back should exit the application.
        auto backEventAppExit = std::make_shared<SwitchComponent>();
        backEventAppExit->setState(Settings::getInstance()->getBool("BackEventAppExit"));
        s->addWithLabel(_("BACK BUTTON/BACK SWIPE EXITS APP"), backEventAppExit);
        s->addSaveFunc([backEventAppExit, s] {
            if (backEventAppExit->getState() !=
                Settings::getInstance()->getBool("BackEventAppExit")) {
                Settings::getInstance()->setBool("BackEventAppExit", backEventAppExit->getState());
                s->setNeedsSaving();
            }
        });
    }
    else {
        // If we're running as the Android home app then we don't allow the application to quit,
        // so simply add a disabled dummy switch in this case.
        auto backEventAppExit = std::make_shared<SwitchComponent>();
        s->addWithLabel(_("BACK BUTTON/BACK SWIPE EXITS APP"), backEventAppExit);
        backEventAppExit->setEnabled(false);
        backEventAppExit->setState(false);
        backEventAppExit->setOpacity(DISABLED_OPACITY);
        backEventAppExit->getParent()
            ->getChild(backEventAppExit->getChildIndex() - 1)
            ->setOpacity(DISABLED_OPACITY);
    }
#endif

    if (Settings::getInstance()->getBool("DebugFlag")) {
        // If the --debug command line option was passed then create a dummy entry.
        auto debugMode = std::make_shared<SwitchComponent>();
        debugMode->setState(true);
        s->addWithLabel(_("DEBUG MODE"), debugMode);
        debugMode->setEnabled(false);
        debugMode->setOpacity(DISABLED_OPACITY);
        debugMode->getParent()
            ->getChild(debugMode->getChildIndex() - 1)
            ->setOpacity(DISABLED_OPACITY);
    }
    else {
        // Debug mode.
        auto debugMode = std::make_shared<SwitchComponent>();
        debugMode->setState(Settings::getInstance()->getBool("DebugMode"));
        s->addWithLabel(_("DEBUG MODE"), debugMode);
        s->addSaveFunc([debugMode, s] {
            if (debugMode->getState() != Settings::getInstance()->getBool("DebugMode")) {
                if (!Settings::getInstance()->getBool("DebugMode")) {
                    Settings::getInstance()->setBool("DebugMode", true);
                    Settings::getInstance()->setBool("Debug", true);
                    Log::setReportingLevel(LogDebug);
                }
                else {
                    Settings::getInstance()->setBool("DebugMode", false);
                    Settings::getInstance()->setBool("Debug", false);
                    Log::setReportingLevel(LogInfo);
                }
                s->setNeedsSaving();
            }
        });
    }

    // GPU statistics overlay.
    auto displayGpuStatistics = std::make_shared<SwitchComponent>();
    displayGpuStatistics->setState(Settings::getInstance()->getBool("DisplayGPUStatistics"));
    s->addWithLabel(_("DISPLAY GPU STATISTICS OVERLAY"), displayGpuStatistics);
    s->addSaveFunc([displayGpuStatistics, s] {
        if (displayGpuStatistics->getState() !=
            Settings::getInstance()->getBool("DisplayGPUStatistics")) {
            Settings::getInstance()->setBool("DisplayGPUStatistics",
                                             displayGpuStatistics->getState());
            s->setNeedsSaving();
        }
    });

    // Whether to enable the menu in Kid mode.
    auto enableMenuKidMode = std::make_shared<SwitchComponent>();
    enableMenuKidMode->setState(Settings::getInstance()->getBool("EnableMenuKidMode"));
    s->addWithLabel(_("ENABLE MENU IN KID MODE"), enableMenuKidMode);
    s->addSaveFunc([enableMenuKidMode, s] {
        if (Settings::getInstance()->getBool("EnableMenuKidMode") !=
            enableMenuKidMode->getState()) {
            Settings::getInstance()->setBool("EnableMenuKidMode", enableMenuKidMode->getState());
            s->setNeedsSaving();
        }
    });

// macOS requires root privileges to reboot and power off so it doesn't make much
// sense to enable this setting and menu entry for that operating system.
#if !defined(__APPLE__) && !defined(__ANDROID__)
    // Whether to show the quit menu with the options to reboot and shutdown the computer.
    auto showQuitMenu = std::make_shared<SwitchComponent>();
    showQuitMenu->setState(Settings::getInstance()->getBool("ShowQuitMenu"));
    s->addWithLabel(_("SHOW QUIT MENU (REBOOT AND POWER OFF ENTRIES)"), showQuitMenu);
    s->addSaveFunc([this, showQuitMenu, s] {
        if (showQuitMenu->getState() != Settings::getInstance()->getBool("ShowQuitMenu")) {
            Settings::getInstance()->setBool("ShowQuitMenu", showQuitMenu->getState());
            s->setNeedsSaving();
            s->setNeedsCloseMenu([this] { delete this; });
        }
    });
#endif

#if defined(APPLICATION_UPDATER) && !defined(__ANDROID__) && !defined(IS_PRERELEASE)
    auto applicationUpdaterFrequencyFunc =
        [applicationUpdaterPrereleases](const std::string& frequency) {
            if (frequency == "never") {
                applicationUpdaterPrereleases->setEnabled(false);
                applicationUpdaterPrereleases->setOpacity(DISABLED_OPACITY);
                applicationUpdaterPrereleases->getParent()
                    ->getChild(applicationUpdaterPrereleases->getChildIndex() - 1)
                    ->setOpacity(DISABLED_OPACITY);
            }
            else {
                applicationUpdaterPrereleases->setEnabled(true);
                applicationUpdaterPrereleases->setOpacity(1.0f);
                applicationUpdaterPrereleases->getParent()
                    ->getChild(applicationUpdaterPrereleases->getChildIndex() - 1)
                    ->setOpacity(1.0f);
            }
        };

    applicationUpdaterFrequencyFunc(applicationUpdaterFrequency->getSelected());
    applicationUpdaterFrequency->setCallback(applicationUpdaterFrequencyFunc);
#endif

    s->setSize(mSize);
    mWindow->pushGui(s);
}

void GuiMenu::openUtilities()
{
    auto s = new GuiSettings(_("UTILITIES"));

    HelpStyle style {getHelpStyle()};

    ComponentListRow row;
    row.addElement(std::make_shared<TextComponent>(_("ORPHANED DATA CLEANUP"),
                                                   Font::get(FONT_SIZE_MEDIUM), mMenuColorPrimary),
                   true);
    row.addElement(mMenu.makeArrow(), false);
    row.makeAcceptInputHandler(std::bind(
        [this] { mWindow->pushGui(new GuiOrphanedDataCleanup([&]() { close(true); })); }));
    s->addRow(row);

    row.elements.clear();
    row.addElement(std::make_shared<TextComponent>(_("CREATE/UPDATE SYSTEM DIRECTORIES"),
                                                   Font::get(FONT_SIZE_MEDIUM), mMenuColorPrimary),
                   true);

    // This transparent dummy arrow is only here to enable the "select" help prompt.
    auto dummyArrow = mMenu.makeArrow();
    dummyArrow->setOpacity(0.0f);
    row.addElement(dummyArrow, false);

    row.makeAcceptInputHandler([this] {
        mWindow->pushGui(new GuiMsgBox(
            getHelpStyle(),
            _("THIS WILL CREATE ALL GAME SYSTEM DIRECTORIES INSIDE YOUR ROM FOLDER AND IT WILL "
              "ALSO UPDATE ALL SYSTEMINFO.TXT FILES. THIS IS A SAFE OPERATION THAT WILL NOT DELETE "
              "OR MODIFY YOUR GAME FILES. TO DECREASE APPLICATION STARTUP TIMES IT'S RECOMMENDED "
              "TO DELETE THE SYSTEM DIRECTORIES YOU DON'T NEED AFTER RUNNING THIS UTILITY"),
            _("PROCEED"),
            [this] {
                if (!SystemData::createSystemDirectories()) {
                    mWindow->pushGui(new GuiMsgBox(
                        getHelpStyle(), _("THE SYSTEM DIRECTORIES WERE SUCCESSFULLY CREATED"),
                        _("OK"),
                        [this] {
                            if (CollectionSystemsManager::getInstance()->isEditing())
                                CollectionSystemsManager::getInstance()->exitEditMode();
                            mWindow->stopInfoPopup();
                            GuiMenu::close(true);
                            // Write any gamelist.xml changes before proceeding with the rescan.
                            if (Settings::getInstance()->getString("SaveGamelistsMode") ==
                                "on exit") {
                                for (auto system : SystemData::sSystemVector)
                                    system->writeMetaData();
                            }
                            ViewController::getInstance()->rescanROMDirectory();
                        },
                        "", nullptr, "", nullptr, nullptr, true));
                }
                else {
                    mWindow->pushGui(new GuiMsgBox(
                        getHelpStyle(),
                        _("ERROR CREATING SYSTEM DIRECTORIES, PERMISSION PROBLEMS OR "
                          "DISK FULL? SEE THE LOG FILE FOR MORE DETAILS"),
                        _("OK"), nullptr, "", nullptr, "", nullptr, nullptr, true, true,
                        (mRenderer->getIsVerticalOrientation() ?
                             0.70f :
                             0.44f * (1.778f / mRenderer->getScreenAspectRatio()))));
                }
            },
            _("CANCEL"), nullptr, "", nullptr, nullptr, false, true,
            (mRenderer->getIsVerticalOrientation() ?
                 0.80f :
                 0.52f * (1.778f / mRenderer->getScreenAspectRatio()))));
    });

    s->addRow(row);

    row.elements.clear();
    row.addElement(std::make_shared<TextComponent>(_("RESCAN ROM DIRECTORY"),
                                                   Font::get(FONT_SIZE_MEDIUM), mMenuColorPrimary),
                   true);

    // This transparent dummy arrow is only here to enable the "select" help prompt.
    row.addElement(dummyArrow, false);

    row.makeAcceptInputHandler([this] {
        mWindow->pushGui(new GuiMsgBox(
            getHelpStyle(),
            _("THIS WILL RESCAN YOUR ROM DIRECTORY FOR CHANGES SUCH AS ADDED OR REMOVED GAMES AND "
              "SYSTEMS"),
            _("PROCEED"),
            [this] {
                if (CollectionSystemsManager::getInstance()->isEditing())
                    CollectionSystemsManager::getInstance()->exitEditMode();
                mWindow->stopInfoPopup();
                GuiMenu::close(true);
                // Write any gamelist.xml changes before proceeding with the rescan.
                if (Settings::getInstance()->getString("SaveGamelistsMode") == "on exit") {
                    for (auto system : SystemData::sSystemVector)
                        system->writeMetaData();
                }
                ViewController::getInstance()->rescanROMDirectory();
            },
            _("CANCEL"), nullptr, "", nullptr, nullptr, false, true,
            (mRenderer->getIsVerticalOrientation() ?
                 0.76f :
                 0.52f * (1.778f / mRenderer->getScreenAspectRatio()))));
    });
    s->addRow(row);

    s->setSize(mSize);
    mWindow->pushGui(s);
}

#if defined(RETRODECK)

void GuiMenu::openESDEConfiguration() {
    // RetroDECK: Create a new GuiSettings instance for the ES-DE Configurations menu
    auto s = new GuiSettings(_("ES-DE CONFIGURATIONS"));

    HelpStyle style{getHelpStyle()};

    // UI SETTINGS
    ComponentListRow row;
    row.addElement(std::make_shared<TextComponent>(_("UI SETTINGS"),
                                                   Font::get(FONT_SIZE_MEDIUM), mMenuColorPrimary),
                   true);
    row.addElement(mMenu.makeArrow(), false);
    row.makeAcceptInputHandler([this] {
        openUIOptions();
    });
    s->addRow(row);

    // SOUND SETTINGS
    row.elements.clear();
    row.addElement(std::make_shared<TextComponent>(_("SOUND SETTINGS"),
                                                   Font::get(FONT_SIZE_MEDIUM), mMenuColorPrimary),
                   true);
    row.addElement(mMenu.makeArrow(), false);
    row.makeAcceptInputHandler([this] {
        openSoundOptions();
    });
    s->addRow(row);

    // INPUT DEVICE SETTINGS
    row.elements.clear();
    row.addElement(std::make_shared<TextComponent>(_("INPUT DEVICE SETTINGS"),
                                                   Font::get(FONT_SIZE_MEDIUM), mMenuColorPrimary),
                   true);
    row.addElement(mMenu.makeArrow(), false);
    row.makeAcceptInputHandler([this] {
        openInputDeviceOptions();
    });
    s->addRow(row);

    // COLLECTION SETTINGS
    row.elements.clear();
    row.addElement(std::make_shared<TextComponent>(_("GAME COLLECTION SETTINGS"),
                                                   Font::get(FONT_SIZE_MEDIUM), mMenuColorPrimary),
                   true);
    row.addElement(mMenu.makeArrow(), false);
    row.makeAcceptInputHandler([this] {
        openCollectionSystemOptions();
    });
    s->addRow(row);

    // OTHER SETTINGS
    row.elements.clear();
    row.addElement(std::make_shared<TextComponent>(_("OTHER SETTINGS"),
                                                   Font::get(FONT_SIZE_MEDIUM), mMenuColorPrimary),
                   true);
    row.addElement(mMenu.makeArrow(), false);
    row.makeAcceptInputHandler([this] {
        openOtherOptions();
    });
    s->addRow(row);

    // Set the size and push the menu onto the GUI stack
    s->setSize(mSize);
    mWindow->pushGui(s);
}

#endif

void GuiMenu::openQuitMenu()
{
#if defined(__APPLE__) || defined(__ANDROID__)
    if (true) {
#else
    if (!Settings::getInstance()->getBool("ShowQuitMenu")) {
#endif
        mWindow->pushGui(new GuiMsgBox(
            this->getHelpStyle(), _("REALLY QUIT?"), _("YES"),
            [this] {
                close(true);
                Utils::Platform::quitES();
            },
            _("NO"), nullptr));
    }
    else {
        auto s = new GuiSettings(_("QUIT"));

        Window* window {mWindow};
        HelpStyle style {getHelpStyle()};

        ComponentListRow row;

        row.makeAcceptInputHandler([window, this] {
            window->pushGui(new GuiMsgBox(
                this->getHelpStyle(), _("REALLY QUIT?"), _("YES"),
                [this] {
                    close(true);
                    Utils::Platform::quitES();
                },
                _("NO"), nullptr));
        });
        auto quitText = std::make_shared<TextComponent>(
<<<<<<< HEAD
	#if not defined RETRODECK
	     ("QUIT ES-DE"), Font::get(FONT_SIZE_MEDIUM), mMenuColorPrimary);
	# else // RetroDECK is defined
            _("QUIT RETRODECK"), Font::get(FONT_SIZE_MEDIUM), mMenuColorPrimary);
        #endif
=======
            _("QUIT ES-DE"), Font::get(FONT_SIZE_MEDIUM), mMenuColorPrimary);
>>>>>>> 91a9a9cf
        quitText->setSelectable(true);
        row.addElement(quitText, true);
        s->addRow(row);

        row.elements.clear();
        row.makeAcceptInputHandler([window, this] {
            window->pushGui(new GuiMsgBox(
                this->getHelpStyle(), _("REALLY REBOOT?"), _("YES"),
                [] {
                    if (Utils::Platform::quitES(Utils::Platform::QuitMode::REBOOT) != 0) {
                        LOG(LogWarning) << "Reboot terminated with non-zero result!";
                    }
                },
                _("NO"), nullptr));
        });
        auto rebootText = std::make_shared<TextComponent>(
            _("REBOOT SYSTEM"), Font::get(FONT_SIZE_MEDIUM), mMenuColorPrimary);
        rebootText->setSelectable(true);
        row.addElement(rebootText, true);
        s->addRow(row);

        row.elements.clear();
        row.makeAcceptInputHandler([window, this] {
            window->pushGui(new GuiMsgBox(
                this->getHelpStyle(), _("REALLY POWER OFF?"), _("YES"),
                [] {
                    if (Utils::Platform::quitES(Utils::Platform::QuitMode::POWEROFF) != 0) {
                        LOG(LogWarning) << "Power off terminated with non-zero result!";
                    }
                },
                _("NO"), nullptr));
        });
        auto powerOffText = std::make_shared<TextComponent>(
            _("POWER OFF SYSTEM"), Font::get(FONT_SIZE_MEDIUM), mMenuColorPrimary);
        powerOffText->setSelectable(true);
        row.addElement(powerOffText, true);
        s->addRow(row);

        s->setSize(mSize);
        mWindow->pushGui(s);
    }
}

void GuiMenu::addVersionInfo()
{

    mVersion.setFont(Font::get(FONT_SIZE_SMALL));
    mVersion.setAutoCalcExtent(glm::ivec2 {0, 0});
    mVersion.setColor(mMenuColorTertiary);

    const std::string applicationName {"ES-DE"};

<<<<<<< HEAD
    #if defined(IS_PRERELEASE)
        #if defined(__ANDROID__)
            mVersion.setText(applicationName + "  " + Utils::String::toUpper(PROGRAM_VERSION_STRING) + "-" +
                             std::to_string(ANDROID_VERSION_CODE) + " (Built " + __DATE__ + ")");
        #else
            mVersion.setText(applicationName + "  " + Utils::String::toUpper(PROGRAM_VERSION_STRING) +
                             " (Built " + __DATE__ + ")");
        #endif
    #else
        #if defined(__ANDROID__)
            mVersion.setText(applicationName + "  " + Utils::String::toUpper(PROGRAM_VERSION_STRING) + "-" +
                             std::to_string(ANDROID_VERSION_CODE));
        #else
            mVersion.setText(applicationName + "  " + Utils::String::toUpper(PROGRAM_VERSION_STRING));
        #endif
    #endif

    #if defined(RETRODECK)
        // Only execute this block if RETRODECK is defined
        LOG(LogInfo) << "Reading /app/retrodeck/version...";
        std::ifstream versionFile("/app/retrodeck/version");
        std::string retroDeckVersion;

        // Attempt to open the version file and read a line into retroDeckVersion;
        // also check that the line is not empty to ensure valid version information
        if (versionFile && std::getline(versionFile, retroDeckVersion) && !retroDeckVersion.empty()) {
            LOG(LogInfo) << "RetroDECK version read OK. Version: " + retroDeckVersion;
            mVersion.setText("RetroDECK " + retroDeckVersion);
        } else {
            LOG(LogInfo) << "Error: Cannot read version from file or file is empty!";
            retroDeckVersion = "UNKNOWN";
            mVersion.setText("RetroDECK " + retroDeckVersion);
        }
    #endif
=======
#if defined(IS_PRERELEASE)
#if defined(__ANDROID__)
    mVersion.setText(applicationName + "  " + Utils::String::toUpper(PROGRAM_VERSION_STRING) + "-" +
                     std::to_string(ANDROID_VERSION_CODE) + " (Built " + __DATE__ + ")");
#else
    mVersion.setText(applicationName + "  " + Utils::String::toUpper(PROGRAM_VERSION_STRING) +
                     " (Built " + __DATE__ + ")");
#endif
#else
#if defined(__ANDROID__)
    mVersion.setText(applicationName + "  " + Utils::String::toUpper(PROGRAM_VERSION_STRING) + "-" +
                     std::to_string(ANDROID_VERSION_CODE));
#else
    mVersion.setText(applicationName + "  " + Utils::String::toUpper(PROGRAM_VERSION_STRING));
#endif
#endif
>>>>>>> 91a9a9cf

    mVersion.setHorizontalAlignment(ALIGN_CENTER);
    addChild(&mVersion);
}

void GuiMenu::openThemeDownloader(GuiSettings* settings)
{
    auto updateFunc = [&, settings]() {
        LOG(LogDebug) << "GuiMenu::openThemeDownloader(): Themes were updated, reloading menu";
        mThemeDownloaderReloadCounter = 1;
        delete settings;
        if (mThemeDownloaderReloadCounter != 1) {
            delete this;
        }
        else {
            openUIOptions();
            mWindow->invalidateCachedBackground();
        }
    };

    mWindow->pushGui(new GuiThemeDownloader(updateFunc));
}

void GuiMenu::openMediaViewerOptions()
{
    mWindow->pushGui(new GuiMediaViewerOptions(_p("short", "MEDIA VIEWER SETTINGS")));
}

void GuiMenu::openScreensaverOptions()
{
    mWindow->pushGui(new GuiScreensaverOptions(_p("short", "SCREENSAVER SETTINGS")));
}

void GuiMenu::openCollectionSystemOptions()
{
    mWindow->pushGui(new GuiCollectionSystemsOptions(_("GAME COLLECTION SETTINGS")));
}

void GuiMenu::onSizeChanged()
{
    mVersion.setSize(mSize.x, 0.0f);
    mVersion.setPosition(0.0f, mSize.y - mVersion.getSize().y);
}

void GuiMenu::addEntry(const std::string& name,
                       unsigned int color,
                       bool add_arrow,
                       const std::function<void()>& func)
{
    std::shared_ptr<Font> font {Font::get(FONT_SIZE_MEDIUM)};

    // Populate the list.
    ComponentListRow row;
    row.addElement(std::make_shared<TextComponent>(name, font, color), true);

    if (add_arrow) {
        std::shared_ptr<ImageComponent> bracket {mMenu.makeArrow()};
        row.addElement(bracket, false);
    }

    row.makeAcceptInputHandler(func);
    mMenu.addRow(row);
}

void GuiMenu::close(bool closeAllWindows)
{
    std::function<void()> closeFunc;
    if (!closeAllWindows) {
        closeFunc = [this] { delete this; };
    }
    else {
        Window* window {mWindow};
        closeFunc = [window] {
            while (window->peekGui() != ViewController::getInstance())
                delete window->peekGui();
        };
    }
    closeFunc();
}

bool GuiMenu::input(InputConfig* config, Input input)
{
    if (GuiComponent::input(config, input))
        return true;

    const bool isStart {config->isMappedTo("start", input)};
    if (input.value != 0 && (config->isMappedTo("b", input) || isStart)) {
        close(isStart);
        return true;
    }

    return false;
}

std::vector<HelpPrompt> GuiMenu::getHelpPrompts()
{
    std::vector<HelpPrompt> prompts;
    prompts.push_back(HelpPrompt("up/down", _("choose")));
    prompts.push_back(HelpPrompt("a", _("select")));
    prompts.push_back(HelpPrompt("b", _("close menu")));
    prompts.push_back(HelpPrompt("start", _("close menu")));
    return prompts;
}

#if defined(RETRODECK)

void GuiMenu::openRetroDeckClassicConfigurator()
{
    // Launch the configurator.sh script
    std::string command;
    std::string startDirectory;
    bool runInBackground;
    command = "bash /app/tools/configurator.sh";
    startDirectory = "/app/tools";
    runInBackground = false;
    int result = Utils::Platform::launchGameUnix(command, startDirectory, runInBackground);
    // You can add any checks for the script's outcome here.
}

void GuiMenu::openRetroDeckGodotConfigurator()
{
    // Launch the configurator.sh script
    std::string command;
    std::string startDirectory;
    bool runInBackground;
    command = "bash godot-configurator.sh";
    startDirectory = "/app";
    runInBackground = false;
    int result = Utils::Platform::launchGameUnix(command, startDirectory, runInBackground);
    // You can add any checks for the script's outcome here.
}

#endif<|MERGE_RESOLUTION|>--- conflicted
+++ resolved
@@ -66,12 +66,8 @@
         addEntry(_("RETRODECK GODOT CONFIGURATOR"), mMenuColorPrimary, false, [this] { openRetroDeckGodotConfigurator(); });
 
     if (isFullUI)
-<<<<<<< HEAD
         addEntry(_("ES-DE CONFIGURATIONS"), mMenuColorPrimary, true, [this] { openESDEConfiguration(); });
 #else // Not RetroDECK
-=======
-        addEntry(_("SCRAPER"), mMenuColorPrimary, true, [this] { openScraperOptions(); });
->>>>>>> 91a9a9cf
 
     if (isFullUI)
         addEntry(_("UI SETTINGS"), mMenuColorPrimary, true, [this] { openUIOptions(); });
@@ -88,11 +84,8 @@
 
     if (isFullUI)
         addEntry(_("OTHER SETTINGS"), mMenuColorPrimary, true, [this] { openOtherOptions(); });
-<<<<<<< HEAD
 
 #endif // RetroDECK
-=======
->>>>>>> 91a9a9cf
 
     if (isFullUI)
         addEntry(_("UTILITIES"), mMenuColorPrimary, true, [this] { openUtilities(); });
@@ -104,11 +97,8 @@
 #elif defined(__ANDROID__)
         if (!AndroidVariables::sIsHomeApp)
             addEntry(_("QUIT ES-DE"), mMenuColorPrimary, false, [this] { openQuitMenu(); });
-<<<<<<< HEAD
 #elif defined(RETRODECK)
         addEntry(_("QUIT RETRODECK"), mMenuColorPrimary, false, [this] { openQuitMenu(); });
-=======
->>>>>>> 91a9a9cf
 #else
         if (Settings::getInstance()->getBool("ShowQuitMenu"))
             addEntry(_("QUIT"), mMenuColorPrimary, true, [this] { openQuitMenu(); });
@@ -591,18 +581,12 @@
                              selectedApplicationLanguage == "en_US");
     applicationLanguage->add("ENGLISH (UNITED KINGDOM)", "en_GB",
                              selectedApplicationLanguage == "en_GB");
-<<<<<<< HEAD
-=======
     applicationLanguage->add("CATALÀ", "ca_ES", selectedApplicationLanguage == "ca_ES");
->>>>>>> 91a9a9cf
     applicationLanguage->add("DEUTSCH", "de_DE", selectedApplicationLanguage == "de_DE");
     applicationLanguage->add("ESPAÑOL (ESPAÑA)", "es_ES", selectedApplicationLanguage == "es_ES");
     applicationLanguage->add("FRANÇAIS", "fr_FR", selectedApplicationLanguage == "fr_FR");
     applicationLanguage->add("ITALIANO", "it_IT", selectedApplicationLanguage == "it_IT");
-<<<<<<< HEAD
-=======
     applicationLanguage->add("NEDERLANDS", "nl_NL", selectedApplicationLanguage == "nl_NL");
->>>>>>> 91a9a9cf
     applicationLanguage->add("POLSKI", "pl_PL", selectedApplicationLanguage == "pl_PL");
     applicationLanguage->add("PORTUGUÊS (BRASIL)", "pt_BR", selectedApplicationLanguage == "pt_BR");
     applicationLanguage->add("ROMÂNĂ", "ro_RO", selectedApplicationLanguage == "ro_RO");
@@ -1207,8 +1191,6 @@
 void GuiMenu::openSoundOptions()
 {
     auto s = new GuiSettings(_("SOUND SETTINGS"));
-<<<<<<< HEAD
-=======
 
 #if defined(__ANDROID__)
     // Audio driver.
@@ -1229,7 +1211,6 @@
         }
     });
 #endif
->>>>>>> 91a9a9cf
 
 // TODO: Implement system volume support for macOS and Android.
 #if !defined(__APPLE__) && !defined(__ANDROID__) && !defined(__FreeBSD__) && !defined(__HAIKU__)
@@ -2346,15 +2327,11 @@
                 _("NO"), nullptr));
         });
         auto quitText = std::make_shared<TextComponent>(
-<<<<<<< HEAD
 	#if not defined RETRODECK
-	     ("QUIT ES-DE"), Font::get(FONT_SIZE_MEDIUM), mMenuColorPrimary);
+	     _("QUIT ES-DE"), Font::get(FONT_SIZE_MEDIUM), mMenuColorPrimary);
 	# else // RetroDECK is defined
             _("QUIT RETRODECK"), Font::get(FONT_SIZE_MEDIUM), mMenuColorPrimary);
         #endif
-=======
-            _("QUIT ES-DE"), Font::get(FONT_SIZE_MEDIUM), mMenuColorPrimary);
->>>>>>> 91a9a9cf
         quitText->setSelectable(true);
         row.addElement(quitText, true);
         s->addRow(row);
@@ -2407,42 +2384,6 @@
 
     const std::string applicationName {"ES-DE"};
 
-<<<<<<< HEAD
-    #if defined(IS_PRERELEASE)
-        #if defined(__ANDROID__)
-            mVersion.setText(applicationName + "  " + Utils::String::toUpper(PROGRAM_VERSION_STRING) + "-" +
-                             std::to_string(ANDROID_VERSION_CODE) + " (Built " + __DATE__ + ")");
-        #else
-            mVersion.setText(applicationName + "  " + Utils::String::toUpper(PROGRAM_VERSION_STRING) +
-                             " (Built " + __DATE__ + ")");
-        #endif
-    #else
-        #if defined(__ANDROID__)
-            mVersion.setText(applicationName + "  " + Utils::String::toUpper(PROGRAM_VERSION_STRING) + "-" +
-                             std::to_string(ANDROID_VERSION_CODE));
-        #else
-            mVersion.setText(applicationName + "  " + Utils::String::toUpper(PROGRAM_VERSION_STRING));
-        #endif
-    #endif
-
-    #if defined(RETRODECK)
-        // Only execute this block if RETRODECK is defined
-        LOG(LogInfo) << "Reading /app/retrodeck/version...";
-        std::ifstream versionFile("/app/retrodeck/version");
-        std::string retroDeckVersion;
-
-        // Attempt to open the version file and read a line into retroDeckVersion;
-        // also check that the line is not empty to ensure valid version information
-        if (versionFile && std::getline(versionFile, retroDeckVersion) && !retroDeckVersion.empty()) {
-            LOG(LogInfo) << "RetroDECK version read OK. Version: " + retroDeckVersion;
-            mVersion.setText("RetroDECK " + retroDeckVersion);
-        } else {
-            LOG(LogInfo) << "Error: Cannot read version from file or file is empty!";
-            retroDeckVersion = "UNKNOWN";
-            mVersion.setText("RetroDECK " + retroDeckVersion);
-        }
-    #endif
-=======
 #if defined(IS_PRERELEASE)
 #if defined(__ANDROID__)
     mVersion.setText(applicationName + "  " + Utils::String::toUpper(PROGRAM_VERSION_STRING) + "-" +
@@ -2459,7 +2400,24 @@
     mVersion.setText(applicationName + "  " + Utils::String::toUpper(PROGRAM_VERSION_STRING));
 #endif
 #endif
->>>>>>> 91a9a9cf
+
+    #if defined(RETRODECK)
+        // Only execute this block if RETRODECK is defined
+        LOG(LogInfo) << "Reading /app/retrodeck/version...";
+        std::ifstream versionFile("/app/retrodeck/version");
+        std::string retroDeckVersion;
+
+        // Attempt to open the version file and read a line into retroDeckVersion;
+        // also check that the line is not empty to ensure valid version information
+        if (versionFile && std::getline(versionFile, retroDeckVersion) && !retroDeckVersion.empty()) {
+            LOG(LogInfo) << "RetroDECK version read OK. Version: " + retroDeckVersion;
+            mVersion.setText("RetroDECK " + retroDeckVersion);
+        } else {
+            LOG(LogInfo) << "Error: Cannot read version from file or file is empty!";
+            retroDeckVersion = "UNKNOWN";
+            mVersion.setText("RetroDECK " + retroDeckVersion);
+        }
+    #endif
 
     mVersion.setHorizontalAlignment(ALIGN_CENTER);
     addChild(&mVersion);
