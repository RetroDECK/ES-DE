--- conflicted
+++ resolved
@@ -6,21 +6,6 @@
 
 ### Release overview
 
-<<<<<<< HEAD
-3.1 maintenance release.
-
-### Detailed list of changes
-
-* Added translations for German (de_DE)
-* Added translations for Korean (ko_KR)
-* Decreased the memory footprint under some circumstances by completely freeing up video player resources after finishing view transitions
-* Added the Nanum Square Neo Korean font
-
-### Bug fixes
-
-* Attempting to view media for a game that had no downloaded media paused the playback of all static theme videos
-* Newly entered ScreenScraper username and password values were positioned incorrectly vertically in the account settings menu
-=======
 This release adds support for four more languages, reduces the memory footprint under some circumstances and enables a few more emulators.
 
 On Android the default audio driver has been changed from AAudio to OpenSL ES which should decrease audio latency on many devices. There is however a new menu entry in the Sound settings menu that makes it possible to easily revert to AAudio in case of issues with the OpenSL ES driver. Also for Android there is now experimental support for running ES-DE in multi-window mode on tablets and other devices that support this.
@@ -81,7 +66,6 @@
 * (Windows) Translations didn't work correctly for some text
 * (linear-es-de) The carousel icon for tanodragon was incorrectly showing the dragon32 system
 * (modern-es-de) The carousel icon for tanodragon was incorrectly showing the dragon32 system
->>>>>>> 91a9a9cf
 
 ## Version 3.1.0 / 3.1.0-32
 
