--- conflicted
+++ resolved
@@ -125,9 +125,7 @@
 
 In the same manner as for FreeBSD, Clang/LLVM and cURL should already be installed by default.
 
-RapidJSON is not part of the OpenBSD ports/package collection as of v6.8, so you need to compile it yourself. At the
-time of writing, the latest release v1.1.0 does not compile on OpenBSD, so you need to use the latest available code
-from the master branch:
+RapidJSON is not part of the OpenBSD ports/package collection as of v6.8, so you need to compile it yourself. At the time of writing, the latest release v1.1.0 does not compile on OpenBSD, so you need to use the latest available code from the master branch:
 
 ```
 git clone https://github.com/Tencent/rapidjson.git
@@ -867,7 +865,6 @@
 ```
 
 MinGW:
-
 ```
 cmake -G "MinGW Makefiles" -DBUILD_SHARED_LIBS=ON .
 make
@@ -877,12 +874,13 @@
 
 For RapidJSON you don't need to compile anything, you just need the include files.
 
-At the time of writing, the latest release v1.1.0 generates some compiler warnings on Windows, but this can be avoided
-by using the latest available code from the master branch:
+At the time of writing, the latest release v1.1.0 generates some compiler warnings on Windows, but this can be avoided by using the latest available code from the master branch:
 
 ```
 git clone git://github.com/Tencent/rapidjson.git
 ```
+
+
 
 **Clone the ES-DE repository:**
 
@@ -1398,48 +1396,24 @@
 --show-hidden-games
 ```
 
+
 ## es_systems.xml
 
-The es_systems.xml file contains the game systems configuration data for ES-DE, written in XML format. This defines the
-system name, the full system name, the ROM path, the allowed file extensions, the launch command, the platform (for
-scraping) and the theme to use.
-
-ES-DE ships with a comprehensive `es_systems.xml` file and most users will probably never need to make any
-customizations. But there may be special circumstances such as wanting to use different emulators for some game systems
-or perhaps to add additional systems altogether.
-
-To accomplish this, ES-DE supports customizations via a separate es_systems.xml file that is to be placed in
-the `custom_systems` folder in the application home directory, i.e. `~/.emulationstation/custom_systems/es_systems.xml`
-. (The tilde symbol `~` translates to `$HOME` on Unix and macOS, and to `%HOMEPATH%` on Windows unless overridden via
-the --home command line option.)
-
-This custom file functionality is designed to be complementary to the bundled es_systems.xml file, meaning you should
-only add entries to the custom configuration file for game systems that you actually want to add or override. So to for
-example customize a single system, this file should only contain a single `<system>` tag. The structure of the custom
-file is identical to the bundled file with the exception of an additional optional tag named `<loadExclusive/>`. If this
-is placed in the custom es_systems.xml file, ES-DE will not load the bundled file. This is normally not recommended and
-should only be used for special situations. At the end of this section you can find an example of a custom
-es_systems.xml file.
-
-The bundled es_systems.xml file is located in the resources directory that is part of the application installation. For
-example this could be `/usr/share/emulationstation/resources/systems/unix/es_systems.xml` on
-Unix, `/Applications/EmulationStation Desktop Edition.app/Contents/Resources/resources/systems/macos/es_systems.xml` on
-macOS or `C:\Program Files\EmulationStation-DE\resources\systems\windows\es_systems.xml` on Windows. The actual location
-may differ from these examples of course, depending on where ES-DE has been installed.
-
-<<<<<<< HEAD
-It doesn't matter in which order you define the systems as they will be sorted by the full system name inside the
-application, but it's still probably a good idea to add them in alphabetical order to make the file easier to maintain.
-=======
+The es_systems.xml file contains the game systems configuration data for ES-DE, written in XML format. This defines the system name, the full system name, the ROM path, the allowed file extensions, the launch command, the platform (for scraping) and the theme to use.
+
+ES-DE ships with a comprehensive `es_systems.xml` file and most users will probably never need to make any customizations. But there may be special circumstances such as wanting to use different emulators for some game systems or perhaps to add additional systems altogether.
+
+To accomplish this, ES-DE supports customizations via a separate es_systems.xml file that is to be placed in the `custom_systems` folder in the application home directory, i.e. `~/.emulationstation/custom_systems/es_systems.xml`. (The tilde symbol `~` translates to `$HOME` on Unix and macOS, and to `%HOMEPATH%` on Windows unless overridden via the --home command line option.)
+
+This custom file functionality is designed to be complementary to the bundled es_systems.xml file, meaning you should only add entries to the custom configuration file for game systems that you actually want to add or override. So to for example customize a single system, this file should only contain a single `<system>` tag. The structure of the custom file is identical to the bundled file with the exception of an additional optional tag named `<loadExclusive/>`. If this is placed in the custom es_systems.xml file, ES-DE will not load the bundled file. This is normally not recommended and should only be used for special situations. At the end of this section you can find an example of a custom es_systems.xml file.
+
+The bundled es_systems.xml file is located in the resources directory that is part of the application installation. For example this could be `/usr/share/emulationstation/resources/systems/unix/es_systems.xml` on Unix, `/Applications/EmulationStation Desktop Edition.app/Contents/Resources/resources/systems/macos/es_systems.xml` on macOS or `C:\Program Files\EmulationStation-DE\resources\systems\windows\es_systems.xml` on Windows. The actual location may differ from these examples of course, depending on where ES-DE has been installed.
+
 It doesn't matter in which order you define the systems as they will be sorted by the `<fullname>` tag or by the optional `<systemsortname>` tag when displayed inside the application. But it's still a good idea to add the systems in alphabetical order to make the configuration file easier to maintain.
->>>>>>> 87d6207c
-
-Keep in mind that you have to set up your emulators separately from ES-DE as the es_systems.xml file assumes that your
-emulator environment is properly configured.
-
-Below is an overview of the file layout with various examples. For the command tag, the newer es_find_rules.xml logic
-described later in this document removes the need for most of the legacy options, but they are still supported for
-special configurations and for backward compatibility with old configuration files.
+
+Keep in mind that you have to set up your emulators separately from ES-DE as the es_systems.xml file assumes that your emulator environment is properly configured.
+
+Below is an overview of the file layout with various examples. For the command tag, the newer es_find_rules.xml logic described later in this document removes the need for most of the legacy options, but they are still supported for special configurations and for backward compatibility with old configuration files.
 
 ```xml
 <?xml version="1.0"?>
@@ -1602,9 +1576,7 @@
 </system>
 ```
 
-As well, here's an example for Unix of a custom es_systems.xml file placed in ~/.emulationstation/custom_systems/ that
-overrides a single game system from the bundled configuration file:
-
+As well, here's an example for Unix of a custom es_systems.xml file placed in ~/.emulationstation/custom_systems/ that overrides a single game system from the bundled configuration file:
 ```xml
 <?xml version="1.0"?>
 <!-- This is a custom ES-DE game systems configuration file for Unix -->
@@ -1621,8 +1593,7 @@
 </systemList>
 ```
 
-If adding the `<loadExclusive/>` tag to the file, the bundled es_systems.xml file will not be processed. For this
-example it wouldn't be a very good idea as NES would then be the only platform that could be used in ES-DE.
+If adding the `<loadExclusive/>` tag to the file, the bundled es_systems.xml file will not be processed. For this example it wouldn't be a very good idea as NES would then be the only platform that could be used in ES-DE.
 
 ```xml
 <?xml version="1.0"?>
@@ -1675,11 +1646,9 @@
 
 This file makes it possible to define rules for where to search for the emulator binaries and emulator cores.
 
-The file is located in the resources directory in the same location as the es_systems.xml file, but a customized copy
-can be placed in ~/.emulationstation/custom_systems, which will override the bundled file.
+The file is located in the resources directory in the same location as the es_systems.xml file, but a customized copy can be placed in ~/.emulationstation/custom_systems, which will override the bundled file.
 
 Here's an example es_find_rules.xml file for Unix:
-
 ```xml
 <?xml version="1.0"?>
 <!-- This is the ES-DE find rules configuration file for Unix -->
