//  SPDX-License-Identifier: MIT
//
//  EmulationStation Desktop Edition
//  InputManager.cpp
//
//  Low-level input handling.
//  Initiates and maps the keyboard and controllers.
//  Reads and writes the es_input.xml configuration file.
//

#include "InputManager.h"

#include "CECInput.h"
#include "Log.h"
#include "Platform.h"
#include "Scripting.h"
#include "Window.h"
#include "resources/ResourceManager.h"
#include "utils/FileSystemUtil.h"
#include "utils/StringUtil.h"

#include <iostream>
#include <pugixml.hpp>

#define KEYBOARD_GUID_STRING "-1"
#define CEC_GUID_STRING "-2"

int SDL_USER_CECBUTTONDOWN = -1;
int SDL_USER_CECBUTTONUP = -1;

// Save button states for combo-button exit support and predefine exit option-function map.
static bool altDown = false;
static bool lguiDown = false;

InputManager* InputManager::sInstance = nullptr;

InputManager::InputManager()
    : mKeyboardInputConfig(nullptr)
{
}

InputManager::~InputManager()
{
    // Deinit when destroyed.
    deinit();
}

InputManager* InputManager::getInstance()
{
    if (!sInstance)
        sInstance = new InputManager();

    return sInstance;
}

void InputManager::init()
{
    if (initialized())
        deinit();

    mConfigFileExists = false;

    LOG(LogInfo) << "Setting up InputManager...";

    SDL_InitSubSystem(SDL_INIT_GAMECONTROLLER);
    SDL_GameControllerEventState(SDL_ENABLE);

    if (!Utils::FileSystem::exists(getConfigPath())) {
        LOG(LogInfo) << "No input configuration file found, default mappings will be applied";
    }
    else {
        mConfigFileExists = true;
    }

    mKeyboardInputConfig =
        std::make_unique<InputConfig>(DEVICE_KEYBOARD, "Keyboard", KEYBOARD_GUID_STRING);

    bool customConfig = loadInputConfig(mKeyboardInputConfig.get());

    if (customConfig) {
        LOG(LogInfo) << "Added keyboard with custom configuration";
    }
    else {
        loadDefaultKBConfig();
        LOG(LogInfo) << "Added keyboard with default configuration";
    }

    // Load optional controller mappings. Normally the supported controllers should be compiled
    // into SDL as a header file, but if a user has a very rare controller that is not supported,
    // the bundled mapping is incorrect, or the SDL version is a bit older, it makes sense to be
    // able to customize this. If a controller GUID is present in the mappings file that is
    // already present inside SDL, the custom mapping will overwrite the bundled one.
    std::string mappingsFile =
        Utils::FileSystem::getHomePath() + "/.emulationstation/" + "es_controller_mappings.cfg";

    if (!Utils::FileSystem::exists(mappingsFile))
        mappingsFile = ResourceManager::getInstance()->getResourcePath(
            ":/controllers/es_controller_mappings.cfg");

    int controllerMappings = SDL_GameControllerAddMappingsFromFile(mappingsFile.c_str());

    if (controllerMappings != -1 && controllerMappings != 0) {
        LOG(LogInfo) << "Loaded " << controllerMappings << " controller "
                     << (controllerMappings == 1 ? "mapping" : "mappings");
    }

    int numJoysticks = SDL_NumJoysticks();

    // Make sure that every joystick is actually supported by the GameController API.
    for (int i = 0; i < numJoysticks; i++)
        if (!SDL_IsGameController(i))
            numJoysticks--;

    for (int i = 0; i < numJoysticks; i++)
        addControllerByDeviceIndex(i);

    SDL_USER_CECBUTTONDOWN = SDL_RegisterEvents(2);
    SDL_USER_CECBUTTONUP = SDL_USER_CECBUTTONDOWN + 1;
    CECInput::init();
    mCECInputConfig = std::make_unique<InputConfig>(DEVICE_CEC, "CEC", CEC_GUID_STRING);
    loadInputConfig(mCECInputConfig.get());
}

void InputManager::deinit()
{
    if (!initialized())
        return;

    for (auto it = mControllers.cbegin(); it != mControllers.cend(); it++)
        SDL_GameControllerClose(it->second);

    mControllers.clear();
    mJoysticks.clear();
    mPrevAxisValues.clear();
    mPrevButtonValues.clear();
    mInputConfigs.clear();

    mKeyboardInputConfig.reset();
    mCECInputConfig.reset();

    CECInput::deinit();

    SDL_GameControllerEventState(SDL_DISABLE);
    SDL_QuitSubSystem(SDL_INIT_GAMECONTROLLER);

    if (sInstance) {
        delete sInstance;
        sInstance = nullptr;
    }
}

void InputManager::writeDeviceConfig(InputConfig* config)
{
    assert(initialized());

    std::string path = getConfigPath();

    LOG(LogDebug) << "InputManager::writeDeviceConfig(): "
                     "Saving input configuration file to \""
                  << path << "\"";

    pugi::xml_document doc;

    if (Utils::FileSystem::exists(path)) {
        // Merge files.

#if defined(_WIN64)
        pugi::xml_parse_result result =
            doc.load_file(Utils::String::stringToWideString(path).c_str());
#else
        pugi::xml_parse_result result = doc.load_file(path.c_str());
#endif
        if (!result) {
            LOG(LogError) << "Couldn't parse input configuration file: " << result.description();
        }
        else {
            // Successfully loaded, delete the old entry if it exists.
            pugi::xml_node root = doc.child("inputList");
            if (root) {
                // If inputAction @type=onfinish is set, let doOnFinish command take care of
                // creating input configuration. We just put the input configuration into a
                // temporary input config file.
                pugi::xml_node actionnode =
                    root.find_child_by_attribute("inputAction", "type", "onfinish");
                if (actionnode) {
                    path = getTemporaryConfigPath();
                    doc.reset();
                    root = doc.append_child("inputList");
                    root.append_copy(actionnode);
                }
                else {
                    pugi::xml_node oldEntry = root.find_child_by_attribute(
                        "inputConfig", "deviceGUID", config->getDeviceGUIDString().c_str());
                    if (oldEntry)
                        root.remove_child(oldEntry);
                    oldEntry = root.find_child_by_attribute("inputConfig", "deviceName",
                                                            config->getDeviceName().c_str());
                    if (oldEntry)
                        root.remove_child(oldEntry);
                }
            }
        }
    }

    pugi::xml_node root = doc.child("inputList");
    if (!root)
        root = doc.append_child("inputList");

    config->writeToXML(root);

#if defined(_WIN64)
    doc.save_file(Utils::String::stringToWideString(path).c_str());
#else
    doc.save_file(path.c_str());
#endif

    Scripting::fireEvent("config-changed");
    Scripting::fireEvent("controls-changed");

    // Execute any doOnFinish commands and reload the config for changes.
    doOnFinish();
    mConfigFileExists = true;
    loadInputConfig(config);
}

void InputManager::doOnFinish()
{
    assert(initialized());
    std::string path = getConfigPath();
    pugi::xml_document doc;

    if (Utils::FileSystem::exists(path)) {
#if defined(_WIN64)
        pugi::xml_parse_result result =
            doc.load_file(Utils::String::stringToWideString(path).c_str());
#else
        pugi::xml_parse_result result = doc.load_file(path.c_str());
#endif

        if (!result) {
            LOG(LogError) << "Couldn't parse input configuration file: " << result.description();
        }
        else {
            pugi::xml_node root = doc.child("inputList");
            if (root) {
                root = root.find_child_by_attribute("inputAction", "type", "onfinish");
                if (root) {
                    for (pugi::xml_node command = root.child("command"); command;
                         command = command.next_sibling("command")) {
                        std::string tocall = command.text().get();

                        LOG(LogInfo) << "	" << tocall;
                        std::cout << "==============================================\n"
                                     "input config finish command:\n";
                        int exitCode = runSystemCommand(tocall);
                        std::cout << "==============================================\n";

                        if (exitCode != 0) {
                            LOG(LogWarning) << "...launch terminated with nonzero exit code "
                                            << exitCode << "!";
                        }
                    }
                }
            }
        }
    }
}

std::string InputManager::getConfigPath()
{
    std::string path = Utils::FileSystem::getHomePath();
    path += "/.emulationstation/es_input.xml";
    return path;
}

std::string InputManager::getTemporaryConfigPath()
{
    std::string path = Utils::FileSystem::getHomePath();
    path += "/.emulationstation/es_temporaryinput.xml";
    return path;
}

int InputManager::getNumConfiguredDevices()
{
    int num = 0;
    for (auto it = mInputConfigs.cbegin(); it != mInputConfigs.cend(); it++)
        if (it->second->isConfigured())
            num++;

    if (mKeyboardInputConfig->isConfigured())
        num++;

    if (mCECInputConfig->isConfigured())
        num++;

    return num;
}

int InputManager::getAxisCountByDevice(SDL_JoystickID id)
{
    return SDL_JoystickNumAxes(mJoysticks[id]);
}

int InputManager::getButtonCountByDevice(SDL_JoystickID id)
{
    if (id == DEVICE_KEYBOARD)
        return -1;
    else if (id == DEVICE_CEC)
#if defined(HAVE_CECLIB)
        return CEC::CEC_USER_CONTROL_CODE_MAX;
#else
        return 0;
#endif
    else
        return SDL_JoystickNumButtons(mJoysticks[id]);
}

std::string InputManager::getDeviceGUIDString(int deviceId)
{
    if (deviceId == DEVICE_KEYBOARD)
        return KEYBOARD_GUID_STRING;

    if (deviceId == DEVICE_CEC)
        return CEC_GUID_STRING;

    auto it = mJoysticks.find(deviceId);
    if (it == mJoysticks.cend()) {
        LOG(LogError) << "getDeviceGUIDString - deviceId " << deviceId << " not found!";
        return "Something went horribly wrong";
    }

    char guid[65];
    SDL_JoystickGetGUIDString(SDL_JoystickGetGUID(it->second), guid, 65);
    return std::string(guid);
}

InputConfig* InputManager::getInputConfigByDevice(int device)
{
    if (device == DEVICE_KEYBOARD)
        return mKeyboardInputConfig.get();
    else if (device == DEVICE_CEC)
        return mCECInputConfig.get();
    else
        return mInputConfigs[device].get();
}

bool InputManager::parseEvent(const SDL_Event& event, Window* window)
{
    bool causedEvent = false;
    int32_t axisValue;

    switch (event.type) {
        case SDL_CONTROLLERAXISMOTION: {
            // Whether to only accept input from the first controller.
            if (Settings::getInstance()->getBool("InputOnlyFirstController"))
                if (mInputConfigs.begin()->first != event.cdevice.which)
                    return false;

            // This is needed for a situation which sometimes occur when a game is launched,
            // some axis input is generated and then the controller is disconnected before
            // leaving the game. In this case, events for the old device index could be received
            // when returning from the game. If this happens we simply delete the configuration
            // map entry.
            if (!mInputConfigs[event.caxis.which]) {
                auto it = mInputConfigs.find(event.cdevice.which);
                mInputConfigs.erase(it);
                return false;
            }

            axisValue = event.caxis.value;
            int deadzone = 0;

            if (event.caxis.axis == SDL_CONTROLLER_AXIS_TRIGGERLEFT ||
                event.caxis.axis == SDL_CONTROLLER_AXIS_TRIGGERRIGHT) {
                deadzone = DEADZONE_TRIGGERS;
            }
            else {
                deadzone = DEADZONE_THUMBSTICKS;
            }

            // Check if the input value switched boundaries.
            if ((abs(axisValue) > deadzone) !=
                (abs(mPrevAxisValues[std::make_pair(event.caxis.which, event.caxis.axis)]) >
                 deadzone)) {
                int normValue;
                if (abs(axisValue) <= deadzone) {
                    normValue = 0;
                }
                else {
                    if (axisValue > 0)
                        normValue = 1;
                    else
                        normValue = -1;
                }

                window->input(
                    getInputConfigByDevice(event.caxis.which),
                    Input(event.caxis.which, TYPE_AXIS, event.caxis.axis, normValue, false));
                causedEvent = true;
            }

            mPrevAxisValues[std::make_pair(event.caxis.which, event.caxis.axis)] = axisValue;
            return causedEvent;
        }
        case SDL_CONTROLLERBUTTONDOWN: {
        }
        case SDL_CONTROLLERBUTTONUP: {
            // Whether to only accept input from the first controller.
            if (Settings::getInstance()->getBool("InputOnlyFirstController"))
                if (mInputConfigs.begin()->first != event.cdevice.which)
                    return false;

            // The event filtering below is required as some controllers send button presses
            // starting with the state 0 when using the D-pad. I consider this invalid behaviour
            // and the more popular controllers such as those from Microsoft and Sony do not show
            // this strange behavior.
            int buttonState =
                mPrevButtonValues[std::make_pair(event.cbutton.which, event.cbutton.button)];

            if ((buttonState == -1 || buttonState == 0) && event.cbutton.state == 0)
                return false;

            mPrevButtonValues[std::make_pair(event.cbutton.which, event.cbutton.button)] =
                event.cbutton.state;

            window->input(getInputConfigByDevice(event.cbutton.which),
                          Input(event.cbutton.which, TYPE_BUTTON, event.cbutton.button,
                                event.cbutton.state == SDL_PRESSED, false));

            return true;
        }
        case SDL_KEYDOWN: {

            // Save button states for alt and command.
            if (event.key.keysym.sym == SDLK_LALT)
                altDown = true;
            if (event.key.keysym.sym == SDLK_LGUI)
                lguiDown = true;

            if (event.key.keysym.sym == SDLK_BACKSPACE && SDL_IsTextInputActive())
                window->textInput("\b");

            if (event.key.repeat)
                return false;

            // Handle application exit.
            bool exitState;
            std::string exitOption = Settings::getInstance()->getString("ExitButtonCombo");
            if (exitOption == "AltF4")
                exitState = event.key.keysym.sym == SDLK_F4 && altDown;
            else if (exitOption == "CmdQ")
                exitState = event.key.keysym.sym == SDLK_q && lguiDown;
            else if (exitOption == "AltQ")
                exitState = event.key.keysym.sym == SDLK_q && altDown;
            else
                exitState = event.key.keysym.sym == SDLK_F4;
            if (exitState) {
                SDL_Event quit;
                quit.type = SDL_QUIT;
                SDL_PushEvent(&quit);
                return false;
            }

            window->input(getInputConfigByDevice(DEVICE_KEYBOARD),
                          Input(DEVICE_KEYBOARD, TYPE_KEY, event.key.keysym.sym, 1, false));
            return true;
        }
        case SDL_KEYUP: {
<<<<<<< HEAD

            // Release button states.
            if (event.key.keysym.sym == SDLK_LALT)
                altDown = false;
            if (event.key.keysym.sym == SDLK_LGUI)
                lguiDown = false;

            window->input(getInputConfigByDevice(DEVICE_KEYBOARD), Input(DEVICE_KEYBOARD,
                    TYPE_KEY, event.key.keysym.sym, 0, false));
=======
            window->input(getInputConfigByDevice(DEVICE_KEYBOARD),
                          Input(DEVICE_KEYBOARD, TYPE_KEY, event.key.keysym.sym, 0, false));
>>>>>>> fd742ab4
            return true;
        }
        case SDL_TEXTINPUT: {
            window->textInput(event.text.text);
            break;
        }
        case SDL_CONTROLLERDEVICEADDED: {
            addControllerByDeviceIndex(event.cdevice.which);
            return true;
        }
        case SDL_CONTROLLERDEVICEREMOVED: {
            removeControllerByJoystickID(event.cdevice.which);
            return false;
        }
    }

    if ((event.type == static_cast<unsigned int>(SDL_USER_CECBUTTONDOWN)) ||
        (event.type == static_cast<unsigned int>(SDL_USER_CECBUTTONUP))) {
        window->input(getInputConfigByDevice(DEVICE_CEC),
                      Input(DEVICE_CEC, TYPE_CEC_BUTTON, event.user.code,
                            event.type == static_cast<unsigned int>(SDL_USER_CECBUTTONDOWN),
                            false));
        return true;
    }

    return false;
}

bool InputManager::loadInputConfig(InputConfig* config)
{
    if (!mConfigFileExists)
        return false;

    std::string path = getConfigPath();

    pugi::xml_document doc;
#if defined(_WIN64)
    pugi::xml_parse_result res = doc.load_file(Utils::String::stringToWideString(path).c_str());
#else
    pugi::xml_parse_result res = doc.load_file(path.c_str());
#endif

    if (!res) {
        LOG(LogError) << "Couldn't parse the input configuration file: " << res.description();
        return false;
    }

    pugi::xml_node root = doc.child("inputList");
    if (!root)
        return false;

    pugi::xml_node configNode = root.find_child_by_attribute("inputConfig", "deviceGUID",
                                                             config->getDeviceGUIDString().c_str());

    // Enabling this will match an entry in es_input.xml based on the device name if there
    // was no GUID match. This is probably not a good idea as many controllers share the same
    // name even though the GUID differ and potentially the button configuration could be
    // different between them. Keeping the code for now though.
    //    if (!configNode)
    //        configNode = root.find_child_by_attribute("inputConfig",
    //                "deviceName", config->getDeviceName().c_str());

    // With the move to the SDL GameController API the button layout changed quite a lot, so
    // es_input.xml files generated using the old API will end up with a completely unusable
    // controller configuration. These older files had the configuration entry type set to
    // "joystick", so it's easy to ignore such entries by only accepting entries with the
    // type set to "controller" (which is now applied when saving the es_input.xml file).
    if (configNode && config->getDeviceName() != "Keyboard")
        if (!root.find_child_by_attribute("inputConfig", "type", "controller"))
            return false;

    if (!configNode)
        return false;

    config->loadFromXML(configNode);
    return true;
}

void InputManager::loadDefaultKBConfig()
{
    InputConfig* cfg = getInputConfigByDevice(DEVICE_KEYBOARD);

    if (cfg->isConfigured())
        return;

    cfg->clear();
    cfg->mapInput("Up", Input(DEVICE_KEYBOARD, TYPE_KEY, SDLK_UP, 1, true));
    cfg->mapInput("Down", Input(DEVICE_KEYBOARD, TYPE_KEY, SDLK_DOWN, 1, true));
    cfg->mapInput("Left", Input(DEVICE_KEYBOARD, TYPE_KEY, SDLK_LEFT, 1, true));
    cfg->mapInput("Right", Input(DEVICE_KEYBOARD, TYPE_KEY, SDLK_RIGHT, 1, true));

    cfg->mapInput("A", Input(DEVICE_KEYBOARD, TYPE_KEY, SDLK_RETURN, 1, true));
    cfg->mapInput("B", Input(DEVICE_KEYBOARD, TYPE_KEY, SDLK_BACKSPACE, 1, true));
    cfg->mapInput("X", Input(DEVICE_KEYBOARD, TYPE_KEY, SDLK_DELETE, 1, true));
#if defined(__APPLE__)
    cfg->mapInput("Y", Input(DEVICE_KEYBOARD, TYPE_KEY, SDLK_PRINTSCREEN, 1, true));
#else
    cfg->mapInput("Y", Input(DEVICE_KEYBOARD, TYPE_KEY, SDLK_INSERT, 1, true));
#endif
    cfg->mapInput("Start", Input(DEVICE_KEYBOARD, TYPE_KEY, SDLK_ESCAPE, 1, true));
    cfg->mapInput("Back", Input(DEVICE_KEYBOARD, TYPE_KEY, SDLK_F1, 1, true));

    cfg->mapInput("LeftShoulder", Input(DEVICE_KEYBOARD, TYPE_KEY, SDLK_PAGEUP, 1, true));
    cfg->mapInput("RightShoulder", Input(DEVICE_KEYBOARD, TYPE_KEY, SDLK_PAGEDOWN, 1, true));
    cfg->mapInput("LeftTrigger", Input(DEVICE_KEYBOARD, TYPE_KEY, SDLK_HOME, 1, true));
    cfg->mapInput("RightTrigger", Input(DEVICE_KEYBOARD, TYPE_KEY, SDLK_END, 1, true));

    cfg->mapInput("LeftThumbstickClick", Input(DEVICE_KEYBOARD, TYPE_KEY, SDLK_F2, 1, true));
    cfg->mapInput("RightThumbstickClick", Input(DEVICE_KEYBOARD, TYPE_KEY, SDLK_F3, 1, true));
}

void InputManager::loadDefaultControllerConfig(SDL_JoystickID deviceIndex)
{
    InputConfig* cfg = getInputConfigByDevice(deviceIndex);

    if (cfg->isConfigured())
        return;

    // clang-format off
    cfg->mapInput("Up", Input(deviceIndex, TYPE_BUTTON, SDL_CONTROLLER_BUTTON_DPAD_UP, 1, true));
    cfg->mapInput("Down", Input(deviceIndex, TYPE_BUTTON, SDL_CONTROLLER_BUTTON_DPAD_DOWN, 1, true));
    cfg->mapInput("Left", Input(deviceIndex, TYPE_BUTTON, SDL_CONTROLLER_BUTTON_DPAD_LEFT, 1, true));
    cfg->mapInput("Right", Input(deviceIndex, TYPE_BUTTON, SDL_CONTROLLER_BUTTON_DPAD_RIGHT, 1, true));
    cfg->mapInput("Start", Input(deviceIndex, TYPE_BUTTON, SDL_CONTROLLER_BUTTON_START, 1, true));
    cfg->mapInput("Back", Input(deviceIndex, TYPE_BUTTON, SDL_CONTROLLER_BUTTON_BACK, 1, true));
    cfg->mapInput("A", Input(deviceIndex, TYPE_BUTTON, SDL_CONTROLLER_BUTTON_A, 1, true));
    cfg->mapInput("B", Input(deviceIndex, TYPE_BUTTON, SDL_CONTROLLER_BUTTON_B, 1, true));
    cfg->mapInput("X", Input(deviceIndex, TYPE_BUTTON, SDL_CONTROLLER_BUTTON_X, 1, true));
    cfg->mapInput("Y", Input(deviceIndex, TYPE_BUTTON, SDL_CONTROLLER_BUTTON_Y, 1, true));
    cfg->mapInput("LeftShoulder", Input(deviceIndex, TYPE_BUTTON, SDL_CONTROLLER_BUTTON_LEFTSHOULDER, 1, true));
    cfg->mapInput("RightShoulder", Input(deviceIndex, TYPE_BUTTON, SDL_CONTROLLER_BUTTON_RIGHTSHOULDER, 1, true));
    cfg->mapInput("LeftTrigger", Input(deviceIndex, TYPE_AXIS, SDL_CONTROLLER_AXIS_TRIGGERLEFT, 1, true));
    cfg->mapInput("RightTrigger", Input(deviceIndex, TYPE_AXIS, SDL_CONTROLLER_AXIS_TRIGGERRIGHT, 1, true));
    cfg->mapInput("LeftThumbstickUp", Input(deviceIndex, TYPE_AXIS, SDL_CONTROLLER_AXIS_LEFTY, -1, true));
    cfg->mapInput("LeftThumbstickDown", Input(deviceIndex, TYPE_AXIS, SDL_CONTROLLER_AXIS_LEFTY, 1, true));
    cfg->mapInput("LeftThumbstickLeft", Input(deviceIndex, TYPE_AXIS, SDL_CONTROLLER_AXIS_LEFTX, -1, true));
    cfg->mapInput("LeftThumbstickRight", Input(deviceIndex, TYPE_AXIS, SDL_CONTROLLER_AXIS_LEFTX, 1, true));
    cfg->mapInput("LeftThumbstickClick", Input(deviceIndex, TYPE_BUTTON, SDL_CONTROLLER_BUTTON_LEFTSTICK, 1, true));
    cfg->mapInput("RightThumbstickUp", Input(deviceIndex, TYPE_AXIS, SDL_CONTROLLER_AXIS_RIGHTY, -1, true));
    cfg->mapInput("RightThumbstickDown", Input(deviceIndex, TYPE_AXIS, SDL_CONTROLLER_AXIS_RIGHTY, 1, true));
    cfg->mapInput("RightThumbstickLeft", Input(deviceIndex, TYPE_AXIS, SDL_CONTROLLER_AXIS_RIGHTX, -1, true));
    cfg->mapInput("RightThumbstickRight", Input(deviceIndex, TYPE_AXIS, SDL_CONTROLLER_AXIS_RIGHTX, 1, true));
    cfg->mapInput("RightThumbstickClick", Input(deviceIndex, TYPE_BUTTON, SDL_CONTROLLER_BUTTON_RIGHTSTICK, 1, true));
    // clang-format on
}

void InputManager::addControllerByDeviceIndex(int deviceIndex)
{
    // Open joystick and add it to our list.
    SDL_GameController* controller = SDL_GameControllerOpen(deviceIndex);
    SDL_Joystick* joy = SDL_GameControllerGetJoystick(controller);

    // Add it to our list so we can close it again later.
    SDL_JoystickID joyID = SDL_JoystickInstanceID(joy);
    mJoysticks[joyID] = joy;
    mControllers[joyID] = controller;

    char guid[65];
    SDL_JoystickGetGUIDString(SDL_JoystickGetGUID(joy), guid, 65);

    mInputConfigs[joyID] =
        std::make_unique<InputConfig>(joyID, SDL_GameControllerName(mControllers[joyID]), guid);

    bool customConfig = loadInputConfig(mInputConfigs[joyID].get());

    if (customConfig) {
        LOG(LogInfo) << "Added controller with custom configuration: \""
                     << SDL_GameControllerName(mControllers[joyID]) << "\" (GUID: " << guid
                     << ", instance ID: " << joyID << ", device index: " << deviceIndex << ")";
    }
    else {
        loadDefaultControllerConfig(joyID);
        LOG(LogInfo) << "Added controller with default configuration: \""
                     << SDL_GameControllerName(mControllers[joyID]) << "\" (GUID: " << guid
                     << ", instance ID: " << joyID << ", device index: " << deviceIndex << ")";
    }

    int numAxes = SDL_JoystickNumAxes(joy);
    int numButtons = SDL_JoystickNumButtons(joy);

    for (int axis = 0; axis < numAxes; axis++)
        mPrevAxisValues[std::make_pair(joyID, axis)] = 0;

    for (int button = 0; button < numButtons; button++)
        mPrevButtonValues[std::make_pair(joyID, button)] = -1;
}

void InputManager::removeControllerByJoystickID(SDL_JoystickID joyID)
{
    assert(joyID != -1);

    char guid[65];
    SDL_Joystick* joy = SDL_JoystickFromInstanceID(joyID);
    SDL_JoystickGetGUIDString(SDL_JoystickGetGUID(joy), guid, 65);

    LOG(LogInfo) << "Removed controller \"" << SDL_GameControllerName(mControllers[joyID])
                 << "\" (GUID: " << guid << ", instance ID: " << joyID << ")";

    // Delete mPrevAxisValues for the device.
    int axisEntries = static_cast<int>(mPrevAxisValues.size());
    for (int i = 0; i < axisEntries; i++) {
        auto entry = mPrevAxisValues.find(std::make_pair(joyID, i));
        if (entry != mPrevAxisValues.end()) {
            mPrevAxisValues.erase(entry);
        }
    }

    // Delete mPrevButtonValues for the device.
    int buttonEntries = static_cast<int>(mPrevButtonValues.size());
    for (int i = 0; i < buttonEntries; i++) {
        auto entry = mPrevButtonValues.find(std::make_pair(joyID, i));
        if (entry != mPrevButtonValues.end()) {
            mPrevButtonValues.erase(entry);
        }
    }

    auto it = mInputConfigs.find(joyID);
    mInputConfigs.erase(it);

    // Close the controller and remove its entry.
    auto controllerIt = mControllers.find(joyID);
    if (controllerIt != mControllers.cend()) {
        SDL_GameControllerClose(controllerIt->second);
        mControllers.erase(controllerIt);
    }
    else {
        LOG(LogError) << "Couldn't find controller to close (instance ID: " << joyID << ")";
    }

    // Remove the joystick entry.
    auto joystickIt = mJoysticks.find(joyID);
    if (joystickIt != mJoysticks.cend()) {
        mJoysticks.erase(joystickIt);
    }
    else {
        LOG(LogError) << "Couldn't find joystick entry to remove (instance ID: " << joyID << ")";
    }
}<|MERGE_RESOLUTION|>--- conflicted
+++ resolved
@@ -466,7 +466,6 @@
             return true;
         }
         case SDL_KEYUP: {
-<<<<<<< HEAD
 
             // Release button states.
             if (event.key.keysym.sym == SDLK_LALT)
@@ -474,12 +473,8 @@
             if (event.key.keysym.sym == SDLK_LGUI)
                 lguiDown = false;
 
-            window->input(getInputConfigByDevice(DEVICE_KEYBOARD), Input(DEVICE_KEYBOARD,
-                    TYPE_KEY, event.key.keysym.sym, 0, false));
-=======
             window->input(getInputConfigByDevice(DEVICE_KEYBOARD),
                           Input(DEVICE_KEYBOARD, TYPE_KEY, event.key.keysym.sym, 0, false));
->>>>>>> fd742ab4
             return true;
         }
         case SDL_TEXTINPUT: {
