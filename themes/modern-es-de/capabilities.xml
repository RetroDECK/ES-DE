--- conflicted
+++ resolved
@@ -7,28 +7,19 @@
 
     <language>en_US</language>
     <language>en_GB</language>
-<<<<<<< HEAD
-    <language>es_ES</language>
-    <language>fr_FR</language>
-    <language>it_IT</language>
-=======
     <language>ca_ES</language>
     <language>de_DE</language>
     <language>es_ES</language>
     <language>fr_FR</language>
     <language>it_IT</language>
     <language>nl_NL</language>
->>>>>>> c95dd349
     <language>pl_PL</language>
     <language>pt_BR</language>
     <language>ro_RO</language>
     <language>ru_RU</language>
     <language>sv_SE</language>
     <language>ja_JP</language>
-<<<<<<< HEAD
-=======
     <language>ko_KR</language>
->>>>>>> c95dd349
     <language>zh_CN</language>
 
     <aspectRatio>16:9</aspectRatio>
@@ -42,84 +33,57 @@
     <colorScheme name="dark">
         <label language="en_US">Dark</label>
         <label language="en_GB">Dark</label>
-<<<<<<< HEAD
-        <label language="es_ES">Oscuro</label>
-        <label language="fr_FR">Foncé</label>
-        <label language="it_IT">Scuro</label>
-=======
         <label language="ca_ES">Fosc</label>
         <label language="de_DE">Dunkel</label>
         <label language="es_ES">Oscuro</label>
         <label language="fr_FR">Foncé</label>
         <label language="it_IT">Scuro</label>
         <label language="nl_NL">Donker</label>
->>>>>>> c95dd349
         <label language="pl_PL">Ciemna</label>
         <label language="pt_BR">Escuro</label>
         <label language="ro_RO">Întunecată</label>
         <label language="ru_RU">Тёмная</label>
         <label language="sv_SE">Mörkt</label>
         <label language="ja_JP">ダーク</label>
-<<<<<<< HEAD
-=======
         <label language="ko_KR">다크</label>
->>>>>>> c95dd349
         <label language="zh_CN">暗黑</label>
     </colorScheme>
 
     <colorScheme name="light">
         <label language="en_US">Light</label>
         <label language="en_GB">Light</label>
-<<<<<<< HEAD
-        <label language="es_ES">Claro</label>
-        <label language="fr_FR">Clair</label>
-        <label language="it_IT">Chiaro</label>
-=======
         <label language="ca_ES">Clar</label>
         <label language="de_DE">Hell</label>
         <label language="es_ES">Claro</label>
         <label language="fr_FR">Clair</label>
         <label language="it_IT">Chiaro</label>
         <label language="nl_NL">Licht</label>
->>>>>>> c95dd349
         <label language="pl_PL">Jasna</label>
         <label language="pt_BR">Claro</label>
         <label language="ro_RO">Luminoasă</label>
         <label language="ru_RU">Светлая</label>
         <label language="sv_SE">Ljust</label>
         <label language="ja_JP">ライト</label>
-<<<<<<< HEAD
-=======
         <label language="ko_KR">라이트</label>
->>>>>>> c95dd349
         <label language="zh_CN">明亮</label>
     </colorScheme>
 
     <transitions name="instant">
         <label language="en_US">Instant</label>
         <label language="en_GB">Instant</label>
-<<<<<<< HEAD
-        <label language="es_ES">Instantanea</label>
-        <label language="fr_FR">Instantané</label>
-        <label language="it_IT">Istantanea</label>
-=======
         <label language="ca_ES">Instantani</label>
         <label language="de_DE">Sofort</label>
         <label language="es_ES">Instantanea</label>
         <label language="fr_FR">Instantané</label>
         <label language="it_IT">Istantanea</label>
         <label language="nl_NL">Direct</label>
->>>>>>> c95dd349
         <label language="pl_PL">Natychmiastowe</label>
         <label language="pt_BR">Deslizar</label>
         <label language="ro_RO">Instant</label>
         <label language="ru_RU">Мгновенно</label>
         <label language="sv_SE">Direkt</label>
         <label language="ja_JP">インスタント</label>
-<<<<<<< HEAD
-=======
         <label language="ko_KR">즉시</label>
->>>>>>> c95dd349
         <label language="zh_CN">即时</label>
         <selectable>true</selectable>
         <systemToSystem>instant</systemToSystem>
@@ -133,28 +97,19 @@
     <transitions name="instantAndSlide">
         <label language="en_US">Instant and slide</label>
         <label language="en_GB">Instant and slide</label>
-<<<<<<< HEAD
-        <label language="es_ES">Instantanea y deslizante</label>
-        <label language="fr_FR">Instantané et glissement</label>
-        <label language="it_IT">Istantanea e scorri</label>
-=======
         <label language="ca_ES">Instantani i lliscar</label>
         <label language="de_DE">Sofort und gleiten</label>
         <label language="es_ES">Instantanea y deslizante</label>
         <label language="fr_FR">Instantané et glissement</label>
         <label language="it_IT">Istantanea e scorri</label>
         <label language="nl_NL">Direct en slide</label>
->>>>>>> c95dd349
         <label language="pl_PL">Momentalne przesunięcie</label>
         <label language="pt_BR">Instantâneo e deslizar</label>
         <label language="ro_RO">Instant și glisează</label>
         <label language="ru_RU">Мгновенно и скольжение</label>
         <label language="sv_SE">Direkt och glidande</label>
         <label language="ja_JP">インスタントとスライド</label>
-<<<<<<< HEAD
-=======
         <label language="ko_KR">즉시 그리고 슬라이드</label>
->>>>>>> c95dd349
         <label language="zh_CN">即时与滑动</label>
         <selectable>true</selectable>
         <systemToSystem>instant</systemToSystem>
@@ -168,28 +123,19 @@
     <transitions name="instantAndFade">
         <label language="en_US">Instant and fade</label>
         <label language="en_GB">Instant and fade</label>
-<<<<<<< HEAD
-        <label language="es_ES">Instantanea y fundido</label>
-        <label language="fr_FR">Instantané et fondu</label>
-        <label language="it_IT">Istantanea e dissolvi</label>
-=======
         <label language="ca_ES">Instantani i desaparèixer</label>
         <label language="de_DE">Sofort und überblendung</label>
         <label language="es_ES">Instantanea y fundido</label>
         <label language="fr_FR">Instantané et fondu</label>
         <label language="it_IT">Istantanea e dissolvi</label>
         <label language="nl_NL">Direct en faseren</label>
->>>>>>> c95dd349
         <label language="pl_PL">Momentalne zanikanie</label>
         <label language="pt_BR">Instantâneo e esmaecer</label>
         <label language="ro_RO">Instant și estompează</label>
         <label language="ru_RU">Мгновенно и затухание</label>
         <label language="sv_SE">Direkt och uttoning</label>
         <label language="ja_JP">インスタントとフェイド</label>
-<<<<<<< HEAD
-=======
         <label language="ko_KR">즉시 그리고 페이드</label>
->>>>>>> c95dd349
         <label language="zh_CN">即时与淡出</label>
         <selectable>true</selectable>
         <systemToSystem>instant</systemToSystem>
@@ -209,28 +155,19 @@
     <variant name="withVideos">
         <label language="en_US">Textlist with videos</label>
         <label language="en_GB">Textlist with videos</label>
-<<<<<<< HEAD
-        <label language="es_ES">Lista con videos</label>
-        <label language="fr_FR">Liste avec vidéos</label>
-        <label language="it_IT">Lista testi con video</label>
-=======
         <label language="ca_ES">Llistat amb vídeos</label>
         <label language="de_DE">Liste mit videos</label>
         <label language="es_ES">Lista con videos</label>
         <label language="fr_FR">Liste avec vidéos</label>
         <label language="it_IT">Lista testi con video</label>
         <label language="nl_NL">Tekstlijst met video's</label>
->>>>>>> c95dd349
         <label language="pl_PL">Lista tekstowa z wideo</label>
         <label language="pt_BR">Lista de texto com vídeos</label>
         <label language="ro_RO">Listă text cu videouri</label>
         <label language="ru_RU">Текст с видео</label>
         <label language="sv_SE">Textlista med video</label>
         <label language="ja_JP">ビデオが含まるテキストリスト</label>
-<<<<<<< HEAD
-=======
         <label language="ko_KR">텍스트리스트 비디오 포함</label>
->>>>>>> c95dd349
         <label language="zh_CN">带视频的文字列表</label>
         <selectable>true</selectable>
         <override>
@@ -243,28 +180,19 @@
     <variant name="withoutVideos">
         <label language="en_US">Textlist without videos</label>
         <label language="en_GB">Textlist without videos</label>
-<<<<<<< HEAD
-        <label language="es_ES">Lista sin videos</label>
-        <label language="fr_FR">Liste sans vidéos</label>
-        <label language="it_IT">Lista testi, no video</label>
-=======
         <label language="ca_ES">Llistat sense vídeos</label>
         <label language="de_DE">Liste ohne videos</label>
         <label language="es_ES">Lista sin videos</label>
         <label language="fr_FR">Liste sans vidéos</label>
         <label language="it_IT">Lista testi, no video</label>
         <label language="nl_NL">Tekstlijst zonder video's</label>
->>>>>>> c95dd349
         <label language="pl_PL">Lista tekstowa bez wideo</label>
         <label language="pt_BR">Lista de texto sem vídeos</label>
         <label language="ro_RO">Listă text fără videouri</label>
         <label language="ru_RU">Текст без видео</label>
         <label language="sv_SE">Textlista utan video</label>
         <label language="ja_JP">ビデオが含まないテキストリスト</label>
-<<<<<<< HEAD
-=======
         <label language="ko_KR">텍스트리스트 비디오 없음</label>
->>>>>>> c95dd349
         <label language="zh_CN">不带视频的文字列表</label>
         <selectable>true</selectable>
         <override>
@@ -277,28 +205,19 @@
     <variant name="withVideosLegacy">
         <label language="en_US">Textlist with videos (legacy)</label>
         <label language="en_GB">Textlist with videos (legacy)</label>
-<<<<<<< HEAD
-        <label language="es_ES">Lista con videos (legacy)</label>
-        <label language="fr_FR">Liste avec vidéos (legacy)</label>
-        <label language="it_IT">Lista testi con video (legacy)</label>
-=======
         <label language="ca_ES">Llistat amb vídeos (llegat)</label>
         <label language="de_DE">Liste mit videos (retro)</label>
         <label language="es_ES">Lista con videos (legacy)</label>
         <label language="fr_FR">Liste avec vidéos (legacy)</label>
         <label language="it_IT">Lista testi con video (legacy)</label>
         <label language="nl_NL">Tekstlijst met video's (legacy)</label>
->>>>>>> c95dd349
         <label language="pl_PL">Lista tekstowa z wideo (stara)</label>
         <label language="pt_BR">Lista de texto com vídeos (legado)</label>
         <label language="ro_RO">Listă text cu videouri (învechit)</label>
         <label language="ru_RU">Текст с видео (устар.)</label>
         <label language="sv_SE">Textlista med video (legacy)</label>
         <label language="ja_JP">ビデオが含まるテキストリスト（レガシー）</label>
-<<<<<<< HEAD
-=======
         <label language="ko_KR">텍스트리스트 비디오 포함 (레거시)</label>
->>>>>>> c95dd349
         <label language="zh_CN">带视频的文字列表（传统）</label>
         <selectable>true</selectable>
         <override>
@@ -311,28 +230,19 @@
     <variant name="withoutVideosLegacy">
         <label language="en_US">Textlist without videos (legacy)</label>
         <label language="en_GB">Textlist without videos (legacy)</label>
-<<<<<<< HEAD
-        <label language="es_ES">Lista sin videos (legacy)</label>
-        <label language="fr_FR">Liste sans vidéos (legacy)</label>
-        <label language="it_IT">Lista testi, no video (legacy)</label>
-=======
         <label language="ca_ES">Llistat sense vídeos (llegat)</label>
         <label language="de_DE">Liste ohne videos (retro)</label>
         <label language="es_ES">Lista sin videos (legacy)</label>
         <label language="fr_FR">Liste sans vidéos (legacy)</label>
         <label language="it_IT">Lista testi, no video (legacy)</label>
         <label language="nl_NL">Tekstlijst zonder video's (legacy)</label>
->>>>>>> c95dd349
         <label language="pl_PL">Lista tekstowa bez wideo (stara)</label>
         <label language="pt_BR">Lista de texto sem vídeos (legado)</label>
         <label language="ro_RO">Listă text fără videouri (învechit)</label>
         <label language="ru_RU">Текст без видео (устар.)</label>
         <label language="sv_SE">Textlista utan video (legacy)</label>
         <label language="ja_JP">ビデオが含まないテキストリスト（レガシー）</label>
-<<<<<<< HEAD
-=======
         <label language="ko_KR">텍스트리스트 비디오 없음 (레거시)</label>
->>>>>>> c95dd349
         <label language="zh_CN">不带视频的文字列表（传统）</label>
         <selectable>true</selectable>
         <override>
