--- conflicted
+++ resolved
@@ -68,13 +68,15 @@
 
     ImageGridComponent<FileData*> mGrid;
     // Points to the first game in the list, i.e. the first entry which is of the type 'GAME'.
-    FileData* firstGameEntry;
+    FileData *firstGameEntry;
 
 private:
     void updateInfoPanel();
-    const std::string getImagePath(FileData* file);
+
+    const std::string getImagePath(FileData *file);
 
     void initMDLabels();
+
     void initMDValues();
 
     ImageComponent mMarquee;
@@ -89,12 +91,7 @@
     TextComponent mLblLastPlayed;
     TextComponent mLblPlayCount;
 
-<<<<<<< HEAD
     BadgesComponent mBadges;
-    ImageComponent mMarquee;
-    ImageComponent mImage;
-=======
->>>>>>> 568c91e1
     RatingComponent mRating;
     DateTimeComponent mReleaseDate;
     TextComponent mDeveloper;
