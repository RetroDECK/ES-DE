--- conflicted
+++ resolved
@@ -650,12 +650,9 @@
                 _("IT SEEMS AS IF YOU'RE NOT RUNNING THE LATEST ES-DE RELEASE, PLEASE UPGRADE "
                   "BEFORE PROCEEDING AS THESE THEMES MAY NOT BE COMPATIBLE WITH YOUR VERSION"),
                 _("OK"), [] { return; }, "", nullptr, "", nullptr, nullptr, true));
-<<<<<<< HEAD
 
             #endif
 
-=======
->>>>>>> c95dd349
         }
     }
 
