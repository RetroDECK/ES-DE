# EmulationStation Desktop Edition (ES-DE) v1.2 (development version) - Themes

**Note:** This document is only relevant for the current ES-DE development version, if you would like to see the documentation for the latest stable release, refer to [THEMES.md](THEMES.md) instead.

If creating theme sets specifically for ES-DE, please add `-DE` to the theme name, as in `rbsimple-DE`. Because the ES-DE theme support has already deviated somehow from the RetroPie EmulationStation fork and will continue to deviate further in the future, the theme set will likely not be backwards compatible. It would be confusing and annoying for a user that downloads and attempts to use an ES-DE theme set in another EmulationStation fork only to get crashes, error messages or corrupted graphics. At least the -DE extension is a visual indicator that it's an ES-DE specific theme set.

Table of contents:

[[_TOC_]]

## Introduction

ES-DE allows the grouping of themes for multiple game systems into a **theme set**. Each theme is a collection of **views** that define some **elements**, each with their own **properties**.

Every game system has its own subdirectory within the theme set directory structure, and these are defined in the systems configuration file `es_systems.xml` either via the optional `<theme>` tag, or otherwise via the mandatory `<name>` tag. When ES-DE populates a system on startup it will look for a file named `theme.xml` in each such directory.

By placing a theme.xml file directly in the root of the theme set directory, that file will be processed as a default if there is no game-specific theme.xml file available.

In the example below, we have a theme set named `mythemeset-DE` which includes the `snes` and `nes` systems. Assuming you have some games installed for these systems, the files `mythemeset-DE/nes/theme.xml` and `mythemeset-DE/snes/theme.xml` will be processed on startup. If there are no games available for a system, its theme.xml file will be skipped.

The directory structure of our example theme set could look something like the following:

```
...
   themes/
      mythemeset-DE/
         core/
            font.ttf
            bold_font.ttf
            frame.png

         nes/
            theme.xml
            background.jpg
            logo.svg
            logo_video.svg

         snes/
            theme.xml
            background.jpg
            logo.svg
            logo_video.svg

         fonts.xml
         theme.xml
```

The theme set approach makes it easy for users to install different themes and choose between them from the _UI Settings_ menu.

There are two places that ES-DE can load theme sets from:
* `[HOME]/.emulationstation/themes/[THEME_SET]/`
* `[INSTALLATION PATH]/themes/[THEME_SET]/`

An example installation path would be: \
`/usr/share/emulationstation/themes/rbsimple-DE/`
<<<<<<< HEAD

If a theme set with the same name exists in both locations, the one in the home directory will be loaded and the other one will be skipped.

## Simple example

=======

If a theme set with the same name exists in both locations, the one in the home directory will be loaded and the other one will be skipped.

## Simple example

>>>>>>> cb2b2665
Here is a very simple theme that changes the color of the game description text:

```xml
<theme>
    <formatVersion>7</formatVersion>
    <view name="detailed">
        <text name="description">
            <color>00FF00</color>
        </text>
        <image name="frame" extra="true">
            <pos>0.5 0.5</pos>
            <origin>0.5 0.5</origin>
            <size>0.8 0.8</size>
            <path>./core/frame.png</path>
        </image>
    </view>
</theme>
```

## How it works

All configuration must be contained within a `<theme>` tag pair.

The `<formatVersion>` tag **must** be specified. This is the version of the theming system the theme was designed for.
The current version is 7.

A _view_ can be thought of as a particular "screen" within ES-DE. Views are defined like this:

```xml
<view name="ViewNameHere">
    ... define elements here ...
</view>
```

An *element* is a particular visual element, such as an image or a piece of text.  You can modify an element that already exists for a particular view, as was done for the "description" example:

```xml
<elementTypeHere name="ExistingElementNameHere">
    ... define properties here ...
</elementTypeHere>
```

Or you can create your own elements by adding `extra="true"`, as was done for the "frame" example:

```xml
<elementTypeHere name="YourUniqueElementNameHere" extra="true">
    ... define properties here ...
</elementTypeHere>
```

"Extra" elements will be drawn in the order they are defined (so make sure to define backgrounds first). In what order they get drawn relative to the pre-existing elements depends on the view. Make sure "extra" element names do not clash with existing element names. An easy way to protect against this is to start all your extra element names with a prefix such as "e_".



*Properties* control how a particular *element* looks - for example its position, size, image path etc.  The type of the property determines what kinds of values you can use.  You can read about the types below in the "Reference" section.  Properties are defined like this:

```xml
<propertyNameHere>ValueHere</propertyNameHere>
```


## Advanced features

If you are writing a theme it's recommended to launch ES-DE with the `--debug` flag from a terminal window. If on Unix you can also pass the `--windowed` and `--resolution` flags to avoid having the application window fill the entire screen. On macOS and Windows you only need to pass the `--resolution` flag to accomplish this. By doing so, you can read error messages directly in the terminal window without having to open the log file.  You can also reload the current gamelist view and system view with `Ctrl-R` if the `--debug` flag has been set.

### The \<include\> tag

You can include theme files within theme files, for example:

`~/.emulationstation/themes/mythemeset-DE/fonts.xml`:
```xml
<theme>
    <formatVersion>7</formatVersion>
    <view name="detailed">
        <text name="description">
            <fontPath>./core/font.ttf</fontPath>
            <fontSize>0.035</fontSize>
            <color>00FF00</color>
        </text>
    </view>
</theme>
```

`~/.emulationstation/themes/mythemeset-DE/snes/theme.xml`:
```xml

<theme>
    <formatVersion>7</formatVersion>
    <include>./../fonts.xml</include>
    <view name="detailed">
        <text name="description">
            <color>FF0000</color>
        </text>
    </view>
</theme>
```

The above is equivalent to the following:
```xml

<theme>
    <formatVersion>7</formatVersion>
    <view name="detailed">
        <text name="description">
            <fontPath>./core/font.ttf</fontPath>
            <fontSize>0.035</fontSize>
            <color>FF0000</color>
        </text>
    </view>
</theme>
```

Note that properties can get merged. In the above example the `<color>` tag from `fonts.xml` got overwritten by the equivalent tag in `snes/theme.xml`. This happens because that tag was effectively declared after the first `<color>` tag. Be aware that the included file also needs the `<formatVersion>` tag.


### Theming multiple views simultaneously

Sometimes you want to apply the same properties to the same elements across multiple views.  The `name` attribute actually works as a list (delimited by any characters of `\t\r\n ,` - that is, whitespace and commas).  So for example, to apply the same logo to the basic and detailed views you could write the following:

```xml
<theme>
    <formatVersion>7</formatVersion>
    <view name="basic, detailed">
        <image name="logo">
            <path>./snes/logo.svg</path>
        </image>
    </view>
    <view name="video">
        <image name="logo">
            <path>./snes/logo_video.svg</path>
        </image>
    </view>
</theme>
```

The above is equivalent to:

```xml
<theme>
    <formatVersion>7</formatVersion>
    <view name="basic">
        <image name="logo">
            <path>./snes/logo.svg</path>
        </image>
    </view>
    <view name="detailed">
        <image name="logo">
            <path>./snes/logo.svg</path>
<<<<<<< HEAD
        </image>
    </view>
    <view name="video">
        <image name="logo">
            <path>./snes/logo_video.svg</path>
        </image>
    </view>
=======
        </image>
    </view>
    <view name="video">
        <image name="logo">
            <path>./snes/logo_video.svg</path>
        </image>
    </view>
>>>>>>> cb2b2665
</theme>
```


### Theming multiple elements simultaneously

You can theme multiple elements *of the same type* simultaneously.  The `name` attribute actually works as a list (delimited by any characters of `\t\r\n ,` - that is, whitespace and commas). This is useful if you want to, say, apply the same color to all the metadata labels:

```xml
<theme>
    <formatVersion>7</formatVersion>
    <view name="detailed">
        <!-- Weird spaces/newline on purpose -->
        <text name="md_lbl_rating, md_lbl_releasedate, md_lbl_developer, md_lbl_publisher,
        md_lbl_genre,    md_lbl_players,        md_lbl_lastplayed, md_lbl_playcount">
            <color>48474D</color>
        </text>
    </view>
</theme>
```

Which is equivalent to:
```xml
<theme>
    <formatVersion>7</formatVersion>
    <view name="detailed">
        <text name="md_lbl_rating">
            <color>48474D</color>
        </text>
        <text name="md_lbl_releasedate">
            <color>48474D</color>
        </text>
        <text name="md_lbl_developer">
            <color>48474D</color>
        </text>
        <text name="md_lbl_publisher">
            <color>48474D</color>
        </text>
        <text name="md_lbl_genre">
            <color>48474D</color>
        </text>
        <text name="md_lbl_players">
            <color>48474D</color>
        </text>
        <text name="md_lbl_lastplayed">
            <color>48474D</color>
        </text>
        <text name="md_lbl_playcount">
            <color>48474D</color>
        </text>
    </view>
</theme>
```

Just remember, _this only works if the elements have the same type._
<<<<<<< HEAD

=======
>>>>>>> cb2b2665

### Navigation sounds

<<<<<<< HEAD
=======
### Navigation sounds

>>>>>>> cb2b2665
Navigation sounds are configured globally per theme set, so it needs to be defined as a feature and with the view set to the special "all" category.
It's recommended to put these elements in a separate file and include it from the main theme file (e.g. `<include>./navigationsounds.xml</include>`).
There are seven different navigation sounds that can be configured. The names as well as the element structure should be self-explanatory based
on the example below.
Starting ES-DE with the --debug flag will provide feedback on whether any navigation sound elements were read from the theme set. If no navigation sounds are provided by the theme, ES-DE will use the bundled navigation sounds as a fallback. This is done per sound file, so the theme could provide for example one or two custom sounds while using the bundled ES-DE sounds for the rest.

Example debug output:
```
Jul 12 11:28:58 Debug:  NavigationSounds::loadThemeNavigationSounds(): Theme set includes navigation sound support, loading custom sounds
Jul 12 11:28:58 Debug:  Sound::getFromTheme(): Looking for tag <sound name="systembrowse">
Jul 12 11:28:58 Debug:  Sound::getFromTheme(): Tag found, ready to load theme sound file
Jul 12 11:28:58 Debug:  Sound::getFromTheme(): Looking for tag <sound name="quicksysselect">
Jul 12 11:28:58 Debug:  Sound::getFromTheme(): Tag not found, using fallback sound file
```

Example `navigationsounds.xml`, to be included from the main theme file:

```xml
<theme>
    <formatVersion>7</formatVersion>
    <feature supported="navigationsounds">
        <view name="all">
            <sound name="systembrowse">
                  <path>./core/sounds/systembrowse.wav</path>
            </sound>
            <sound name="quicksysselect">
                <path>./core/sounds/quicksysselect.wav</path>
            </sound>
            <sound name="select">
                <path>./core/sounds/select.wav</path>
            </sound>
            <sound name="back">
                <path>./core/sounds/back.wav</path>
            </sound>
            <sound name="scroll">
                <path>./core/sounds/scroll.wav</path>
            </sound>
            <sound name="favorite">
                <path>./core/sounds/favorite.wav</path>
            </sound>
            <sound name="launch">
                <path>./core/sounds/launch.wav</path>
            </sound>
        </view>
    </feature>
</theme>
```

### Element rendering order using zIndex

You can change the order in which elements are rendered by setting their `zIndex` values. All elements have a default value so you only need to define it for the ones you wish to explicitly change. Elements will be rendered in order from smallest to largest values.

Below are the default zIndex values per element type:

#### system
* Extra Elements `extra="true"` - 10
* `carousel name="systemcarousel"` - 40
* `text name="systemInfo"` - 50

#### basic, detailed, video, grid
* `image name="background"` - 0
* Extra Elements `extra="true"` - 10
* `textlist name="gamelist"` - 20
* `imagegrid name="gamegrid"` - 20
* Media
    * `image name="md_image"` - 30
    * `video name="md_video"` - 30
    * `image name="md_marquee"` - 35
* Metadata - 40
    * Labels
        * `text name="md_lbl_rating"`
        * `text name="md_lbl_releasedate"`
        * `text name="md_lbl_developer"`
        * `text name="md_lbl_publisher"`
        * `text name="md_lbl_genre"`
        * `text name="md_lbl_players"`
        * `text name="md_lbl_lastplayed"`
        * `text name="md_lbl_playcount"`
    * Values
        * `rating name="md_rating"`
        * `datetime name="md_releasedate"`
        * `text name="md_developer"`
        * `text name="md_publisher"`
        * `text name="md_genre"`
        * `text name="md_players"`
        * `datetime name="md_lastplayed"`
        * `text name="md_playcount"`
        * `text name="md_description"`
        * `text name="md_name"`
* System Logo/Text - 50
    * `text name="logoText"`
    * `image name="logo"`
* Gamelist information - 50
    * `text name="gamelistInfo"`
* Badges - 50
    * `badges name="md_badges"`

### Theme variables

Theme variables can be used to simplify theme construction.  There are 2 types of variables available.
* System variables
* Theme defined variables

#### System variables

System variables are system specific and are derived from the values in es_systems.xml.
* `system.name`
* `system.fullName`
* `system.theme`

#### Theme defined variables
Variables can also be defined in the theme.
```
<variables>
    <themeColor>8b0000</themeColor>
</variables>
```

#### Usage in themes
Variables can be used to specify the value of a theme property:
```
<color>${themeColor}</color>
```

or to specify only a portion of the value of a theme property:

```
<color>${themeColor}c0</color>
<path>./art/logo/${system.theme}.svg</path>
````


## Reference

### Views, their elements, and themeable properties

#### system
* `helpsystem name="help"` - ALL
    - The help system style for this view.
* `carousel name="systemcarousel"` -ALL
    - The system logo carousel
* `image name="logo"` - PATH | COLOR
    - A logo image, to be displayed in the system logo carousel.
* `text name="logoText"` - FONT_PATH | COLOR | FORCE_UPPERCASE | LINE_SPACING | TEXT
    - A logo text, to be displayed system name in the system logo carousel when no logo is available.
* `text name="systemInfo"` - ALL
    - Displays details of the system currently selected in the carousel.
* You can use extra elements (elements with `extra="true"`) to add your own backgrounds, etc.  They will be displayed behind the carousel, and scroll relative to the carousel.


#### basic
* `helpsystem name="help"` - ALL
    - The help system style for this view.
* `image name="background"` - ALL
    - This is a background image that exists for convenience. It goes from (0, 0) to (1, 1).
* `text name="logoText"` - ALL
    - Displays the name of the system.  Only present if no "logo" image is specified.  Displayed at the top of the screen, centered by default.
* `image name="logo"` - ALL
    - A header image.  If a non-empty `path` is specified, `text name="logoText"` will be hidden and this image will be, by default, displayed roughly in its place.
* `textlist name="gamelist"` - ALL
    - The gamelist.  `primaryColor` is for games, `secondaryColor` is for folders.  Centered by default.


#### detailed
* `helpsystem name="help"` - ALL
    - The help system style for this view.
* `image name="background"` - ALL
    - This is a background image that exists for convenience. It goes from (0, 0) to (1, 1).
* `text name="logoText"` - ALL
    - Displays the name of the system.  Only present if no "logo" image is specified.  Displayed at the top of the screen, centered by default.
* `image name="logo"` - ALL
    - A header image.  If a non-empty `path` is specified, `text name="logoText"` will be hidden and this image will be, by default, displayed roughly in its place.
* `textlist name="gamelist"` - ALL
    - The gamelist.  `primaryColor` is for games, `secondaryColor` is for folders.  Left aligned by default.
* `text name="gamelistInfo"` - ALL
    - Displays the game count (all games as well as favorites), any applied filters, and a folder icon if a folder has been entered. If this text is left aligned, the folder icon will be placed to the right of the other information, and if it's right aligned, the folder icon will be placed to the left. Left aligned by default.

- Metadata
    - Labels
        * `text name="md_lbl_rating"` - ALL
        * `text name="md_lbl_releasedate"` - ALL
        * `text name="md_lbl_developer"` - ALL
        * `text name="md_lbl_publisher"` - ALL
        * `text name="md_lbl_genre"` - ALL
        * `text name="md_lbl_players"` - ALL
        * `text name="md_lbl_lastplayed"` - ALL
        * `text name="md_lbl_playcount"` - ALL

    * Values
        - _All values will follow to the right of their labels if a position isn't specified._
        * `image name="md_image"` - POSITION | SIZE | Z_INDEX
            - Path is the "image" metadata for the currently selected game.
        * `rating name="md_rating"` - ALL
            - The "rating" metadata.
        * `datetime name="md_releasedate"` - ALL
            - The "releasedate" metadata.
        * `text name="md_developer"` - ALL
            - The "developer" metadata.
        * `text name="md_publisher"` - ALL
            - The "publisher" metadata.
        * `text name="md_genre"` - ALL
            - The "genre" metadata.
        * `text name="md_players"` - ALL
            - The "players" metadata (number of players the game supports).
        * `badges name="md_badges"` - ALL
            - The "badges" metadata. Displayed as a group of badges that indicate metadata such as favorites and completed games.
        * `datetime name="md_lastplayed"` - ALL
            - The "lastplayed" metadata.  Displayed as a string representing the time relative to "now" (e.g. "3 hours ago").
        * `text name="md_playcount"` - ALL
            - The "playcount" metadata (number of times the game has been played).
        * `text name="md_description"` - POSITION | SIZE | FONT_PATH | FONT_SIZE | COLOR | Z_INDEX
            - Text is the "desc" metadata.  If no `pos`/`size` is specified, will move and resize to fit under the lowest label and reach to the bottom of the screen.
        * `text name="md_name"` - ALL
            - The "name" metadata (the game name). Unlike the others metadata fields, the name is positioned offscreen by default


#### video
* `helpsystem name="help"` - ALL
    - The help system style for this view.
* `image name="background"` - ALL
    - This is a background image that exists for convenience. It goes from (0, 0) to (1, 1).
* `text name="logoText"` - ALL
    - Displays the name of the system.  Only present if no "logo" image is specified.  Displayed at the top of the screen, centered by default.
* `image name="logo"` - ALL
    - A header image.  If a non-empty `path` is specified, `text name="logoText"` will be hidden and this image will be, by default, displayed roughly in its place.
* `textlist name="gamelist"` - ALL
    - The gamelist.  `primaryColor` is for games, `secondaryColor` is for folders.  Left aligned by default.
* `text name="gamelistInfo"` - ALL
    - Displays the game count (all games as well as favorites), any applied filters, and a folder icon if a folder has been entered. If this text is left aligned, the folder icon will be placed to the right of the other information, and if it's right aligned, the folder icon will be placed to the left. Left aligned by default.

- Metadata
    - Labels
        * `text name="md_lbl_rating"` - ALL
        * `text name="md_lbl_releasedate"` - ALL
        * `text name="md_lbl_developer"` - ALL
        * `text name="md_lbl_publisher"` - ALL
        * `text name="md_lbl_genre"` - ALL
        * `text name="md_lbl_players"` - ALL
        * `text name="md_lbl_lastplayed"` - ALL
        * `text name="md_lbl_playcount"` - ALL

    * Values
        - _All values will follow to the right of their labels if a position isn't specified._
        * `image name="md_image"` - POSITION | SIZE | Z_INDEX
            - Path is the "image" metadata for the currently selected game.
        * `image name="md_marquee"` - POSITION | SIZE | Z_INDEX
            - Path is the "marquee" metadata for the currently selected game.
        * `video name="md_video"` - POSITION | SIZE | Z_INDEX
            - Path is the "video" metadata for the currently selected game.
        * `rating name="md_rating"` - ALL
            - The "rating" metadata.
        * `datetime name="md_releasedate"` - ALL
            - The "releasedate" metadata.
        * `text name="md_developer"` - ALL
            - The "developer" metadata.
        * `text name="md_publisher"` - ALL
            - The "publisher" metadata.
        * `text name="md_genre"` - ALL
            - The "genre" metadata.
        * `text name="md_players"` - ALL
            - The "players" metadata (number of players the game supports).
        * `badges name="md_badges"` - ALL
            - The "badges" metadata. Displayed as a group of badges that indicate metadata such as favorites and completed games.
        * `datetime name="md_lastplayed"` - ALL
            - The "lastplayed" metadata.  Displayed as a string representing the time relative to "now" (e.g. "3 hours ago").
        * `text name="md_playcount"` - ALL
            - The "playcount" metadata (number of times the game has been played).
        * `text name="md_description"` - POSITION | SIZE | FONT_PATH | FONT_SIZE | COLOR | Z_INDEX
            - Text is the "desc" metadata.  If no `pos`/`size` is specified, will move and resize to fit under the lowest label and reach to the bottom of the screen.
        * `text name="md_name"` - ALL
            - The "name" metadata (the game name). Unlike the others metadata fields, the name is positioned offscreen by default


#### grid
* `helpsystem name="help"` - ALL
    - The help system style for this view.
* `image name="background"` - ALL
    - This is a background image that exists for convenience. It goes from (0, 0) to (1, 1).
* `text name="logoText"` - ALL
    - Displays the name of the system.  Only present if no "logo" image is specified.  Displayed at the top of the screen, centered by default.
* `image name="logo"` - ALL
    - A header image.  If a non-empty `path` is specified, `text name="logoText"` will be hidden and this image will be, by default, displayed roughly in its place.
* `imagegrid name="gamegrid"` - ALL
    - The gamegrid. The number of tile displayed is controlled by its size, margin and the default tile max size.
* `gridtile name="default"` - ALL
    - Note that many of the default gridtile parameters change the selected gridtile parameters if they are not explicitly set by the theme. For example, changing the background image of the default gridtile also change the background image of the selected gridtile. Refer to the gridtile documentation for more informations.
* `gridtile name="selected"` - ALL
    - See default gridtile description right above.
* `text name="gamelistInfo"` - ALL
    - Displays the game count (all games as well as favorites), any applied filters, and a folder icon if a folder has been entered. If this text is left aligned, the folder icon will be placed to the right of the other information, and if it's right aligned, the folder icon will be placed to the left. Left aligned by default.

- Metadata
    - Labels
        * `text name="md_lbl_rating"` - ALL
        * `text name="md_lbl_releasedate"` - ALL
        * `text name="md_lbl_developer"` - ALL
        * `text name="md_lbl_publisher"` - ALL
        * `text name="md_lbl_genre"` - ALL
        * `text name="md_lbl_players"` - ALL
        * `text name="md_lbl_lastplayed"` - ALL
        * `text name="md_lbl_playcount"` - ALL

    * Values
        - _All values will follow to the right of their labels if a position isn't specified._
        * `rating name="md_rating"` - ALL
            - The "rating" metadata.
        * `datetime name="md_releasedate"` - ALL
            - The "releasedate" metadata.
        * `text name="md_developer"` - ALL
            - The "developer" metadata.
        * `text name="md_publisher"` - ALL
            - The "publisher" metadata.
        * `text name="md_genre"` - ALL
            - The "genre" metadata.
        * `text name="md_players"` - ALL
            - The "players" metadata (number of players the game supports).
        * `badges name="md_badges"` - ALL
            - The "badges" metadata. Displayed as a group of badges that indicate metadata such as favorites and completed games.
        * `datetime name="md_lastplayed"` - ALL
            - The "lastplayed" metadata.  Displayed as a string representing the time relative to "now" (e.g. "3 hours ago").
        * `text name="md_playcount"` - ALL
            - The "playcount" metadata (number of times the game has been played).
        * `text name="md_description"` - POSITION | SIZE | FONT_PATH | FONT_SIZE | COLOR | Z_INDEX
            - Text is the "desc" metadata.  If no `pos`/`size` is specified, will move and resize to fit under the lowest label and reach to the bottom of the screen.
        * `text name="md_name"` - ALL
            - The "name" metadata (the game name). Unlike the others metadata fields, the name is positioned offscreen by default


### Types of properties

* NORMALIZED_PAIR - two decimals, in the range [0..1], delimited by a space.  For example, `0.25 0.5`.  Most commonly used for position (x and y coordinates) and size (width and height).
* NORMALIZED_RECT - four decimals, in the range [0..1], delimited by a space. For example, `0.25 0.5 0.10 0.30`.  Most commonly used for padding to store top, left, bottom and right coordinates.
* PATH - a path.  If the first character is a `~`, it will be expanded into the environment variable for the home path (`$HOME` for Linux or `%HOMEPATH%` for Windows) unless overridden using the --home command line option.  If the first character is a `.`, it will be expanded to the theme file's directory, allowing you to specify resources relative to the theme file, like so: `./../general_art/myfont.ttf`.
* BOOLEAN - `true`/`1` or `false`/`0`.
* COLOR - a hexidecimal RGB or RGBA color (6 or 8 digits).  If 6 digits, will assume the alpha channel is `FF` (not transparent).
* FLOAT - a decimal.
* STRING - a string of text.


### Types of elements and their properties

Common to almost all elements is a `pos` and `size` property of the NORMALIZED_PAIR type.  They are normalized in terms of their "parent" object's size; 99% of the time, this is just the size of the screen.  In this case, `<pos>0 0</pos>` would correspond to the top left corner, and `<pos>1 1</pos>` the bottom right corner (a positive Y value points further down).  `pos` almost always refers to the top left corner of your element.  You *can* use numbers outside of the [0..1] range if you want to place an element partially or completely off-screen.

The order you define properties in does not matter.
Remember, you do *not* need to specify every property!
*Note that a view may choose to only make only certain properties on a particular element themeable!*

#### image

Can be created as an extra.

* `pos` - type: NORMALIZED_PAIR.
* `size` - type: NORMALIZED_PAIR.
    - If only one axis is specified (and the other is zero), the other will be automatically calculated in accordance with the image's aspect ratio.
* `maxSize` - type: NORMALIZED_PAIR.
    - The image will be resized as large as possible so that it fits within this size and maintains its aspect ratio.  Use this instead of `size` when you don't know what kind of image you're using so it doesn't get grossly oversized on one axis (e.g. with a game's image metadata).
* `origin` - type: NORMALIZED_PAIR.
    - Where on the image `pos` refers to.  For example, an origin of `0.5 0.5` and a `pos` of `0.5 0.5` would place the image exactly in the middle of the screen.  If the "POSITION" and "SIZE" attributes are themeable, "ORIGIN" is implied.
* `rotation` - type: FLOAT.
    - angle in degrees that the image should be rotated.  Positive values will rotate clockwise, negative values will rotate counterclockwise.
* `rotationOrigin` - type: NORMALIZED_PAIR.
    - Point around which the image will be rotated. Defaults to `0.5 0.5`.
* `path` - type: PATH.
    - Path to the image file.  Most common extensions are supported (including .jpg, .png, and unanimated .gif).
* `default` - type: PATH.
    - Path to default image file.  Default image will be displayed when selected game does not have an image.
* `tile` - type: BOOLEAN.
    - If true, the image will be tiled instead of stretched to fit its size.  Useful for backgrounds.
* `color` - type: COLOR.
    - Multiply each pixel's color by this color. For example, an all-white image with `<color>FF0000</color>` would become completely red.  You can also control the transparency of an image with `<color>FFFFFFAA</color>` - keeping all the pixels their normal color and only affecting the alpha channel.
* `visible` - type: BOOLEAN.
    - If true, component will be rendered, otherwise rendering will be skipped.  Can be used to hide elements from a particular view.
* `zIndex` - type: FLOAT.
    - z-index value for component.  Components will be rendered in order of z-index value from low to high.

#### imagegrid

* `pos` - type: NORMALIZED_PAIR.
* `size` - type: NORMALIZED_PAIR.
    - The size of the grid. Take care the selected tile can go out of the grid size, so don't position the grid too close to another element or the screen border.
* `margin` - type: NORMALIZED_PAIR. Margin between tiles.
* `padding` - type: NORMALIZED_RECT.
    - NEW : Padding for displaying tiles.
* `autoLayout` - type: NORMALIZED_PAIR.
    - NEW : Number of column and rows in the grid (integer values).
* `autoLayoutSelectedZoom` - type: FLOAT.
    - NEW : Zoom factor to apply when a tile is selected.
* `gameImage` - type: PATH.
    - The default image used for games which doesn't have an image.
* `folderImage` - type: PATH.
    - The default image used for folders which doesn't have an image.
* `imageSource` - type: STRING.
    - Selects the image to display. `thumbnail` by default, can also be set to `image`, `miximage`, `screenshot`, `cover`, `marquee` or `3dbox`. If selecting `image`, the media type `miximage` will be tried first, with fallback to `screenshot` and then `cover`.
* `scrollDirection` - type: STRING.
    - `vertical` by default, can also be set to `horizontal`. Not that in `horizontal` mod, the tiles are ordered from top to bottom, then from left to right.
* `centerSelection` - type: BOOLEAN.
    - `false` by default, when `true` the selected tile will be locked to the center of the grid.
* `scrollLoop` - type: BOOLEAN.
    - `false` by default, when `true` the grid will seamlessly loop around when scrolling reaches the end of the list.  Only works when `centerSelection` is `true`.
* `animate` - type : BOOLEAN.
    - `true` by default, when  `false` the grid scrolling will not be animated.
* `zIndex` - type: FLOAT.
    - z-index value for component.  Components will be rendered in order of z-index value from low to high.

#### gridtile

* `size` - type: NORMALIZED_PAIR.
    - The size of the default gridtile is used to calculate how many tiles can fit in the imagegrid. If not explicitly set, the size of the selected gridtile is equal the size of the default gridtile * 1.2
* `padding` - type: NORMALIZED_PAIR.
    - The padding around the gridtile content. Default `16 16`. If not explicitly set, the selected tile padding will be equal to the default tile padding.
* `imageColor` - type: COLOR.
    - The default tile image color and selected tile image color have no influence on each others.
* `backgroundImage` - type: PATH.
    - If not explicitly set, the selected tile background image will be the same as the default tile background image.
* `backgroundCornerSize` - type: NORMALIZED_PAIR.
    - The corner size of the ninepatch used for the tile background. Default is `16 16`.
* `backgroundColor` - type: COLOR.
    - A shortcut to define both the center color and edge color at the same time. The default tile background color and selected tile background color have no influence on each others.
* `backgroundCenterColor` - type: COLOR.
    - Set the color of the center part of the ninepatch. The default tile background center color and selected tile background center color have no influence on each others.
* `backgroundEdgeColor` - type: COLOR.
    - Set the color of the edge parts of the ninepatch. The default tile background edge color and selected tile background edge color have no influence on each others.

#### video

* `pos` - type: NORMALIZED_PAIR.
* `size` - type: NORMALIZED_PAIR.
    - If only one axis is specified (and the other is zero), the other will be automatically calculated in accordance with the video's aspect ratio.
* `maxSize` - type: NORMALIZED_PAIR.
    - The video will be resized as large as possible so that it fits within this size and maintains its aspect ratio.  Use this instead of `size` when you don't know what kind of video you're using so it doesn't get grossly oversized on one axis (e.g. with a game's video metadata).
* `origin` - type: NORMALIZED_PAIR.
    - Where on the image `pos` refers to.  For example, an origin of `0.5 0.5` and a `pos` of `0.5 0.5` would place the image exactly in the middle of the screen.  If the "POSITION" and "SIZE" attributes are themeable, "ORIGIN" is implied.
* `rotation` - type: FLOAT.
    - angle in degrees that the text should be rotated.  Positive values will rotate clockwise, negative values will rotate counterclockwise.
* `rotationOrigin` - type: NORMALIZED_PAIR.
    - Point around which the text will be rotated. Defaults to `0.5 0.5`.
* `delay` - type: FLOAT.  Default is false.
    - Delay in seconds before video will start playing.
* `default` - type: PATH.
    - Path to default video file.  Default video will be played when selected game does not have a video.
* `showSnapshotNoVideo` - type: BOOLEAN
    - If true, image will be shown when selected game does not have a video and no `default` video is configured.
* `showSnapshotDelay` - type: BOOLEAN
    - If true, playing of video will be delayed for `delayed` seconds, when game is selected.
* `visible` - type: BOOLEAN.
    - If true, component will be rendered, otherwise rendering will be skipped.  Can be used to hide elements from a particular view.
* `zIndex` - type: FLOAT.
    - z-index value for component.  Components will be rendered in order of z-index value from low to high.

#### text

Can be created as an extra.

* `pos` - type: NORMALIZED_PAIR.
* `size` - type: NORMALIZED_PAIR.
    - Possible combinations:
    - `0 0` - automatically size so text fits on one line (expanding horizontally).
    - `w 0` - automatically wrap text so it doesn't go beyond `w` (expanding vertically).
    - `w h` - works like a "text box."  If `h` is non-zero and `h` <= `fontSize` (implying it should be a single line of text), text that goes beyond `w` will be truncated with an elipses (...).
* `origin` - type: NORMALIZED_PAIR.
    - Where on the component `pos` refers to.  For example, an origin of `0.5 0.5` and a `pos` of `0.5 0.5` would place the component exactly in the middle of the screen.  If the "POSITION" and "SIZE" attributes are themeable, "ORIGIN" is implied.
* `rotation` - type: FLOAT.
    - angle in degrees that the text should be rotated.  Positive values will rotate clockwise, negative values will rotate counterclockwise.
* `rotationOrigin` - type: NORMALIZED_PAIR.
    - Point around which the text will be rotated. Defaults to `0.5 0.5`.
* `text` - type: STRING.
* `color` - type: COLOR.
* `backgroundColor` - type: COLOR;
* `fontPath` - type: PATH.
    - Path to a truetype font (.ttf).
* `fontSize` - type: FLOAT.
    - Size of the font as a percentage of screen height (e.g. for a value of `0.1`, the text's height would be 10% of the screen height).
* `alignment` - type: STRING.
    - Valid values are "left", "center", or "right".  Controls alignment on the X axis.  "center" will also align vertically.
* `forceUppercase` - type: BOOLEAN.  Draw text in uppercase.
* `lineSpacing` - type: FLOAT.  Controls the space between lines (as a multiple of font height).  Default is 1.5.
* `visible` - type: BOOLEAN.
    - If true, component will be rendered, otherwise rendering will be skipped.  Can be used to hide elements from a particular view.
* `zIndex` - type: FLOAT.
    - z-index value for component.  Components will be rendered in order of z-index value from low to high.

#### textlist

* `pos` - type: NORMALIZED_PAIR.
* `size` - type: NORMALIZED_PAIR.
* `origin` - type: NORMALIZED_PAIR.
    - Where on the component `pos` refers to.  For example, an origin of `0.5 0.5` and a `pos` of `0.5 0.5` would place the component exactly in the middle of the screen.  If the "POSITION" and "SIZE" attributes are themeable, "ORIGIN" is implied.
* `selectorColor` - type: COLOR.
    - Color of the "selector bar."
* `selectorImagePath` - type: PATH.
    - Path to image to render in place of "selector bar."
* `selectorImageTile` - type: BOOLEAN.
    - If true, the selector image will be tiled instead of stretched to fit its size.
* `selectorHeight` - type: FLOAT.
    - Height of the "selector bar".
* `selectorOffsetY` - type: FLOAT.
    - Allows moving of the "selector bar" up or down from its computed position.  Useful for fine tuning the position of the "selector bar" relative to the text.
* `selectedColor` - type: COLOR.
    - Color of the highlighted entry text.
* `primaryColor` - type: COLOR.
    - Primary color; what this means depends on the text list.  For example, for game lists, it is the color of a game.
* `secondaryColor` - type: COLOR.
    - Secondary color; what this means depends on the text list.  For example, for game lists, it is the color of a folder.
* `fontPath` - type: PATH.
* `fontSize` - type: FLOAT.
* `alignment` - type: STRING.
    - Valid values are "left", "center", or "right".  Controls alignment on the X axis.
* `horizontalMargin` - type: FLOAT.
    - Horizontal offset for text from the alignment point.  If `alignment` is "left", offsets the text to the right.  If `alignment` is "right", offsets text to the left.  No effect if `alignment` is "center".  Given as a percentage of the element's parent's width (same unit as `size`'s X value).
* `forceUppercase` - type: BOOLEAN.  Draw text in uppercase.
* `lineSpacing` - type: FLOAT.  Controls the space between lines (as a multiple of font height).  Default is 1.5.
* `zIndex` - type: FLOAT.
    - z-index value for component.  Components will be rendered in order of z-index value from low to high.

#### ninepatch

* `pos` - type: NORMALIZED_PAIR.
* `size` - type: NORMALIZED_PAIR.
* `path` - type: PATH.
* `visible` - type: BOOLEAN.
    - If true, component will be rendered, otherwise rendering will be skipped.  Can be used to hide elements from a particular view.
* `zIndex` - type: FLOAT.
    - z-index value for component.  Components will be rendered in order of z-index value from low to high.

ES-DE borrows the concept of "nine patches" from Android (or "9-Slices"). Currently the implementation is very simple and hard-coded to only use 48x48px images (16x16px for each "patch"). Check the `data/resources` directory for some examples (button.png, frame.png).

#### rating

* `pos` - type: NORMALIZED_PAIR.
* `size` - type: NORMALIZED_PAIR.
    - Only one value is actually used. The other value should be zero.  (e.g. specify width OR height, but not both.  This is done to maintain the aspect ratio.)
* `origin` - type: NORMALIZED_PAIR.
    - Where on the component `pos` refers to.  For example, an origin of `0.5 0.5` and a `pos` of `0.5 0.5` would place the component exactly in the middle of the screen.  If the "POSITION" and "SIZE" attributes are themeable, "ORIGIN" is implied.
* `rotation` - type: FLOAT.
    - angle in degrees that the rating should be rotated.  Positive values will rotate clockwise, negative values will rotate counterclockwise.
* `rotationOrigin` - type: NORMALIZED_PAIR.
    - Point around which the rating will be rotated. Defaults to `0.5 0.5`.
* `filledPath` - type: PATH.
    - Path to the "filled star" image.  Image must be square (width equals height).
* `unfilledPath` - type: PATH.
    - Path to the "unfilled star" image.  Image must be square (width equals height).
* `color` - type: COLOR.
    - Multiply each pixel's color by this color. For example, an all-white image with `<color>FF0000</color>` would become completely red.  You can also control the transparency of an image with `<color>FFFFFFAA</color>` - keeping all the pixels their normal color and only affecting the alpha channel.
* `visible` - type: BOOLEAN.
    - If true, component will be rendered, otherwise rendering will be skipped.  Can be used to hide elements from a particular view.
* `zIndex` - type: FLOAT.
    - z-index value for component.  Components will be rendered in order of z-index value from low to high.

#### datetime
* `pos` - type: NORMALIZED_PAIR.
* `size` - type: NORMALIZED_PAIR.
    - Possible combinations:
    - `0 0` - automatically size so text fits on one line (expanding horizontally).
    - `w 0` - automatically wrap text so it doesn't go beyond `w` (expanding vertically).
    - `w h` - works like a "text box."  If `h` is non-zero and `h` <= `fontSize` (implying it should be a single line of text), text that goes beyond `w` will be truncated with an elipses (...).
* `origin` - type: NORMALIZED_PAIR.
    - Where on the component `pos` refers to.  For example, an origin of `0.5 0.5` and a `pos` of `0.5 0.5` would place the component exactly in the middle of the screen.  If the "POSITION" and "SIZE" attributes are themeable, "ORIGIN" is implied.
* `rotation` - type: FLOAT.
    - angle in degrees that the text should be rotated.  Positive values will rotate clockwise, negative values will rotate counterclockwise.
* `rotationOrigin` - type: NORMALIZED_PAIR.
    - Point around which the text will be rotated. Defaults to `0.5 0.5`.
* `color` - type: COLOR.
* `backgroundColor` - type: COLOR;
* `fontPath` - type: PATH.
    - Path to a truetype font (.ttf).
* `fontSize` - type: FLOAT.
    - Size of the font as a percentage of screen height (e.g. for a value of `0.1`, the text's height would be 10% of the screen height).
* `alignment` - type: STRING.
    - Valid values are "left", "center", or "right".  Controls alignment on the X axis.  "center" will also align vertically.
* `forceUppercase` - type: BOOLEAN.  Draw text in uppercase.
* `lineSpacing` - type: FLOAT.  Controls the space between lines (as a multiple of font height).  Default is 1.5.
* `visible` - type: BOOLEAN.
    - If true, component will be rendered, otherwise rendering will be skipped.  Can be used to hide elements from a particular view.
* `zIndex` - type: FLOAT.
    - z-index value for component.  Components will be rendered in order of z-index value from low to high.
* `displayRelative` - type: BOOLEAN.  Renders the datetime as a a relative string (ex: 'x days ago')
* `format` - type: STRING. Specifies format for rendering datetime.
    - %Y: The year, including the century (1900)
    - %m: The month number [01,12]
    - %d: The day of the month [01,31]
    - %H: The hour (24-hour clock) [00,23]
    - %M: The minute [00,59]
    - %S: The second [00,59]

#### helpsystem

* `pos` - type: NORMALIZED_PAIR. Default is "0.012 0.9515"
* `origin` - type: NORMALIZED_PAIR.
    - Where on the component `pos` refers to. For example, an origin of `0.5 0.5` and a `pos` of `0.5 0.5` would place
      the component exactly in the middle of the screen.
* `textColor` - type: COLOR. Default is 777777FF.
* `textColorDimmed` - type: COLOR. Default is the same value as textColor. Must be placed under the 'system' view.
* `iconColor` - type: COLOR. Default is 777777FF.
* `iconColorDimmed` - type: COLOR. Default is the same value as iconColor. Must be placed under the 'system' view.
* `fontPath` - type: PATH.
* `fontSize` - type: FLOAT.
* `entrySpacing` - type: FLOAT. Default is 16.0.
    - Spacing in pixels between the help system components.
* `iconTextSpacing` - type: FLOAT. Default is 8.0.
    - Spacing in pixels within a help system component between it's icon and text.
* `textStyle` - type: STRING. Default is `uppercase`.
    - The style of the text. Options: `uppercase`, `lowercase`, `camelcase`.
* `customButtonIcon` - type: PATH.
    - A button icon override. Specify the button type in the attribute `button`. The available buttons are:
      `dpad_updown`,
      `dpad_leftright`,
      `dpad_all`,
      `thumbstick_click`,
      `button_l`,
      `button_r`,
      `button_lr`,
      `button_lt`,
      `button_rt`,
      `button_a_SNES`,
      `button_b_SNES`,
      `button_x_SNES`,
      `button_y_SNES`,
      `button_back_SNES`,
      `button_start_SNES`,
      `button_a_PS`,
      `button_b_PS`,
      `button_x_PS`,
      `button_y_PS`,
      `button_back_PS4`,
      `button_start_PS4`,
      `button_back_PS5`,
      `button_start_PS5`,
      `button_a_XBOX`,
      `button_b_XBOX`,
      `button_x_XBOX`,
      `button_y_XBOX`,
      `button_back_XBOX`,
      `button_start_XBOX`,
      `button_back_XBOX360`,
      `button_start_XBOX360`.

#### badges

* `pos` - type: NORMALIZED_PAIR.
* `size` - type: NORMALIZED_PAIR.
    - Possible combinations:
    - `w h` - Dimensions of the badges container. The badges will be scaled to fit within these dimensions.
* `origin` - type: NORMALIZED_PAIR.
    - Where on the component `pos` refers to.  For example, an origin of `0.5 0.5` and a `pos` of `0.5 0.5` would place the component exactly in the middle of the screen.  If the "POSITION" and "SIZE" attributes are themeable, "ORIGIN" is implied.
* `rotation` - type: FLOAT.
    - angle in degrees that the image should be rotated.  Positive values will rotate clockwise, negative values will rotate counterclockwise.
* `rotationOrigin` - type: NORMALIZED_PAIR.
    - Point around which the image will be rotated. Defaults to `0.5 0.5`.
* `itemsPerRow` - type: FLOAT.
    - Number of badges that fit on a row. When more badges are available a new row will be started.
* `rows` - type: FLOAT.
    - The number of rows available.
* `itemPlacement` - type: STRING.
    - Valid values are "top", "center", "bottom", or "stretch". Controls vertical alignment of each badge if images of different heights are used. "Stretch" will stretch the badge to the full height.
* `itemMargin` - type: NORMALIZED_PAIR.
    - The margins between badges. Possible combinations:
    - `x y` - horizontal and vertical margins.
* `slots` - type: STRING.
    - The badge types that should be displayed. Should be specified as a list of strings separated by spaces. The order will be followed when placing badges on the screen.
    - Available badges are:
    - "favorite": Will be shown when the game is marked as favorite.
    - "completed": Will be shown when the game is marked as completed.
    - "kidgame": Will be shown when the game is marked as a kids game.
    - "broken": Will be shown when the game is marked as broken.
    - "altemulator": Will be shown when an alternative emulator is setup for the game.
* `customBadgeIcon` - type: PATH.
    - A badge icon override. Specify the badge type in the attribute `badge`. The available badges are:
      `favorite`,
      `completed`,
      `kidgame`,
      `broken`,
      `altemulator`
* `visible` - type: BOOLEAN.
    - If true, component will be rendered, otherwise rendering will be skipped.  Can be used to hide elements from a particular view.
* `zIndex` - type: FLOAT.
    - z-index value for component.  Components will be rendered in order of z-index value from low to high.

#### carousel

* `type` - type: STRING.
    - Sets the scoll direction of the carousel.
    - Accepted values are "horizontal", "vertical", "horizontal_wheel" or "vertical_wheel".
    - Default is "horizontal".
* `size` - type: NORMALIZED_PAIR. Default is "1 0.2325"
* `pos` - type: NORMALIZED_PAIR.  Default is "0 0.38375".
* `origin` - type: NORMALIZED_PAIR.
    - Where on the carousel `pos` refers to.  For example, an origin of `0.5 0.5` and a `pos` of `0.5 0.5` would place the carousel exactly in the middle of the screen.  If the "POSITION" and "SIZE" attributes are themeable, "ORIGIN" is implied.
* `color` - type: COLOR.
    - Controls the color of the carousel background.
    - Default is FFFFFFD8
* `logoSize` - type: NORMALIZED_PAIR.  Default is "0.25 0.155"
* `logoScale` - type: FLOAT.
    - Selected logo is increased in size by this scale
    - Default is 1.2
* `logoRotation` - type: FLOAT.
    - Angle in degrees that the logos should be rotated.  Value should be positive.
    - Default is 7.5
    - This property only applies when `type` is "horizontal_wheel" or "vertical_wheel".
* `logoRotationOrigin` - type: NORMALIZED_PAIR.
    - Point around which the logos will be rotated. Defaults to `-5 0.5`.
    - This property only applies when `type` is "horizontal_wheel" or "vertical_wheel".
* `logoAlignment` - type: STRING.
    - Sets the alignment of the logos relative to the carousel.
    - Accepted values are "top", "bottom" or "center" when `type` is "horizontal" or "horizontal_wheel".
    - Accepted values are "left", "right" or "center" when `type` is "vertical" or "vertical_wheel".
    - Default is "center"
* `maxLogoCount` - type: FLOAT.
    - Sets the number of logos to display in the carousel.
    - Default is 3
* `zIndex` - type: FLOAT.
    - z-index value for component.  Components will be rendered in order of z-index value from low to high.

The help system is a special element that displays a context-sensitive list of actions the user can take at any time.  You should try and keep the position constant throughout every screen.  Keep in mind the "default" settings (including position) are used whenever the user opens a menu.


## Example theme sets

To see some example EmulationStation themes, the following resources are recommended:

https://aloshi.com/emulationstation#themes

https://github.com/RetroPie

https://gitlab.com/recalbox/recalbox-themes

https://wiki.batocera.org/themes<|MERGE_RESOLUTION|>--- conflicted
+++ resolved
@@ -53,19 +53,11 @@
 
 An example installation path would be: \
 `/usr/share/emulationstation/themes/rbsimple-DE/`
-<<<<<<< HEAD
 
 If a theme set with the same name exists in both locations, the one in the home directory will be loaded and the other one will be skipped.
 
 ## Simple example
 
-=======
-
-If a theme set with the same name exists in both locations, the one in the home directory will be loaded and the other one will be skipped.
-
-## Simple example
-
->>>>>>> cb2b2665
 Here is a very simple theme that changes the color of the game description text:
 
 ```xml
@@ -214,7 +206,6 @@
     <view name="detailed">
         <image name="logo">
             <path>./snes/logo.svg</path>
-<<<<<<< HEAD
         </image>
     </view>
     <view name="video">
@@ -222,15 +213,6 @@
             <path>./snes/logo_video.svg</path>
         </image>
     </view>
-=======
-        </image>
-    </view>
-    <view name="video">
-        <image name="logo">
-            <path>./snes/logo_video.svg</path>
-        </image>
-    </view>
->>>>>>> cb2b2665
 </theme>
 ```
 
@@ -286,18 +268,10 @@
 ```
 
 Just remember, _this only works if the elements have the same type._
-<<<<<<< HEAD
-
-=======
->>>>>>> cb2b2665
+
 
 ### Navigation sounds
 
-<<<<<<< HEAD
-=======
-### Navigation sounds
-
->>>>>>> cb2b2665
 Navigation sounds are configured globally per theme set, so it needs to be defined as a feature and with the view set to the special "all" category.
 It's recommended to put these elements in a separate file and include it from the main theme file (e.g. `<include>./navigationsounds.xml</include>`).
 There are seven different navigation sounds that can be configured. The names as well as the element structure should be self-explanatory based
