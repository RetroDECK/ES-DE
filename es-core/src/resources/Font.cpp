--- conflicted
+++ resolved
@@ -326,15 +326,28 @@
             else if (alignment == ALIGN_RIGHT)
                 x = lengthTemp - totalLength;
         }
-<<<<<<< HEAD
 
         for (size_t cursor {0}; cursor < segment.glyphIndexes.size(); ++cursor) {
             const unsigned int character {segment.glyphIndexes[cursor].first};
             Glyph* glyph {nullptr};
 
             // Invalid character.
-            if (!segment.doShape && character == 0)
+            if (!segment.doShape && character == 0) {
+                if (needGlyphsPos) {
+                    // TODO: This is a temporary workaround for a problem that only seems to be
+                    // present on Android, and that is that non-character input from a physical
+                    // keyboard generates SDL_TEXTINPUT events even though it shouldn't. This
+                    // workaround is not a proper fix, it's only there to prevent ES-DE from
+                    // crashing if such input is received when editing text. The issue has been
+                    // reported to the SDL developers as it needs to be addressed there.
+                    if (glyphPositions.size() > 0)
+                        glyphPositions.emplace_back(glyphPositions.back().x,
+                                                    glyphPositions.back().y);
+                    else
+                        glyphPositions.emplace_back(0.0f, 0.0f);
+                }
                 continue;
+            }
 
             if (!segment.doShape && character == '\n') {
                 x = 0.0f;
@@ -363,58 +376,6 @@
                         spaceMatch = true;
                 }
 
-=======
-
-        for (size_t cursor {0}; cursor < segment.glyphIndexes.size(); ++cursor) {
-            const unsigned int character {segment.glyphIndexes[cursor].first};
-            Glyph* glyph {nullptr};
-
-            // Invalid character.
-            if (!segment.doShape && character == 0) {
-                if (needGlyphsPos) {
-                    // TODO: This is a temporary workaround for a problem that only seems to be
-                    // present on Android, and that is that non-character input from a physical
-                    // keyboard generates SDL_TEXTINPUT events even though it shouldn't. This
-                    // workaround is not a proper fix, it's only there to prevent ES-DE from
-                    // crashing if such input is received when editing text. The issue has been
-                    // reported to the SDL developers as it needs to be addressed there.
-                    if (glyphPositions.size() > 0)
-                        glyphPositions.emplace_back(glyphPositions.back().x,
-                                                    glyphPositions.back().y);
-                    else
-                        glyphPositions.emplace_back(0.0f, 0.0f);
-                }
-                continue;
-            }
-
-            if (!segment.doShape && character == '\n') {
-                x = 0.0f;
-                y += getHeight(lineSpacing);
-                lineWidth = 0.0f;
-                accumHeight += getHeight(lineSpacing);
-
-                // This logic changes the position of any space glyph at the end of a row to the
-                // beginning of the next row, as that's more intuitive when editing text.
-                bool spaceMatch {false};
-                if (needGlyphsPos && segmentIndex > 0) {
-                    unsigned int spaceChar {0};
-#if (DISABLE_SHAPING)
-                    if (true)
-#else
-                    if (!mShapeText)
-#endif
-                        spaceChar = 32;
-                    else if (segmentsHB[segmentIndex - 1].fontHB == mFontHB)
-                        spaceChar = mSpaceGlyph;
-                    else if (sFallbackSpaceGlyphs.find(segmentsHB[segmentIndex - 1].fontHB) !=
-                             sFallbackSpaceGlyphs.cend())
-                        spaceChar = sFallbackSpaceGlyphs[segment.fontHB];
-                    unsigned int character {segmentsHB[segmentIndex - 1].glyphIndexes.back().first};
-                    if (character == spaceChar)
-                        spaceMatch = true;
-                }
-
->>>>>>> c95dd349
                 if (needGlyphsPos && spaceMatch && glyphPositions.size() > 0) {
                     glyphPositions.back().x = 0.0f;
                     glyphPositions.back().y = accumHeight - getHeight(lineSpacing);
@@ -1245,7 +1206,6 @@
     ResourceManager::getInstance().getResourcePath(":/fonts/Akrobat-Regular.ttf");
     ResourceManager::getInstance().getResourcePath(":/fonts/Akrobat-SemiBold.ttf");
     ResourceManager::getInstance().getResourcePath(":/fonts/Akrobat-Bold.ttf");
-<<<<<<< HEAD
 
     const std::vector<std::string> fallbackFonts {
         // Ubuntu Condensed.
@@ -1281,43 +1241,6 @@
         fontPaths.emplace_back(fallbackFont);
     }
 
-=======
-
-    const std::vector<std::string> fallbackFonts {
-        // Ubuntu Condensed.
-        ":/fonts/Ubuntu-C.ttf",
-        // Vera sans Unicode.
-        ":/fonts/DejaVuSans.ttf",
-        // GNU FreeFont monospaced.
-        ":/fonts/FreeMono.ttf",
-        // Various languages, such as Japanese and Chinese.
-        ":/fonts/DroidSansFallbackFull.ttf",
-        // Korean
-        ":/fonts/NanumSquareNeo-bRg.ttf",
-        // Font Awesome icon glyphs, used for various special symbols like stars, folders etc.
-        ":/fonts/fontawesome-webfont.ttf",
-        // Google Noto Emoji.
-        ":/fonts/NotoEmoji.ttf"};
-
-    for (auto& font : fallbackFonts) {
-        FallbackFontCache fallbackFont;
-        const std::string path {ResourceManager::getInstance().getResourcePath(font)};
-        fallbackFont.path = path;
-        hb_blob_t* blobHB {hb_blob_create_from_file(path.c_str())};
-        hb_face_t* faceHB {hb_face_create(blobHB, 0)};
-        hb_font_t* fontHB {hb_font_create(faceHB)};
-        fallbackFont.fontHB = fontHB;
-        hb_face_destroy(faceHB);
-        hb_blob_destroy(blobHB);
-        ResourceData data {ResourceManager::getInstance().getFileData(path)};
-        fallbackFont.face = std::make_shared<FontFace>(std::move(data), 10.0f, path, fontHB);
-        const unsigned int spaceChar {FT_Get_Char_Index(fallbackFont.face->face, ' ')};
-        if (spaceChar != 0)
-            sFallbackSpaceGlyphs[fontHB] = spaceChar;
-        fontPaths.emplace_back(fallbackFont);
-    }
-
->>>>>>> c95dd349
     return fontPaths;
 }
 
@@ -1343,7 +1266,6 @@
     *returnedFont = nullptr;
     return &mFontFace->face;
 }
-<<<<<<< HEAD
 
 FT_Face* Font::getFaceForGlyphIndex(unsigned int id, hb_font_t* fontArg, hb_font_t** returnedFont)
 {
@@ -1361,25 +1283,6 @@
         }
     }
 
-=======
-
-FT_Face* Font::getFaceForGlyphIndex(unsigned int id, hb_font_t* fontArg, hb_font_t** returnedFont)
-{
-    if (mFontFace->fontHB == fontArg && FT_Load_Glyph(mFontFace->face, id, FT_LOAD_RENDER) == 0) {
-        *returnedFont = mFontHB;
-        return &mFontFace->face;
-    }
-
-    for (auto& font : sFallbackFonts) {
-        if (font.fontHB == fontArg && FT_Load_Glyph(font.face->face, id, FT_LOAD_RENDER) == 0) {
-            FT_Set_Char_Size(font.face->face, static_cast<FT_F26Dot6>(0.0f),
-                             static_cast<FT_F26Dot6>(mFontSize * 64.0f), 0, 0);
-            *returnedFont = font.fontHB;
-            return &font.face->face;
-        }
-    }
-
->>>>>>> c95dd349
     *returnedFont = nullptr;
     return &mFontFace->face;
 }
@@ -1458,7 +1361,6 @@
         LOG(LogError) << "Couldn't find appropriate font face for glyph index " << id
                       << " for font " << mPath;
         return nullptr;
-<<<<<<< HEAD
     }
 
     const FT_GlyphSlot glyphSlot {(*face)->glyph};
@@ -1513,62 +1415,6 @@
                                  glyphSize.x, glyphSize.y, glyphSlot->bitmap.buffer);
     }
 
-=======
-    }
-
-    const FT_GlyphSlot glyphSlot {(*face)->glyph};
-
-    if (FT_Load_Glyph(*face, id, FT_LOAD_RENDER)) {
-        LOG(LogError) << "Couldn't find glyph for glyph index " << id << " for font " << mPath
-                      << ", size " << mFontSize;
-        return nullptr;
-    }
-
-    FontTexture* tex {nullptr};
-    glm::ivec2 cursor {0, 0};
-    const glm::ivec2 glyphSize {glyphSlot->bitmap.width, glyphSlot->bitmap.rows};
-
-    // Check if there is already a texture entry for the glyph, otherwise create it.
-    // This makes sure we don't create multiple identical glyph atlas entries and waste VRAM.
-    auto it2 = mGlyphTextureMap.find(std::make_pair(id, fontArg));
-    if (it2 != mGlyphTextureMap.end()) {
-        tex = (*it2).second.texture;
-        cursor = (*it2).second.cursor;
-    }
-    else {
-        getTextureForNewGlyph(glyphSize, tex, cursor);
-        GlyphTexture& glyphTexture {mGlyphTextureMap[std::make_pair(id, returnedFont)]};
-        glyphTexture.texture = tex;
-        glyphTexture.cursor = cursor;
-    }
-
-    // This should (hopefully) never occur as size constraints are enforced earlier on.
-    if (tex == nullptr) {
-        LOG(LogError) << "Couldn't create glyph for glyph index " << id << " for font " << mPath
-                      << ", size " << mFontSize << " (no suitable texture found)";
-        return nullptr;
-    }
-
-    // Create glyph.
-    Glyph& glyph {mGlyphMapByIndex[std::make_tuple(id, returnedFont, xAdvance)]};
-
-    glyph.fontHB = returnedFont;
-    glyph.texture = tex;
-    glyph.texPos = {cursor.x / static_cast<float>(tex->textureSize.x),
-                    cursor.y / static_cast<float>(tex->textureSize.y)};
-    glyph.texSize = {glyphSize.x / static_cast<float>(tex->textureSize.x),
-                     glyphSize.y / static_cast<float>(tex->textureSize.y)};
-    glyph.advance = {xAdvance, glyphSlot->metrics.vertAdvance >> 6};
-    glyph.bearing = {glyphSlot->metrics.horiBearingX >> 6, glyphSlot->metrics.horiBearingY >> 6};
-    glyph.rows = glyphSize.y;
-
-    // Upload glyph bitmap to glyph atlas texture.
-    if (glyphSize.x > 0 && glyphSize.y > 0) {
-        mRenderer->updateTexture(tex->textureId, 0, Renderer::TextureType::RED, cursor.x, cursor.y,
-                                 glyphSize.x, glyphSize.y, glyphSlot->bitmap.buffer);
-    }
-
->>>>>>> c95dd349
     return &glyph;
 }
 
