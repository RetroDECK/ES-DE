--- conflicted
+++ resolved
@@ -449,19 +449,10 @@
 
 ```
 cd ~
-<<<<<<< HEAD
-git clone https://github.com/haikuports/haikuports.git --depth=50
-mkdir haikuports/games-emulation/es-de
-pkgman install haikuporter
-cp /boot/system/settings/haikuports.conf  ~/config/settings/
-cd emulationstation-de
-cp es-app/assets/es_de-3.1.0.recipe ~/haikuports/games-emulation/es-de
-=======
 git clone https://github.com/leonstyhre/haikuports.git --depth=50
 pkgman install haikuporter
 cp /boot/system/settings/haikuports.conf  ~/config/settings/
 haikuporter --purge es_de
->>>>>>> 91a9a9cf
 haikuporter -S --no-source-packages --get-dependencies -j8 es_de
 ```
 
@@ -700,15 +691,10 @@
 C++ AddressSanitizer
 Windows 10 SDK (10.0.20348.0)
 ```
-<<<<<<< HEAD
 
 The Windows SDK version is important, it has to be this precise version or some dependencies may not build correctly.
-=======
-
-The Windows SDK version is important, it has to be this precise version or some dependencies may not build correctly.
 
 In addition to the above you need to install Python. Make sure to get it from https://www.python.org as the version in the Microsoft Store does not seem to work correctly. In the installer make sure to include _py launcher_ and also tick the option to add Python to the environment variables. Python is important because otherwise the ICU library will not build correctly.
->>>>>>> 91a9a9cf
 
 It's strongly recommended to also install Jom, which is a drop-in replacement for nmake that offers support for building in parallel using multiple CPU cores:\
 https://wiki.qt.io/Jom
