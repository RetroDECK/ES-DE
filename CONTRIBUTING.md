--- conflicted
+++ resolved
@@ -70,13 +70,9 @@
 * Multiple new components (carousel support for the Gamelist view, grid component etc.)
 * Lottie animation (vector graphics) and GIF animation support
 * OpenGL ES 3.0 renderer for use on the Raspberry Pi
-<<<<<<< HEAD
-* Replace the OpenGL fixed function pipeline with a shader-based renderer
+* Replace the OpenGL fixed function pipeline renderer with a shader-based renderer
 * Replace NanoSVG with a more capable SVG rendering library
-=======
-* Replace the OpenGL fixed function pipeline renderer with a shader-based renderer
 * Improve text and font functions, e.g. dynamic texture allocation and faster and cleaner text wrapping
->>>>>>> 2fd5580e
 * Improve the performance of the GLSL shader post-processing
 
 #### v2.1
