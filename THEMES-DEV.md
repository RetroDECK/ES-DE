# EmulationStation Desktop Edition (ES-DE) v1.2 (development version) - Themes

**Note:** This document is only relevant for the current ES-DE development version, if you would like to see the documentation for the latest stable release, refer to [THEMES.md](THEMES.md) instead.

If creating theme sets specifically for ES-DE, please add `-DE` to the theme name, as in `rbsimple-DE`. Because the ES-DE theme support has already deviated somehow from the RetroPie EmulationStation fork and will continue to deviate further in the future, the theme set will likely not be backwards compatible. It would be confusing and annoying for a user that downloads and attempts to use an ES-DE theme set in another EmulationStation fork only to get crashes, error messages or corrupted graphics. At least the -DE extension is a visual indicator that it's an ES-DE specific theme set.

Table of contents:

[[_TOC_]]

## Introduction

ES-DE allows the grouping of themes for multiple game systems into a **theme set**. Each theme is a collection of **views** that define some **elements**, each with their own **properties**.

Every game system has its own subdirectory within the theme set directory structure, and these are defined in the systems configuration file `es_systems.xml` either via the optional `<theme>` tag, or otherwise via the mandatory `<name>` tag. When ES-DE populates a system on startup it will look for a file named `theme.xml` in each such directory.

By placing a theme.xml file directly in the root of the theme set directory, that file will be processed as a default if there is no game-specific theme.xml file available.

In the example below, we have a theme set named `mythemeset-DE` which includes the `snes` and `nes` systems. Assuming you have some games installed for these systems, the files `mythemeset-DE/nes/theme.xml` and `mythemeset-DE/snes/theme.xml` will be processed on startup. If there are no games available for a system, its theme.xml file will be skipped.

The directory structure of our example theme set could look something like the following:

```
...
   themes/
      mythemeset-DE/
         core/
            font.ttf
            bold_font.ttf
            frame.png

         nes/
            theme.xml
            background.jpg
            logo.svg
            logo_video.svg

         snes/
            theme.xml
            background.jpg
            logo.svg
            logo_video.svg

         fonts.xml
         theme.xml
```

The theme set approach makes it easy for users to install different themes and choose between them from the _UI Settings_ menu.

There are two places that ES-DE can load theme sets from:
* `[HOME]/.emulationstation/themes/[THEME_SET]/`
* `[INSTALLATION PATH]/themes/[THEME_SET]/`

An example installation path would be: \
`/usr/share/emulationstation/themes/rbsimple-DE/`
<<<<<<< HEAD

If a theme set with the same name exists in both locations, the one in the home directory will be loaded and the other one will be skipped.

## Simple example

=======

If a theme set with the same name exists in both locations, the one in the home directory will be loaded and the other one will be skipped.

## Simple example

>>>>>>> d0ccc8a1
Here is a very simple theme that changes the color of the game description text:

```xml
<theme>
    <formatVersion>7</formatVersion>
    <view name="detailed">
        <text name="description">
            <color>00FF00</color>
        </text>
        <image name="frame" extra="true">
            <pos>0.5 0.5</pos>
            <origin>0.5 0.5</origin>
            <size>0.8 0.8</size>
            <path>./core/frame.png</path>
        </image>
    </view>
</theme>
```

## How it works

All configuration must be contained within a `<theme>` tag pair.

The `<formatVersion>` tag **must** be specified. This is the version of the theming system the theme was designed for.
The current version is 7.

A _view_ can be thought of as a particular "screen" within ES-DE. Views are defined like this:

```xml
<view name="ViewNameHere">
    ... define elements here ...
</view>
```

An *element* is a particular visual element, such as an image or a piece of text.  You can modify an element that already exists for a particular view, as was done for the "description" example:

```xml
<elementTypeHere name="ExistingElementNameHere">
    ... define properties here ...
</elementTypeHere>
```

Or you can create your own elements by adding `extra="true"`, as was done for the "frame" example:

```xml
<elementTypeHere name="YourUniqueElementNameHere" extra="true">
    ... define properties here ...
</elementTypeHere>
```

"Extra" elements will be drawn in the order they are defined (so make sure to define backgrounds first). In what order they get drawn relative to the pre-existing elements depends on the view. Make sure "extra" element names do not clash with existing element names. An easy way to protect against this is to start all your extra element names with a prefix such as "e_".



*Properties* control how a particular *element* looks - for example its position, size, image path etc.  The type of the property determines what kinds of values you can use.  You can read about the types below in the "Reference" section.  Properties are defined like this:

```xml
<propertyNameHere>ValueHere</propertyNameHere>
```


## Advanced features

If you are writing a theme it's recommended to launch ES-DE with the `--debug` flag from a terminal window. If on Unix you can also pass the `--windowed` and `--resolution` flags to avoid having the application window fill the entire screen. On macOS and Windows you only need to pass the `--resolution` flag to accomplish this. By doing so, you can read error messages directly in the terminal window without having to open the log file.  You can also reload the current gamelist view and system view with `Ctrl-R` if the `--debug` flag has been set.

### The \<include\> tag

You can include theme files within theme files, for example:

`~/.emulationstation/themes/mythemeset-DE/fonts.xml`:
```xml
<theme>
    <formatVersion>7</formatVersion>
    <view name="detailed">
        <text name="description">
            <fontPath>./core/font.ttf</fontPath>
            <fontSize>0.035</fontSize>
            <color>00FF00</color>
        </text>
    </view>
</theme>
```

`~/.emulationstation/themes/mythemeset-DE/snes/theme.xml`:
```xml

<theme>
    <formatVersion>7</formatVersion>
    <include>./../fonts.xml</include>
    <view name="detailed">
        <text name="description">
            <color>FF0000</color>
        </text>
    </view>
</theme>
```

The above is equivalent to the following:
```xml

<theme>
    <formatVersion>7</formatVersion>
    <view name="detailed">
        <text name="description">
            <fontPath>./core/font.ttf</fontPath>
            <fontSize>0.035</fontSize>
            <color>FF0000</color>
        </text>
    </view>
</theme>
```

Note that properties can get merged. In the above example the `<color>` tag from `fonts.xml` got overwritten by the equivalent tag in `snes/theme.xml`. This happens because that tag was effectively declared after the first `<color>` tag. Be aware that the included file also needs the `<formatVersion>` tag.


### Theming multiple views simultaneously

Sometimes you want to apply the same properties to the same elements across multiple views.  The `name` attribute actually works as a list (delimited by any characters of `\t\r\n ,` - that is, whitespace and commas).  So for example, to apply the same logo to the basic and detailed views you could write the following:

```xml
<theme>
    <formatVersion>7</formatVersion>
    <view name="basic, detailed">
        <image name="logo">
            <path>./snes/logo.svg</path>
        </image>
    </view>
    <view name="video">
        <image name="logo">
            <path>./snes/logo_video.svg</path>
        </image>
    </view>
</theme>
```

The above is equivalent to:

```xml
<theme>
    <formatVersion>7</formatVersion>
    <view name="basic">
        <image name="logo">
            <path>./snes/logo.svg</path>
        </image>
    </view>
    <view name="detailed">
        <image name="logo">
            <path>./snes/logo.svg</path>
<<<<<<< HEAD
        </image>
    </view>
    <view name="video">
        <image name="logo">
            <path>./snes/logo_video.svg</path>
        </image>
    </view>
=======
        </image>
    </view>
    <view name="video">
        <image name="logo">
            <path>./snes/logo_video.svg</path>
        </image>
    </view>
>>>>>>> d0ccc8a1
</theme>
```


### Theming multiple elements simultaneously

You can theme multiple elements *of the same type* simultaneously.  The `name` attribute actually works as a list (delimited by any characters of `\t\r\n ,` - that is, whitespace and commas). This is useful if you want to, say, apply the same color to all the metadata labels:

```xml
<theme>
    <formatVersion>7</formatVersion>
    <view name="detailed">
        <!-- Weird spaces/newline on purpose -->
        <text name="md_lbl_rating, md_lbl_releasedate, md_lbl_developer, md_lbl_publisher,
        md_lbl_genre,    md_lbl_players,        md_lbl_lastplayed, md_lbl_playcount">
            <color>48474D</color>
        </text>
    </view>
</theme>
```

Which is equivalent to:
```xml
<theme>
    <formatVersion>7</formatVersion>
    <view name="detailed">
        <text name="md_lbl_rating">
            <color>48474D</color>
        </text>
        <text name="md_lbl_releasedate">
            <color>48474D</color>
        </text>
        <text name="md_lbl_developer">
            <color>48474D</color>
        </text>
        <text name="md_lbl_publisher">
            <color>48474D</color>
        </text>
        <text name="md_lbl_genre">
            <color>48474D</color>
        </text>
        <text name="md_lbl_players">
            <color>48474D</color>
        </text>
        <text name="md_lbl_lastplayed">
            <color>48474D</color>
        </text>
        <text name="md_lbl_playcount">
            <color>48474D</color>
        </text>
    </view>
</theme>
```

Just remember, _this only works if the elements have the same type._
<<<<<<< HEAD


### Navigation sounds

=======


### Navigation sounds

>>>>>>> d0ccc8a1
Navigation sounds are configured globally per theme set, so it needs to be defined as a feature and with the view set to the special "all" category.
It's recommended to put these elements in a separate file and include it from the main theme file (e.g. `<include>./navigationsounds.xml</include>`).
There are seven different navigation sounds that can be configured. The names as well as the element structure should be self-explanatory based
on the example below.
Starting ES-DE with the --debug flag will provide feedback on whether any navigation sound elements were read from the theme set. If no navigation sounds are provided by the theme, ES-DE will use the bundled navigation sounds as a fallback. This is done per sound file, so the theme could provide for example one or two custom sounds while using the bundled ES-DE sounds for the rest.

Example debug output:
```
Jul 12 11:28:58 Debug:  NavigationSounds::loadThemeNavigationSounds(): Theme set includes navigation sound support, loading custom sounds
Jul 12 11:28:58 Debug:  Sound::getFromTheme(): Looking for tag <sound name="systembrowse">
Jul 12 11:28:58 Debug:  Sound::getFromTheme(): Tag found, ready to load theme sound file
Jul 12 11:28:58 Debug:  Sound::getFromTheme(): Looking for tag <sound name="quicksysselect">
Jul 12 11:28:58 Debug:  Sound::getFromTheme(): Tag not found, using fallback sound file
```

Example `navigationsounds.xml`, to be included from the main theme file:

```xml
<theme>
    <formatVersion>7</formatVersion>
    <feature supported="navigationsounds">
        <view name="all">
            <sound name="systembrowse">
                  <path>./core/sounds/systembrowse.wav</path>
            </sound>
            <sound name="quicksysselect">
                <path>./core/sounds/quicksysselect.wav</path>
            </sound>
            <sound name="select">
                <path>./core/sounds/select.wav</path>
            </sound>
            <sound name="back">
                <path>./core/sounds/back.wav</path>
            </sound>
            <sound name="scroll">
                <path>./core/sounds/scroll.wav</path>
            </sound>
            <sound name="favorite">
                <path>./core/sounds/favorite.wav</path>
            </sound>
            <sound name="launch">
                <path>./core/sounds/launch.wav</path>
            </sound>
        </view>
    </feature>
</theme>
```

### Element rendering order using zIndex
<<<<<<< HEAD

You can change the order in which elements are rendered by setting their `zIndex` values. All elements have a default value so you only need to define it for the ones you wish to explicitly change. Elements will be rendered in order from smallest to largest values.

=======

You can change the order in which elements are rendered by setting their `zIndex` values. All elements have a default value so you only need to define it for the ones you wish to explicitly change. Elements will be rendered in order from smallest to largest values.

>>>>>>> d0ccc8a1
Below are the default zIndex values per element type:

#### system
* Extra Elements `extra="true"` - 10
* `carousel name="systemcarousel"` - 40
* `text name="systemInfo"` - 50

#### basic, detailed, video, grid
* `image name="background"` - 0
* Extra Elements `extra="true"` - 10
* `textlist name="gamelist"` - 20
* `imagegrid name="gamegrid"` - 20
* Media
    * `image name="md_image"` - 30
    * `video name="md_video"` - 30
    * `image name="md_marquee"` - 35
* Metadata - 40
    * Labels
        * `text name="md_lbl_rating"`
        * `text name="md_lbl_releasedate"`
        * `text name="md_lbl_developer"`
        * `text name="md_lbl_publisher"`
        * `text name="md_lbl_genre"`
        * `text name="md_lbl_players"`
        * `text name="md_lbl_lastplayed"`
        * `text name="md_lbl_playcount"`
    * Values
        * `rating name="md_rating"`
        * `datetime name="md_releasedate"`
        * `text name="md_developer"`
        * `text name="md_publisher"`
        * `text name="md_genre"`
        * `text name="md_players"`
        * `datetime name="md_lastplayed"`
        * `text name="md_playcount"`
        * `text name="md_description"`
        * `text name="md_name"`
* System Logo/Text - 50
    * `image name="logo"`
    * `text name="logoText"`
    * `image name="logoPlaceholderImage"`
    * `text name="logoPlaceholderText"`
* Gamelist information - 50
    * `text name="gamelistInfo"`
* Badges - 50
    * `badges name="md_badges"`

### Theme variables

Theme variables can be used to simplify theme construction.  There are 2 types of variables available.
* System variables
* Theme defined variables

#### System variables

System variables are system specific and are derived from the values in es_systems.xml.
* `system.name`
* `system.fullName`
* `system.theme`

#### Theme defined variables
Variables can also be defined in the theme.
```
<variables>
    <themeColor>8b0000</themeColor>
</variables>
```

#### Usage in themes
Variables can be used to specify the value of a theme property:
```
<color>${themeColor}</color>
```

or to specify only a portion of the value of a theme property:

```
<color>${themeColor}c0</color>
<path>./art/logo/${system.theme}.svg</path>
````


## Reference

### Views, their elements, and themeable properties

#### system
<<<<<<< HEAD

* `helpsystem name="help"` - ALL
    - The help system style for this view.
* `carousel name="systemcarousel"` - ALL
    - The system logo carousel
* `image name="logo"` - PATH | COLOR
    - A logo image, to be displayed in the system logo carousel.
* `image name="logoPlaceholderImage"` - ALL
    - A logo image, to be displayed system name in the system logo carousel when no logo is available. Set the position
      to `0.5 0.5` to center the image.
* `text name="logoPlaceholderText"` - ALL
    - Logo text, to be displayed system name in the system logo carousel when no logo is available. The logo text is
      displayed on top of `logoPlaceholderImage`. Set the position to `0.5 0.5` to center the text.
* `text name="logoText"` - FONT_PATH | COLOR | FORCE_UPPERCASE | LINE_SPACING | TEXT
    - **Deprecated:** A logo text, to be displayed system name in the system logo carousel when no logo is available.
      Ignored when `logoPlaceholderImage` or `logoPlaceholderText` are set.
* `text name="systemInfo"` - ALL
    - Displays details of the system currently selected in the carousel.
* You can use extra elements (elements with `extra="true"`) to add your own backgrounds, etc. They will be displayed
  behind the carousel, and scroll relative to the carousel.
=======
* `helpsystem name="help"` - ALL
    - The help system style for this view.
* `carousel name="systemcarousel"` -ALL
    - The system logo carousel
* `image name="logo"` - PATH | COLOR
    - A logo image, to be displayed in the system logo carousel.
* `text name="logoText"` - FONT_PATH | COLOR | FORCE_UPPERCASE | LINE_SPACING | TEXT
    - A logo text, to be displayed system name in the system logo carousel when no logo is available.
* `text name="systemInfo"` - ALL
    - Displays details of the system currently selected in the carousel.
* You can use extra elements (elements with `extra="true"`) to add your own backgrounds, etc.  They will be displayed behind the carousel, and scroll relative to the carousel.
>>>>>>> d0ccc8a1


#### basic
* `helpsystem name="help"` - ALL
    - The help system style for this view.
* `image name="background"` - ALL
    - This is a background image that exists for convenience. It goes from (0, 0) to (1, 1).
* `text name="logoText"` - ALL
    - Displays the name of the system.  Only present if no "logo" image is specified.  Displayed at the top of the screen, centered by default.
* `image name="logo"` - ALL
    - A header image.  If a non-empty `path` is specified, `text name="logoText"` will be hidden and this image will be, by default, displayed roughly in its place.
* `textlist name="gamelist"` - ALL
    - The gamelist.  `primaryColor` is for games, `secondaryColor` is for folders.  Centered by default.


#### detailed
* `helpsystem name="help"` - ALL
    - The help system style for this view.
* `image name="background"` - ALL
    - This is a background image that exists for convenience. It goes from (0, 0) to (1, 1).
* `text name="logoText"` - ALL
    - Displays the name of the system.  Only present if no "logo" image is specified.  Displayed at the top of the screen, centered by default.
* `image name="logo"` - ALL
    - A header image.  If a non-empty `path` is specified, `text name="logoText"` will be hidden and this image will be, by default, displayed roughly in its place.
* `textlist name="gamelist"` - ALL
    - The gamelist.  `primaryColor` is for games, `secondaryColor` is for folders.  Left aligned by default.
* `text name="gamelistInfo"` - ALL
    - Displays the game count (all games as well as favorites), any applied filters, and a folder icon if a folder has been entered. If this text is left aligned, the folder icon will be placed to the right of the other information, and if it's right aligned, the folder icon will be placed to the left. Left aligned by default.

- Metadata
    - Labels
        * `text name="md_lbl_rating"` - ALL
        * `text name="md_lbl_releasedate"` - ALL
        * `text name="md_lbl_developer"` - ALL
        * `text name="md_lbl_publisher"` - ALL
        * `text name="md_lbl_genre"` - ALL
        * `text name="md_lbl_players"` - ALL
        * `text name="md_lbl_lastplayed"` - ALL
        * `text name="md_lbl_playcount"` - ALL

    * Values
        - _All values will follow to the right of their labels if a position isn't specified._
        * `image name="md_image"` - POSITION | SIZE | Z_INDEX
            - Path is the "image" metadata for the currently selected game.
        * `rating name="md_rating"` - ALL
            - The "rating" metadata.
        * `datetime name="md_releasedate"` - ALL
            - The "releasedate" metadata.
        * `text name="md_developer"` - ALL
            - The "developer" metadata.
        * `text name="md_publisher"` - ALL
            - The "publisher" metadata.
        * `text name="md_genre"` - ALL
            - The "genre" metadata.
        * `text name="md_players"` - ALL
            - The "players" metadata (number of players the game supports).
        * `badges name="md_badges"` - ALL
            - The "badges" metadata. Displayed as a group of badges that indicate metadata such as favorites and completed games.
        * `datetime name="md_lastplayed"` - ALL
            - The "lastplayed" metadata.  Displayed as a string representing the time relative to "now" (e.g. "3 hours ago").
        * `text name="md_playcount"` - ALL
            - The "playcount" metadata (number of times the game has been played).
        * `text name="md_description"` - POSITION | SIZE | FONT_PATH | FONT_SIZE | COLOR | Z_INDEX
            - Text is the "desc" metadata.  If no `pos`/`size` is specified, will move and resize to fit under the lowest label and reach to the bottom of the screen.
        * `text name="md_name"` - ALL
            - The "name" metadata (the game name). Unlike the others metadata fields, the name is positioned offscreen by default


#### video
* `helpsystem name="help"` - ALL
    - The help system style for this view.
* `image name="background"` - ALL
    - This is a background image that exists for convenience. It goes from (0, 0) to (1, 1).
* `text name="logoText"` - ALL
    - Displays the name of the system.  Only present if no "logo" image is specified.  Displayed at the top of the screen, centered by default.
* `image name="logo"` - ALL
    - A header image.  If a non-empty `path` is specified, `text name="logoText"` will be hidden and this image will be, by default, displayed roughly in its place.
* `textlist name="gamelist"` - ALL
    - The gamelist.  `primaryColor` is for games, `secondaryColor` is for folders.  Left aligned by default.
* `text name="gamelistInfo"` - ALL
    - Displays the game count (all games as well as favorites), any applied filters, and a folder icon if a folder has been entered. If this text is left aligned, the folder icon will be placed to the right of the other information, and if it's right aligned, the folder icon will be placed to the left. Left aligned by default.

- Metadata
    - Labels
        * `text name="md_lbl_rating"` - ALL
        * `text name="md_lbl_releasedate"` - ALL
        * `text name="md_lbl_developer"` - ALL
        * `text name="md_lbl_publisher"` - ALL
        * `text name="md_lbl_genre"` - ALL
        * `text name="md_lbl_players"` - ALL
        * `text name="md_lbl_lastplayed"` - ALL
        * `text name="md_lbl_playcount"` - ALL

    * Values
        - _All values will follow to the right of their labels if a position isn't specified._
        * `image name="md_image"` - POSITION | SIZE | Z_INDEX
            - Path is the "image" metadata for the currently selected game.
        * `image name="md_marquee"` - POSITION | SIZE | Z_INDEX
            - Path is the "marquee" metadata for the currently selected game.
        * `video name="md_video"` - POSITION | SIZE | Z_INDEX
            - Path is the "video" metadata for the currently selected game.
        * `rating name="md_rating"` - ALL
            - The "rating" metadata.
        * `datetime name="md_releasedate"` - ALL
            - The "releasedate" metadata.
        * `text name="md_developer"` - ALL
            - The "developer" metadata.
        * `text name="md_publisher"` - ALL
            - The "publisher" metadata.
        * `text name="md_genre"` - ALL
            - The "genre" metadata.
        * `text name="md_players"` - ALL
            - The "players" metadata (number of players the game supports).
        * `badges name="md_badges"` - ALL
            - The "badges" metadata. Displayed as a group of badges that indicate metadata such as favorites and completed games.
        * `datetime name="md_lastplayed"` - ALL
            - The "lastplayed" metadata.  Displayed as a string representing the time relative to "now" (e.g. "3 hours ago").
        * `text name="md_playcount"` - ALL
            - The "playcount" metadata (number of times the game has been played).
        * `text name="md_description"` - POSITION | SIZE | FONT_PATH | FONT_SIZE | COLOR | Z_INDEX
            - Text is the "desc" metadata.  If no `pos`/`size` is specified, will move and resize to fit under the lowest label and reach to the bottom of the screen.
        * `text name="md_name"` - ALL
            - The "name" metadata (the game name). Unlike the others metadata fields, the name is positioned offscreen by default


#### grid
* `helpsystem name="help"` - ALL
    - The help system style for this view.
* `image name="background"` - ALL
    - This is a background image that exists for convenience. It goes from (0, 0) to (1, 1).
* `text name="logoText"` - ALL
    - Displays the name of the system.  Only present if no "logo" image is specified.  Displayed at the top of the screen, centered by default.
* `image name="logo"` - ALL
    - A header image.  If a non-empty `path` is specified, `text name="logoText"` will be hidden and this image will be, by default, displayed roughly in its place.
* `imagegrid name="gamegrid"` - ALL
    - The gamegrid. The number of tile displayed is controlled by its size, margin and the default tile max size.
* `gridtile name="default"` - ALL
    - Note that many of the default gridtile parameters change the selected gridtile parameters if they are not explicitly set by the theme. For example, changing the background image of the default gridtile also change the background image of the selected gridtile. Refer to the gridtile documentation for more informations.
* `gridtile name="selected"` - ALL
    - See default gridtile description right above.
* `text name="gamelistInfo"` - ALL
    - Displays the game count (all games as well as favorites), any applied filters, and a folder icon if a folder has been entered. If this text is left aligned, the folder icon will be placed to the right of the other information, and if it's right aligned, the folder icon will be placed to the left. Left aligned by default.

- Metadata
    - Labels
        * `text name="md_lbl_rating"` - ALL
        * `text name="md_lbl_releasedate"` - ALL
        * `text name="md_lbl_developer"` - ALL
        * `text name="md_lbl_publisher"` - ALL
        * `text name="md_lbl_genre"` - ALL
        * `text name="md_lbl_players"` - ALL
        * `text name="md_lbl_lastplayed"` - ALL
        * `text name="md_lbl_playcount"` - ALL

    * Values
        - _All values will follow to the right of their labels if a position isn't specified._
        * `rating name="md_rating"` - ALL
            - The "rating" metadata.
        * `datetime name="md_releasedate"` - ALL
            - The "releasedate" metadata.
        * `text name="md_developer"` - ALL
            - The "developer" metadata.
        * `text name="md_publisher"` - ALL
            - The "publisher" metadata.
        * `text name="md_genre"` - ALL
            - The "genre" metadata.
        * `text name="md_players"` - ALL
            - The "players" metadata (number of players the game supports).
        * `badges name="md_badges"` - ALL
            - The "badges" metadata. Displayed as a group of badges that indicate metadata such as favorites and completed games.
        * `datetime name="md_lastplayed"` - ALL
            - The "lastplayed" metadata.  Displayed as a string representing the time relative to "now" (e.g. "3 hours ago").
        * `text name="md_playcount"` - ALL
            - The "playcount" metadata (number of times the game has been played).
        * `text name="md_description"` - POSITION | SIZE | FONT_PATH | FONT_SIZE | COLOR | Z_INDEX
            - Text is the "desc" metadata.  If no `pos`/`size` is specified, will move and resize to fit under the lowest label and reach to the bottom of the screen.
        * `text name="md_name"` - ALL
            - The "name" metadata (the game name). Unlike the others metadata fields, the name is positioned offscreen by default


### Types of properties

* NORMALIZED_PAIR - two decimals, in the range [0..1], delimited by a space.  For example, `0.25 0.5`.  Most commonly used for position (x and y coordinates) and size (width and height).
* NORMALIZED_RECT - four decimals, in the range [0..1], delimited by a space. For example, `0.25 0.5 0.10 0.30`.  Most commonly used for padding to store top, left, bottom and right coordinates.
* PATH - a path.  If the first character is a `~`, it will be expanded into the environment variable for the home path (`$HOME` for Linux or `%HOMEPATH%` for Windows) unless overridden using the --home command line option.  If the first character is a `.`, it will be expanded to the theme file's directory, allowing you to specify resources relative to the theme file, like so: `./../general_art/myfont.ttf`.
* BOOLEAN - `true`/`1` or `false`/`0`.
* COLOR - a hexidecimal RGB or RGBA color (6 or 8 digits).  If 6 digits, will assume the alpha channel is `FF` (not transparent).
* FLOAT - a decimal.
* STRING - a string of text.


### Types of elements and their properties

Common to almost all elements is a `pos` and `size` property of the NORMALIZED_PAIR type.  They are normalized in terms of their "parent" object's size; 99% of the time, this is just the size of the screen.  In this case, `<pos>0 0</pos>` would correspond to the top left corner, and `<pos>1 1</pos>` the bottom right corner (a positive Y value points further down).  `pos` almost always refers to the top left corner of your element.  You *can* use numbers outside of the [0..1] range if you want to place an element partially or completely off-screen.

The order you define properties in does not matter.
Remember, you do *not* need to specify every property!
*Note that a view may choose to only make only certain properties on a particular element themeable!*

#### image

Can be created as an extra.

* `pos` - type: NORMALIZED_PAIR.
* `size` - type: NORMALIZED_PAIR.
    - If only one axis is specified (and the other is zero), the other will be automatically calculated in accordance with the image's aspect ratio.
* `maxSize` - type: NORMALIZED_PAIR.
    - The image will be resized as large as possible so that it fits within this size and maintains its aspect ratio.  Use this instead of `size` when you don't know what kind of image you're using so it doesn't get grossly oversized on one axis (e.g. with a game's image metadata).
* `origin` - type: NORMALIZED_PAIR.
    - Where on the image `pos` refers to.  For example, an origin of `0.5 0.5` and a `pos` of `0.5 0.5` would place the image exactly in the middle of the screen.  If the "POSITION" and "SIZE" attributes are themeable, "ORIGIN" is implied.
* `rotation` - type: FLOAT.
    - angle in degrees that the image should be rotated.  Positive values will rotate clockwise, negative values will rotate counterclockwise.
* `rotationOrigin` - type: NORMALIZED_PAIR.
    - Point around which the image will be rotated. Default is `0.5 0.5`.
* `path` - type: PATH.
    - Path to the image file.  Most common extensions are supported (including .jpg, .png, and unanimated .gif).
* `default` - type: PATH.
    - Path to default image file.  Default image will be displayed when selected game does not have an image.
* `tile` - type: BOOLEAN.
    - If true, the image will be tiled instead of stretched to fit its size.  Useful for backgrounds.
* `color` - type: COLOR.
    - Multiply each pixel's color by this color. For example, an all-white image with `<color>FF0000</color>` would become completely red.  You can also control the transparency of an image with `<color>FFFFFFAA</color>` - keeping all the pixels their normal color and only affecting the alpha channel.
* `visible` - type: BOOLEAN.
    - If true, component will be rendered, otherwise rendering will be skipped.  Can be used to hide elements from a particular view.
* `zIndex` - type: FLOAT.
    - z-index value for component.  Components will be rendered in order of z-index value from low to high.

#### imagegrid

* `pos` - type: NORMALIZED_PAIR.
* `size` - type: NORMALIZED_PAIR.
    - The size of the grid. Take care the selected tile can go out of the grid size, so don't position the grid too close to another element or the screen border.
* `margin` - type: NORMALIZED_PAIR. Margin between tiles.
* `padding` - type: NORMALIZED_RECT.
    - NEW : Padding for displaying tiles.
* `autoLayout` - type: NORMALIZED_PAIR.
    - NEW : Number of column and rows in the grid (integer values).
* `autoLayoutSelectedZoom` - type: FLOAT.
    - NEW : Zoom factor to apply when a tile is selected.
* `gameImage` - type: PATH.
    - The default image used for games which doesn't have an image.
* `folderImage` - type: PATH.
    - The default image used for folders which doesn't have an image.
* `imageSource` - type: STRING.
    - Selects the image to display. `thumbnail` by default, can also be set to `image`, `miximage`, `screenshot`, `cover`, `marquee` or `3dbox`. If selecting `image`, the media type `miximage` will be tried first, with fallback to `screenshot` and then `cover`.
* `scrollDirection` - type: STRING.
    - `vertical` by default, can also be set to `horizontal`. Not that in `horizontal` mod, the tiles are ordered from top to bottom, then from left to right.
* `centerSelection` - type: BOOLEAN.
    - `false` by default, when `true` the selected tile will be locked to the center of the grid.
* `scrollLoop` - type: BOOLEAN.
    - `false` by default, when `true` the grid will seamlessly loop around when scrolling reaches the end of the list.  Only works when `centerSelection` is `true`.
* `animate` - type : BOOLEAN.
    - `true` by default, when  `false` the grid scrolling will not be animated.
* `zIndex` - type: FLOAT.
    - z-index value for component.  Components will be rendered in order of z-index value from low to high.

#### gridtile

* `size` - type: NORMALIZED_PAIR.
    - The size of the default gridtile is used to calculate how many tiles can fit in the imagegrid. If not explicitly set, the size of the selected gridtile is equal the size of the default gridtile * 1.2
* `padding` - type: NORMALIZED_PAIR.
    - The padding around the gridtile content. Default `16 16`. If not explicitly set, the selected tile padding will be equal to the default tile padding.
* `imageColor` - type: COLOR.
    - The default tile image color and selected tile image color have no influence on each others.
* `backgroundImage` - type: PATH.
    - If not explicitly set, the selected tile background image will be the same as the default tile background image.
* `backgroundCornerSize` - type: NORMALIZED_PAIR.
    - The corner size of the ninepatch used for the tile background. Default is `16 16`.
* `backgroundColor` - type: COLOR.
    - A shortcut to define both the center color and edge color at the same time. The default tile background color and selected tile background color have no influence on each others.
* `backgroundCenterColor` - type: COLOR.
    - Set the color of the center part of the ninepatch. The default tile background center color and selected tile background center color have no influence on each others.
* `backgroundEdgeColor` - type: COLOR.
    - Set the color of the edge parts of the ninepatch. The default tile background edge color and selected tile background edge color have no influence on each others.

#### video

* `pos` - type: NORMALIZED_PAIR.
* `size` - type: NORMALIZED_PAIR.
    - If only one axis is specified (and the other is zero), the other will be automatically calculated in accordance with the video's aspect ratio.
* `maxSize` - type: NORMALIZED_PAIR.
    - The video will be resized as large as possible so that it fits within this size and maintains its aspect ratio.  Use this instead of `size` when you don't know what kind of video you're using so it doesn't get grossly oversized on one axis (e.g. with a game's video metadata).
* `origin` - type: NORMALIZED_PAIR.
    - Where on the image `pos` refers to.  For example, an origin of `0.5 0.5` and a `pos` of `0.5 0.5` would place the image exactly in the middle of the screen.  If the "POSITION" and "SIZE" attributes are themeable, "ORIGIN" is implied.
* `rotation` - type: FLOAT.
    - angle in degrees that the text should be rotated.  Positive values will rotate clockwise, negative values will rotate counterclockwise.
* `rotationOrigin` - type: NORMALIZED_PAIR.
    - Point around which the text will be rotated. Default is `0.5 0.5`.
* `delay` - type: FLOAT.  Default is false.
    - Delay in seconds before video will start playing.
* `default` - type: PATH.
    - Path to default video file.  Default video will be played when selected game does not have a video.
* `showSnapshotNoVideo` - type: BOOLEAN
    - If true, image will be shown when selected game does not have a video and no `default` video is configured.
* `showSnapshotDelay` - type: BOOLEAN
    - If true, playing of video will be delayed for `delayed` seconds, when game is selected.
* `visible` - type: BOOLEAN.
    - If true, component will be rendered, otherwise rendering will be skipped.  Can be used to hide elements from a particular view.
* `zIndex` - type: FLOAT.
    - z-index value for component.  Components will be rendered in order of z-index value from low to high.

#### text

Can be created as an extra.

* `pos` - type: NORMALIZED_PAIR.
* `size` - type: NORMALIZED_PAIR.
    - Possible combinations:
    - `0 0` - automatically size so text fits on one line (expanding horizontally).
    - `w 0` - automatically wrap text so it doesn't go beyond `w` (expanding vertically).
    - `w h` - works like a "text box."  If `h` is non-zero and `h` <= `fontSize` (implying it should be a single line of text), text that goes beyond `w` will be truncated with an elipses (...).
* `origin` - type: NORMALIZED_PAIR.
    - Where on the component `pos` refers to.  For example, an origin of `0.5 0.5` and a `pos` of `0.5 0.5` would place the component exactly in the middle of the screen.  If the "POSITION" and "SIZE" attributes are themeable, "ORIGIN" is implied.
* `rotation` - type: FLOAT.
    - angle in degrees that the text should be rotated.  Positive values will rotate clockwise, negative values will rotate counterclockwise.
* `rotationOrigin` - type: NORMALIZED_PAIR.
    - Point around which the text will be rotated. Default is `0.5 0.5`.
* `text` - type: STRING.
* `color` - type: COLOR.
* `backgroundColor` - type: COLOR;
* `fontPath` - type: PATH.
    - Path to a truetype font (.ttf).
* `fontSize` - type: FLOAT.
    - Size of the font as a percentage of screen height (e.g. for a value of `0.1`, the text's height would be 10% of the screen height).
* `alignment` - type: STRING.
    - Valid values are "left", "center", or "right".  Controls alignment on the X axis.  "center" will also align vertically.
* `forceUppercase` - type: BOOLEAN.  Draw text in uppercase.
* `lineSpacing` - type: FLOAT.  Controls the space between lines (as a multiple of font height).  Default is 1.5.
* `visible` - type: BOOLEAN.
    - If true, component will be rendered, otherwise rendering will be skipped.  Can be used to hide elements from a particular view.
* `zIndex` - type: FLOAT.
    - z-index value for component.  Components will be rendered in order of z-index value from low to high.

#### textlist

* `pos` - type: NORMALIZED_PAIR.
* `size` - type: NORMALIZED_PAIR.
* `origin` - type: NORMALIZED_PAIR.
    - Where on the component `pos` refers to.  For example, an origin of `0.5 0.5` and a `pos` of `0.5 0.5` would place the component exactly in the middle of the screen.  If the "POSITION" and "SIZE" attributes are themeable, "ORIGIN" is implied.
* `selectorColor` - type: COLOR.
    - Color of the "selector bar."
* `selectorImagePath` - type: PATH.
    - Path to image to render in place of "selector bar."
* `selectorImageTile` - type: BOOLEAN.
    - If true, the selector image will be tiled instead of stretched to fit its size.
* `selectorHeight` - type: FLOAT.
    - Height of the "selector bar".
* `selectorOffsetY` - type: FLOAT.
    - Allows moving of the "selector bar" up or down from its computed position.  Useful for fine tuning the position of the "selector bar" relative to the text.
* `selectedColor` - type: COLOR.
    - Color of the highlighted entry text.
* `primaryColor` - type: COLOR.
    - Primary color; what this means depends on the text list.  For example, for game lists, it is the color of a game.
* `secondaryColor` - type: COLOR.
    - Secondary color; what this means depends on the text list.  For example, for game lists, it is the color of a folder.
* `fontPath` - type: PATH.
* `fontSize` - type: FLOAT.
* `alignment` - type: STRING.
    - Valid values are "left", "center", or "right".  Controls alignment on the X axis.
* `horizontalMargin` - type: FLOAT.
    - Horizontal offset for text from the alignment point.  If `alignment` is "left", offsets the text to the right.  If `alignment` is "right", offsets text to the left.  No effect if `alignment` is "center".  Given as a percentage of the element's parent's width (same unit as `size`'s X value).
* `forceUppercase` - type: BOOLEAN.  Draw text in uppercase.
* `lineSpacing` - type: FLOAT.  Controls the space between lines (as a multiple of font height).  Default is 1.5.
* `zIndex` - type: FLOAT.
    - z-index value for component.  Components will be rendered in order of z-index value from low to high.

#### ninepatch

* `pos` - type: NORMALIZED_PAIR.
* `size` - type: NORMALIZED_PAIR.
* `path` - type: PATH.
* `visible` - type: BOOLEAN.
    - If true, component will be rendered, otherwise rendering will be skipped.  Can be used to hide elements from a particular view.
* `zIndex` - type: FLOAT.
    - z-index value for component.  Components will be rendered in order of z-index value from low to high.

ES-DE borrows the concept of "nine patches" from Android (or "9-Slices"). Currently the implementation is very simple and hard-coded to only use 48x48px images (16x16px for each "patch"). Check the `data/resources` directory for some examples (button.png, frame.png).

#### rating

* `pos` - type: NORMALIZED_PAIR.
* `size` - type: NORMALIZED_PAIR.
    - Only one value is actually used. The other value should be zero.  (e.g. specify width OR height, but not both.  This is done to maintain the aspect ratio.)
* `origin` - type: NORMALIZED_PAIR.
    - Where on the component `pos` refers to.  For example, an origin of `0.5 0.5` and a `pos` of `0.5 0.5` would place the component exactly in the middle of the screen.  If the "POSITION" and "SIZE" attributes are themeable, "ORIGIN" is implied.
* `rotation` - type: FLOAT.
    - angle in degrees that the rating should be rotated.  Positive values will rotate clockwise, negative values will rotate counterclockwise.
* `rotationOrigin` - type: NORMALIZED_PAIR.
    - Point around which the rating will be rotated. Default is `0.5 0.5`.
* `filledPath` - type: PATH.
    - Path to the "filled star" image.  Image must be square (width equals height).
* `unfilledPath` - type: PATH.
    - Path to the "unfilled star" image.  Image must be square (width equals height).
* `color` - type: COLOR.
    - Multiply each pixel's color by this color. For example, an all-white image with `<color>FF0000</color>` would become completely red.  You can also control the transparency of an image with `<color>FFFFFFAA</color>` - keeping all the pixels their normal color and only affecting the alpha channel.
* `visible` - type: BOOLEAN.
    - If true, component will be rendered, otherwise rendering will be skipped.  Can be used to hide elements from a particular view.
* `zIndex` - type: FLOAT.
    - z-index value for component.  Components will be rendered in order of z-index value from low to high.

#### datetime
* `pos` - type: NORMALIZED_PAIR.
* `size` - type: NORMALIZED_PAIR.
    - Possible combinations:
    - `0 0` - automatically size so text fits on one line (expanding horizontally).
    - `w 0` - automatically wrap text so it doesn't go beyond `w` (expanding vertically).
    - `w h` - works like a "text box."  If `h` is non-zero and `h` <= `fontSize` (implying it should be a single line of text), text that goes beyond `w` will be truncated with an elipses (...).
* `origin` - type: NORMALIZED_PAIR.
    - Where on the component `pos` refers to.  For example, an origin of `0.5 0.5` and a `pos` of `0.5 0.5` would place the component exactly in the middle of the screen.  If the "POSITION" and "SIZE" attributes are themeable, "ORIGIN" is implied.
* `rotation` - type: FLOAT.
    - angle in degrees that the text should be rotated.  Positive values will rotate clockwise, negative values will rotate counterclockwise.
* `rotationOrigin` - type: NORMALIZED_PAIR.
    - Point around which the text will be rotated. Default is `0.5 0.5`.
* `color` - type: COLOR.
* `backgroundColor` - type: COLOR;
* `fontPath` - type: PATH.
    - Path to a truetype font (.ttf).
* `fontSize` - type: FLOAT.
    - Size of the font as a percentage of screen height (e.g. for a value of `0.1`, the text's height would be 10% of the screen height).
* `alignment` - type: STRING.
    - Valid values are "left", "center", or "right".  Controls alignment on the X axis.  "center" will also align vertically.
* `forceUppercase` - type: BOOLEAN.  Draw text in uppercase.
* `lineSpacing` - type: FLOAT.  Controls the space between lines (as a multiple of font height).  Default is 1.5.
* `visible` - type: BOOLEAN.
    - If true, component will be rendered, otherwise rendering will be skipped.  Can be used to hide elements from a particular view.
* `zIndex` - type: FLOAT.
    - z-index value for component.  Components will be rendered in order of z-index value from low to high.
* `displayRelative` - type: BOOLEAN.  Renders the datetime as a a relative string (ex: 'x days ago')
* `format` - type: STRING. Specifies format for rendering datetime.
    - %Y: The year, including the century (1900)
    - %m: The month number [01,12]
    - %d: The day of the month [01,31]
    - %H: The hour (24-hour clock) [00,23]
    - %M: The minute [00,59]
    - %S: The second [00,59]

#### helpsystem

* `pos` - type: NORMALIZED_PAIR. Default is "0.012 0.9515"
* `origin` - type: NORMALIZED_PAIR.
    - Where on the component `pos` refers to. For example, an origin of `0.5 0.5` and a `pos` of `0.5 0.5` would place
      the component exactly in the middle of the screen.
* `textColor` - type: COLOR. Default is 777777FF.
* `textColorDimmed` - type: COLOR. Default is the same value as textColor. Must be placed under the 'system' view.
* `iconColor` - type: COLOR. Default is 777777FF.
* `iconColorDimmed` - type: COLOR. Default is the same value as iconColor. Must be placed under the 'system' view.
* `fontPath` - type: PATH.
* `fontSize` - type: FLOAT.
* `entrySpacing` - type: FLOAT. Default is 16.0.
    - Spacing in pixels between the help system components.
* `iconTextSpacing` - type: FLOAT. Default is 8.0.
    - Spacing in pixels within a help system component between it's icon and text.
* `textStyle` - type: STRING. Default is `uppercase`.
    - The style of the text. Options: `uppercase`, `lowercase`, `camelcase`.
* `customButtonIcon` - type: PATH.
    - A button icon override. Specify the button type in the attribute `button`. The available buttons are:
      `dpad_updown`,
      `dpad_leftright`,
      `dpad_all`,
      `thumbstick_click`,
      `button_l`,
      `button_r`,
      `button_lr`,
      `button_lt`,
      `button_rt`,
      `button_a_SNES`,
      `button_b_SNES`,
      `button_x_SNES`,
      `button_y_SNES`,
      `button_back_SNES`,
      `button_start_SNES`,
      `button_a_PS`,
      `button_b_PS`,
      `button_x_PS`,
      `button_y_PS`,
      `button_back_PS4`,
      `button_start_PS4`,
      `button_back_PS5`,
      `button_start_PS5`,
      `button_a_XBOX`,
      `button_b_XBOX`,
      `button_x_XBOX`,
      `button_y_XBOX`,
      `button_back_XBOX`,
      `button_start_XBOX`,
      `button_back_XBOX360`,
      `button_start_XBOX360`.

#### badges

* `pos` - type: NORMALIZED_PAIR.
* `size` - type: NORMALIZED_PAIR.
    - Possible combinations:
    - `w h` - Dimensions of the badges container. The badges will be scaled to fit within these dimensions. Minimum value per axis is `0.03`, maximum value is `1.0`. Default is `0.15 0.20`.
* `origin` - type: NORMALIZED_PAIR.
    - Where on the component `pos` refers to.  For example, an origin of `0.5 0.5` and a `pos` of `0.5 0.5` would place the component exactly in the middle of the screen.  If the "POSITION" and "SIZE" attributes are themeable, "ORIGIN" is implied. Default is `0 0`.
* `rotation` - type: FLOAT.
    - angle in degrees that the image should be rotated.  Positive values will rotate clockwise, negative values will rotate counterclockwise. Default is `0`.
* `rotationOrigin` - type: NORMALIZED_PAIR.
    - Point around which the image will be rotated. Default is `0.5 0.5`.
* `itemsPerRow` - type: FLOAT.
    - Number of badges that fit on a row. When more badges are available a new row will be started. Default is `4`.
* `rows` - type: FLOAT.
    - The number of rows available. Default is `2`.
* `itemPlacement` - type: STRING.
    - Valid values are "top", "center", "bottom", or "stretch". Controls vertical alignment of each badge if images of different heights are used. "Stretch" will stretch the badge to the full height. Default is `center`.
* `itemMargin` - type: NORMALIZED_PAIR.
    - The margins between badges. Possible combinations:
    - `x y` - horizontal and vertical margins. Minimum value per axis is `0`, maximum value is `0.2`. Default is `0.01`.
* `slots` - type: STRING.
    - The badge types that should be displayed. Should be specified as a list of strings separated by spaces. The order will be followed when placing badges on the screen. Available badges are:
    - `favorite`: Will be shown when the game is marked as favorite.
    - `completed`: Will be shown when the game is marked as completed.
    - `kidgame`: Will be shown when the game is marked as a kids game.
    - `broken`: Will be shown when the game is marked as broken.
    - `altemulator`: Will be shown when an alternative emulator is setup for the game.
* `customBadgeIcon` - type: PATH.
    - A badge icon override. Specify the badge type in the attribute `badge`. The available badges are the ones listed above.
* `visible` - type: BOOLEAN.
    - If true, component will be rendered, otherwise rendering will be skipped.  Can be used to hide elements from a particular view.
* `zIndex` - type: FLOAT.
    - z-index value for component.  Components will be rendered in order of z-index value from low to high. Default is `50`.

#### carousel

* `type` - type: STRING.
    - Sets the scoll direction of the carousel.
    - Accepted values are "horizontal", "vertical", "horizontal_wheel" or "vertical_wheel".
    - Default is "horizontal".
* `size` - type: NORMALIZED_PAIR. Default is "1 0.2325"
* `pos` - type: NORMALIZED_PAIR.  Default is "0 0.38375".
* `origin` - type: NORMALIZED_PAIR.
    - Where on the carousel `pos` refers to.  For example, an origin of `0.5 0.5` and a `pos` of `0.5 0.5` would place the carousel exactly in the middle of the screen.  If the "POSITION" and "SIZE" attributes are themeable, "ORIGIN" is implied.
* `color` - type: COLOR.
    - Controls the color of the carousel background.
    - Default is FFFFFFD8
* `logoSize` - type: NORMALIZED_PAIR.  Default is "0.25 0.155"
* `logoScale` - type: FLOAT.
    - Selected logo is increased in size by this scale
    - Default is 1.2
* `logoRotation` - type: FLOAT.
    - Angle in degrees that the logos should be rotated.  Value should be positive.
    - Default is 7.5
    - This property only applies when `type` is "horizontal_wheel" or "vertical_wheel".
* `logoRotationOrigin` - type: NORMALIZED_PAIR.
    - Point around which the logos will be rotated. Default is `-5 0.5`.
    - This property only applies when `type` is "horizontal_wheel" or "vertical_wheel".
* `logoAlignment` - type: STRING.
    - Sets the alignment of the logos relative to the carousel.
    - Accepted values are "top", "bottom" or "center" when `type` is "horizontal" or "horizontal_wheel".
    - Accepted values are "left", "right" or "center" when `type` is "vertical" or "vertical_wheel".
    - Default is "center"
* `maxLogoCount` - type: FLOAT.
    - Sets the number of logos to display in the carousel.
    - Default is 3
* `zIndex` - type: FLOAT.
    - z-index value for component.  Components will be rendered in order of z-index value from low to high.

The help system is a special element that displays a context-sensitive list of actions the user can take at any time.  You should try and keep the position constant throughout every screen.  Keep in mind the "default" settings (including position) are used whenever the user opens a menu.


## Example theme sets

To see some example EmulationStation themes, the following resources are recommended:

https://aloshi.com/emulationstation#themes

https://github.com/RetroPie

https://gitlab.com/recalbox/recalbox-themes

https://wiki.batocera.org/themes<|MERGE_RESOLUTION|>--- conflicted
+++ resolved
@@ -53,19 +53,11 @@
 
 An example installation path would be: \
 `/usr/share/emulationstation/themes/rbsimple-DE/`
-<<<<<<< HEAD
 
 If a theme set with the same name exists in both locations, the one in the home directory will be loaded and the other one will be skipped.
 
 ## Simple example
 
-=======
-
-If a theme set with the same name exists in both locations, the one in the home directory will be loaded and the other one will be skipped.
-
-## Simple example
-
->>>>>>> d0ccc8a1
 Here is a very simple theme that changes the color of the game description text:
 
 ```xml
@@ -214,7 +206,6 @@
     <view name="detailed">
         <image name="logo">
             <path>./snes/logo.svg</path>
-<<<<<<< HEAD
         </image>
     </view>
     <view name="video">
@@ -222,15 +213,6 @@
             <path>./snes/logo_video.svg</path>
         </image>
     </view>
-=======
-        </image>
-    </view>
-    <view name="video">
-        <image name="logo">
-            <path>./snes/logo_video.svg</path>
-        </image>
-    </view>
->>>>>>> d0ccc8a1
 </theme>
 ```
 
@@ -286,17 +268,10 @@
 ```
 
 Just remember, _this only works if the elements have the same type._
-<<<<<<< HEAD
 
 
 ### Navigation sounds
 
-=======
-
-
-### Navigation sounds
-
->>>>>>> d0ccc8a1
 Navigation sounds are configured globally per theme set, so it needs to be defined as a feature and with the view set to the special "all" category.
 It's recommended to put these elements in a separate file and include it from the main theme file (e.g. `<include>./navigationsounds.xml</include>`).
 There are seven different navigation sounds that can be configured. The names as well as the element structure should be self-explanatory based
@@ -346,15 +321,9 @@
 ```
 
 ### Element rendering order using zIndex
-<<<<<<< HEAD
 
 You can change the order in which elements are rendered by setting their `zIndex` values. All elements have a default value so you only need to define it for the ones you wish to explicitly change. Elements will be rendered in order from smallest to largest values.
 
-=======
-
-You can change the order in which elements are rendered by setting their `zIndex` values. All elements have a default value so you only need to define it for the ones you wish to explicitly change. Elements will be rendered in order from smallest to largest values.
-
->>>>>>> d0ccc8a1
 Below are the default zIndex values per element type:
 
 #### system
@@ -442,7 +411,6 @@
 ### Views, their elements, and themeable properties
 
 #### system
-<<<<<<< HEAD
 
 * `helpsystem name="help"` - ALL
     - The help system style for this view.
@@ -463,19 +431,6 @@
     - Displays details of the system currently selected in the carousel.
 * You can use extra elements (elements with `extra="true"`) to add your own backgrounds, etc. They will be displayed
   behind the carousel, and scroll relative to the carousel.
-=======
-* `helpsystem name="help"` - ALL
-    - The help system style for this view.
-* `carousel name="systemcarousel"` -ALL
-    - The system logo carousel
-* `image name="logo"` - PATH | COLOR
-    - A logo image, to be displayed in the system logo carousel.
-* `text name="logoText"` - FONT_PATH | COLOR | FORCE_UPPERCASE | LINE_SPACING | TEXT
-    - A logo text, to be displayed system name in the system logo carousel when no logo is available.
-* `text name="systemInfo"` - ALL
-    - Displays details of the system currently selected in the carousel.
-* You can use extra elements (elements with `extra="true"`) to add your own backgrounds, etc.  They will be displayed behind the carousel, and scroll relative to the carousel.
->>>>>>> d0ccc8a1
 
 
 #### basic
