//  SPDX-License-Identifier: MIT
//
//  EmulationStation Desktop Edition
//  Settings.cpp
//
//  Functions to read from and write to the configuration file es_settings.xml.
//  The default values for the application settings are defined here as well.
//

#include "Settings.h"

#include "Log.h"
#include "Platform.h"
#include "Scripting.h"
#include "utils/FileSystemUtil.h"
#include "utils/StringUtil.h"

#include <algorithm>
#include <pugixml.hpp>
#include <vector>

Settings* Settings::sInstance = nullptr;

// These values are NOT saved to es_settings.xml since they're not set via
// the in-program settings menu. Most can be set using command-line arguments,
// but some are debug flags that are either hardcoded or set by internal debug
// functions.
std::vector<std::string> settingsSkipSaving
{
    // clang-format off
    // These options can be set using command-line arguments:
    "WindowWidth",          // Set via --resolution [width] [height]
    "WindowHeight",         // set via --resolution [width] [height]
    "ParseGamelistOnly"     // --gamelist-only
    "IgnoreGamelist",       // --ignore-gamelist
    "SplashScreen",         // --no-splash
    "Debug",                // --debug
    #if !defined(_WIN64)
    "Windowed",             // --windowed
    #endif
    "VSync",                // --vsync [1/on or 0/off]
    "ForceFull",            // --force-full
    "ForceKiosk",           // --force-kiosk
    "ForceKid",             // --force-kid

    // These options are not shown in the --help text and are intended
    // for debugging and testing purposes:
    "ScreenWidth",          // Set via --screensize [width] [height]
    "ScreenHeight",         // set via --screensize [width] [height]
    "ScreenOffsetX",        // Set via --screenoffset [X] [Y]
    "ScreenOffsetY",        // Set via --screenoffset [X] [Y]
    "ScreenRotate",         // --screenrotate [0-3]

    // These options are not configurable from the command-line:
    "DebugGrid",
    "DebugText",
    "DebugImage",
    "SplashScreenProgress",
    "ScraperFilter"
    // clang-format on
};

Settings::Settings()
{
    mWasChanged = false;
    setDefaults();
    loadFile();
}

Settings* Settings::getInstance()
{
    if (sInstance == nullptr)
        sInstance = new Settings();

    return sInstance;
}

void Settings::deinit()
{
    if (sInstance) {
        delete sInstance;
        sInstance = nullptr;
    }
}

void Settings::setDefaults()
{
    mBoolMap.clear();
    mIntMap.clear();
    mStringMap.clear();

    // All settings are in pairs of default values and current values.
    // As such, in this function we set these pairs identically.

    //
    // Settings configured via the in-program settings menu.
    //

    // Scraper.
    mStringMap["Scraper"] = { "screenscraper", "screenscraper" };
    mBoolMap["ScraperUseAccountScreenScraper"] = { false, false };
    mStringMap["ScraperUsernameScreenScraper"] = { "", "" };
    mStringMap["ScraperPasswordScreenScraper"] = { "", "" };

    mBoolMap["ScrapeGameNames"] = { true, true };
    mBoolMap["ScrapeRatings"] = { true, true };
    mBoolMap["ScrapeMetadata"] = { true, true };
    mBoolMap["ScrapeVideos"] = { true, true };
    mBoolMap["ScrapeScreenshots"] = { true, true };
    mBoolMap["ScrapeCovers"] = { true, true };
    mBoolMap["ScrapeMarquees"] = { true, true };
    mBoolMap["Scrape3DBoxes"] = { true, true };

    mStringMap["MiximageResolution"] = { "1280x960", "1280x960" };
    mStringMap["MiximageScreenshotScaling"] = { "sharp", "sharp" };
    mBoolMap["MiximageGenerate"] = { true, true };
    mBoolMap["MiximageOverwrite"] = { true, true };
    mBoolMap["MiximageRemoveLetterboxes"] = { true, true };
    mBoolMap["MiximageRemovePillarboxes"] = { true, true };
    mBoolMap["MiximageIncludeMarquee"] = { true, true };
    mBoolMap["MiximageIncludeBox"] = { true, true };
    mBoolMap["MiximageCoverFallback"] = { true, true };

    mStringMap["ScraperRegion"] = { "eu", "eu" };
    mStringMap["ScraperLanguage"] = { "en", "en" };
    mBoolMap["ScraperOverwriteData"] = { true, true };
    mBoolMap["ScraperHaltOnInvalidMedia"] = { true, true };
    mBoolMap["ScraperSearchMetadataName"] = { true, true };
    mBoolMap["ScraperInteractive"] = { true, true };
    mBoolMap["ScraperSemiautomatic"] = { true, true };
    mBoolMap["ScraperRespectExclusions"] = { true, true };
    mBoolMap["ScraperExcludeRecursively"] = { true, true };
    mBoolMap["ScraperIncludeFolders"] = { false, false };
    mBoolMap["ScraperRetryPeerVerification"] = { false, false };

    // UI settings.
    mStringMap["StartupSystem"] = { "", "" };
    mStringMap["GamelistViewStyle"] = { "automatic", "automatic" };
    mStringMap["TransitionStyle"] = { "slide", "slide" };
    mStringMap["ThemeSet"] = { "rbsimple-DE", "rbsimple-DE" };
    mStringMap["UIMode"] = { "full", "full" };
    mStringMap["DefaultSortOrder"] = { "filename, ascending", "filename, ascending" };
    mStringMap["MenuOpeningEffect"] = { "scale-up", "scale-up" };
    mStringMap["LaunchScreenDuration"] = { "normal", "normal" };
    mBoolMap["MenuBlurBackground"] = { true, true };
    mBoolMap["GamelistVideoPillarbox"] = { true, true };
    mBoolMap["GamelistVideoScanlines"] = { false, false };
    mBoolMap["FoldersOnTop"] = { true, true };
    mBoolMap["FavoritesFirst"] = { true, true };
    mBoolMap["FavoritesStar"] = { true, true };
    mBoolMap["SpecialCharsASCII"] = { false, false };
    mBoolMap["ListScrollOverlay"] = { false, false };
    mBoolMap["FavoritesAddButton"] = { true, true };
    mBoolMap["RandomAddButton"] = { false, false };
    mBoolMap["GamelistFilters"] = { true, true };
    mBoolMap["QuickSystemSelect"] = { true, true };
    mBoolMap["ShowHelpPrompts"] = { true, true };
    mBoolMap["PlayVideosImmediately"] = { false, false };
    mBoolMap["EnableMenuKidMode"] = { false, false };

    // UI settings -> media viewer settings.
    mBoolMap["MediaViewerKeepVideoRunning"] = { true, true };
    mBoolMap["MediaViewerStretchVideos"] = { false, false };
    mBoolMap["MediaViewerVideoScanlines"] = { true, true };
    mBoolMap["MediaViewerVideoBlur"] = { false, false };
    mBoolMap["MediaViewerScreenshotScanlines"] = { true, true };

    // UI settings -> screensaver settings.
    mIntMap["ScreensaverTimer"] = { 5 * 60 * 1000, 5 * 60 * 1000 }; // 5 minutes.
    mStringMap["ScreensaverType"] = { "video", "video" };
    mBoolMap["ScreensaverControls"] = { true, true };

    // UI settings -> screensaver settings -> slideshow screensaver settings.
    mIntMap["ScreensaverSwapImageTimeout"] = { 10000, 10000 };
    mBoolMap["ScreensaverStretchImages"] = { false, false };
    mBoolMap["ScreensaverSlideshowGameInfo"] = { true, true };
    mBoolMap["ScreensaverSlideshowScanlines"] = { true, true };
    mBoolMap["ScreensaverSlideshowCustomImages"] = { false, false };
    mBoolMap["ScreensaverSlideshowRecurse"] = { false, false };
    mStringMap["ScreensaverSlideshowImageDir"] = { "~/.emulationstation/slideshow/custom_images",
                                                   "~/.emulationstation/slideshow/custom_images" };

    // UI settings -> screensaver settings -> video screensaver settings.
    mIntMap["ScreensaverSwapVideoTimeout"] = { 0, 0 };
    mBoolMap["ScreensaverStretchVideos"] = { false, false };
    mBoolMap["ScreensaverVideoGameInfo"] = { true, true };
    mBoolMap["ScreensaverVideoScanlines"] = { true, true };
    mBoolMap["ScreensaverVideoBlur"] = { false, false };

    // Sound settings.
    mIntMap["SoundVolumeNavigation"] = { 80, 80 };
    mIntMap["SoundVolumeVideos"] = { 100, 100 };
    mBoolMap["GamelistVideoAudio"] = { true, true };
    mBoolMap["MediaViewerVideoAudio"] = { true, true };
    mBoolMap["ScreensaverVideoAudio"] = { false, false };
    mBoolMap["NavigationSounds"] = { true, true };

    // Input device settings.
    mStringMap["InputControllerType"] = { "xbox", "xbox" };
    mBoolMap["InputOnlyFirstController"] = { false, false };

    // Game collection settings.
    mStringMap["CollectionSystemsAuto"] = { "", "" };
    mStringMap["CollectionSystemsCustom"] = { "", "" };
    mBoolMap["FavFirstCustom"] = { false, false };
    mBoolMap["FavStarCustom"] = { false, false };
    mBoolMap["UseCustomCollectionsSystem"] = { true, true };
    mBoolMap["CollectionShowSystemInfo"] = { true, true };

// Other settings.
#if defined(_RPI_)
    mIntMap["MaxVRAM"] = { 80, 80 };
#else
    mIntMap["MaxVRAM"] = { 256, 256 };
#endif
    mIntMap["DisplayIndex"] = { 1, 1 };
#if defined(__unix__)
    mStringMap["FullscreenMode"] = { "normal", "normal" };
#endif
#if defined(BUILD_VLC_PLAYER)
#if defined(_RPI_)
    // As the FFmpeg video player is not HW accelerated, use VLC as default on this weak device.
    mStringMap["VideoPlayer"] = { "vlc", "vlc" };
#else
    mStringMap["VideoPlayer"] = { "ffmpeg", "ffmpeg" };
#endif
#endif
    mStringMap["SaveGamelistsMode"] = { "always", "always" };
#if defined(_WIN64)
    mBoolMap["HideTaskbar"] = { false, false };
#endif
    mBoolMap["RunInBackground"] = { false, false };
#if defined(_WIN64)
    mBoolMap["LaunchWorkaround"] = { true, true };
#endif
    mStringMap["MediaDirectory"] = { "", "" };
#if !defined(_RPI_)
    mBoolMap["VideoHardwareDecoding"] = { false, false };
#endif
    mBoolMap["VideoUpscaleFrameRate"] = { false, false };
    mBoolMap["LaunchCommandOverride"] = { true, true };
    mBoolMap["ShowHiddenFiles"] = { true, true };
    mBoolMap["ShowHiddenGames"] = { true, true };
    mBoolMap["CustomEventScripts"] = { false, false };
    mBoolMap["ParseGamelistOnly"] = { false, false };
#if defined(__unix__)
    mBoolMap["DisableComposition"] = { true, true };
#endif
    mBoolMap["DisplayGPUStatistics"] = { false, false };
<<<<<<< HEAD
    mStringMap["ExitButtonCombo"] = { "F4", "F4" };
    // macOS requires root privileges to reboot and power off so it doesn't make much
    // sense to enable this setting and menu entry for that operating system.
    #if !defined(__APPLE__)
=======
// macOS requires root privileges to reboot and power off so it doesn't make much
// sense to enable this setting and menu entry for that operating system.
#if !defined(__APPLE__)
>>>>>>> fd742ab4
    mBoolMap["ShowQuitMenu"] = { false, false };
#endif

    //
    // Settings configured via command-line arguments.
    //

    // Options listed using --help
    mBoolMap["Debug"] = { false, false };
    mBoolMap["ForceFull"] = { false, false };
    mBoolMap["ForceKid"] = { false, false };
    mBoolMap["ForceKiosk"] = { false, false };
    mBoolMap["IgnoreGamelist"] = { false, false };
    mBoolMap["SplashScreen"] = { true, true };
    mBoolMap["VSync"] = { true, true };
#if !defined(_WIN64)
    mBoolMap["Windowed"] = { false, false };
#endif
    mIntMap["WindowWidth"] = { 0, 0 };
    mIntMap["WindowHeight"] = { 0, 0 };
    mIntMap["ScreenWidth"] = { 0, 0 };

    // Undocumented options.
    mIntMap["ScreenHeight"] = { 0, 0 };
    mIntMap["ScreenOffsetX"] = { 0, 0 };
    mIntMap["ScreenOffsetY"] = { 0, 0 };
    mIntMap["ScreenRotate"] = { 0, 0 };

    //
    // Settings that can be changed in es_settings.xml
    // but that are not configurable via the GUI.
    //

    mBoolMap["DebugSkipInputLogging"] = { false, false };
    mStringMap["ROMDirectory"] = { "", "" };
    mStringMap["UIMode_passkey"] = { "uuddlrlrba", "uuddlrlrba" };

    //
    // Hardcoded or program-internal settings.
    //

    mStringMap["ApplicationVersion"] = { "", "" };
    mBoolMap["DebugGrid"] = { false, false };
    mBoolMap["DebugText"] = { false, false };
    mBoolMap["DebugImage"] = { false, false };
    mBoolMap["SplashScreenProgress"] = { true, true };
    mIntMap["ScraperFilter"] = { 0, 0 };
}

template <typename K, typename V>
void saveMap(pugi::xml_document& doc, std::map<K, V>& map, const std::string& type)
{
    for (auto iter = map.cbegin(); iter != map.cend(); iter++) {
        // Key is on the "don't save" list, so don't save it.
        if (std::find(settingsSkipSaving.cbegin(), settingsSkipSaving.cend(), iter->first) !=
            settingsSkipSaving.cend()) {
            continue;
        }

        pugi::xml_node node = doc.append_child(type.c_str());
        node.append_attribute("name").set_value(iter->first.c_str());
        node.append_attribute("value").set_value(iter->second.second);
    }
}

void Settings::saveFile()
{
    LOG(LogDebug) << "Settings::saveFile(): Saving settings to es_settings.xml";
    const std::string path =
        Utils::FileSystem::getHomePath() + "/.emulationstation/es_settings.xml";

    pugi::xml_document doc;

    saveMap<std::string, std::pair<bool, bool>>(doc, mBoolMap, "bool");
    saveMap<std::string, std::pair<int, int>>(doc, mIntMap, "int");
    saveMap<std::string, std::pair<float, float>>(doc, mFloatMap, "float");

    for (auto iter = mStringMap.cbegin(); iter != mStringMap.cend(); iter++) {
        pugi::xml_node node = doc.append_child("string");
        node.append_attribute("name").set_value(iter->first.c_str());
        node.append_attribute("value").set_value(iter->second.second.c_str());
    }

#if defined(_WIN64)
    doc.save_file(Utils::String::stringToWideString(path).c_str());
#else
    doc.save_file(path.c_str());
#endif

    Scripting::fireEvent("config-changed");
    Scripting::fireEvent("settings-changed");
}

void Settings::loadFile()
{
    // Prior to ES-DE v1.1, the configuration file had the .cfg suffix instead of .xml
    const std::string legacyConfigFile =
        Utils::FileSystem::getHomePath() + "/.emulationstation/es_settings.cfg";

    const std::string configFile =
        Utils::FileSystem::getHomePath() + "/.emulationstation/es_settings.xml";

    if (Utils::FileSystem::exists(legacyConfigFile) && !Utils::FileSystem::exists(configFile))
        Utils::FileSystem::copyFile(legacyConfigFile, configFile, false);

    if (!Utils::FileSystem::exists(configFile))
        return;

    pugi::xml_document doc;
#if defined(_WIN64)
    pugi::xml_parse_result result =
        doc.load_file(Utils::String::stringToWideString(configFile).c_str());
#else
    pugi::xml_parse_result result = doc.load_file(configFile.c_str());
#endif
    if (!result) {
        LOG(LogError) << "Could not parse the es_settings.xml file\n   " << result.description();
        return;
    }

    for (pugi::xml_node node = doc.child("bool"); node; node = node.next_sibling("bool"))
        setBool(node.attribute("name").as_string(), node.attribute("value").as_bool());
    for (pugi::xml_node node = doc.child("int"); node; node = node.next_sibling("int"))
        setInt(node.attribute("name").as_string(), node.attribute("value").as_int());
    for (pugi::xml_node node = doc.child("float"); node; node = node.next_sibling("float"))
        setFloat(node.attribute("name").as_string(), node.attribute("value").as_float());
    for (pugi::xml_node node = doc.child("string"); node; node = node.next_sibling("string"))
        setString(node.attribute("name").as_string(), node.attribute("value").as_string());
}

// Macro to create the get and set functions for the various data types.
#define SETTINGS_GETSET(type, mapName, getFunction, getDefaultFunction, setFunction)               \
    type Settings::getFunction(const std::string& name)                                            \
    {                                                                                              \
        if (mapName.find(name) == mapName.cend()) {                                                \
            LOG(LogError) << "Tried to use unset setting " << name;                                \
        }                                                                                          \
        return mapName[name].second;                                                               \
    }                                                                                              \
    type Settings::getDefaultFunction(const std::string& name)                                     \
    {                                                                                              \
        if (mapName.find(name) == mapName.cend()) {                                                \
            LOG(LogError) << "Tried to use unset setting " << name;                                \
        }                                                                                          \
        return mapName[name].first;                                                                \
    }                                                                                              \
    bool Settings::setFunction(const std::string& name, type value)                                \
    {                                                                                              \
        if (mapName.count(name) == 0 || mapName[name].second != value) {                           \
            mapName[name].second = value;                                                          \
                                                                                                   \
            if (std::find(settingsSkipSaving.cbegin(), settingsSkipSaving.cend(), name) ==         \
                settingsSkipSaving.cend())                                                         \
                mWasChanged = true;                                                                \
                                                                                                   \
            return true;                                                                           \
        }                                                                                          \
        return false;                                                                              \
    }

// Parameters for the macro defined above.
SETTINGS_GETSET(bool, mBoolMap, getBool, getDefaultBool, setBool);
SETTINGS_GETSET(int, mIntMap, getInt, getDefaultInt, setInt);
SETTINGS_GETSET(float, mFloatMap, getFloat, getDefaultFloat, setFloat);
SETTINGS_GETSET(const std::string&, mStringMap, getString, getDefaultString, setString);<|MERGE_RESOLUTION|>--- conflicted
+++ resolved
@@ -247,16 +247,10 @@
     mBoolMap["DisableComposition"] = { true, true };
 #endif
     mBoolMap["DisplayGPUStatistics"] = { false, false };
-<<<<<<< HEAD
     mStringMap["ExitButtonCombo"] = { "F4", "F4" };
-    // macOS requires root privileges to reboot and power off so it doesn't make much
-    // sense to enable this setting and menu entry for that operating system.
-    #if !defined(__APPLE__)
-=======
 // macOS requires root privileges to reboot and power off so it doesn't make much
 // sense to enable this setting and menu entry for that operating system.
 #if !defined(__APPLE__)
->>>>>>> fd742ab4
     mBoolMap["ShowQuitMenu"] = { false, false };
 #endif
 
