//  SPDX-License-Identifier: MIT
//
//  ES-DE
//  GuiMenu.cpp
//
//  Main menu.
//  Some submenus are covered in separate source files.
//

#include "guis/GuiMenu.h"

#if defined(_WIN64)
// Why this is needed here is anyone's guess but without it the compilation fails.
#include <winsock2.h>
#endif

#include "ApplicationVersion.h"
#include "CollectionSystemsManager.h"
#include "FileFilterIndex.h"
#include "FileSorts.h"
#include "Scripting.h"
#include "SystemData.h"
#include "UIModeController.h"
#include "VolumeControl.h"
#include "components/OptionListComponent.h"
#include "components/SliderComponent.h"
#include "components/SwitchComponent.h"
#include "guis/GuiAlternativeEmulators.h"
#include "guis/GuiCollectionSystemsOptions.h"
#include "guis/GuiDetectDevice.h"
#include "guis/GuiMediaViewerOptions.h"
#include "guis/GuiMsgBox.h"
#include "guis/GuiOrphanedDataCleanup.h"
#include "guis/GuiScraperMenu.h"
#include "guis/GuiScreensaverOptions.h"
#include "guis/GuiTextEditKeyboardPopup.h"
#include "guis/GuiTextEditPopup.h"
#include "guis/GuiThemeDownloader.h"
#include "utils/PlatformUtil.h"

#if defined(__ANDROID__)
#include "InputOverlay.h"
#include "utils/PlatformUtilAndroid.h"
#endif

#include <SDL2/SDL_events.h>
#include <algorithm>

GuiMenu::GuiMenu()
    : mRenderer {Renderer::getInstance()}
    , mMenu {"MAIN MENU"}
    , mThemeDownloaderReloadCounter {0}
{
    const bool isFullUI {UIModeController::getInstance()->isUIModeFull()};

    if (isFullUI)
        addEntry("SCRAPER", mMenuColorPrimary, true, [this] { openScraperOptions(); });

    if (isFullUI)
        addEntry("UI SETTINGS", mMenuColorPrimary, true, [this] { openUIOptions(); });

    addEntry("SOUND SETTINGS", mMenuColorPrimary, true, [this] { openSoundOptions(); });

    if (isFullUI)
        addEntry("INPUT DEVICE SETTINGS", mMenuColorPrimary, true,
                 [this] { openInputDeviceOptions(); });

    if (isFullUI)
        addEntry("GAME COLLECTION SETTINGS", mMenuColorPrimary, true,
                 [this] { openCollectionSystemOptions(); });

    if (isFullUI)
        addEntry("OTHER SETTINGS", mMenuColorPrimary, true, [this] { openOtherOptions(); });

    if (isFullUI)
        addEntry("UTILITIES", mMenuColorPrimary, true, [this] { openUtilities(); });

    addEntry("RETRODECK CONFIGURATOR", mMenuColorPrimary, false, [this] { openRetroDeckConfigurator(); });

    if (!Settings::getInstance()->getBool("ForceKiosk") &&
        Settings::getInstance()->getString("UIMode") != "kiosk") {
#if defined(__APPLE__)
<<<<<<< HEAD
        addEntry("QUIT RETRODECK", mMenuColorPrimary, false, [this] { openQuitMenu(); });
=======
        addEntry("QUIT ES-DE", mMenuColorPrimary, false, [this] { openQuitMenu(); });
#elif defined(__ANDROID__)
        if (!AndroidVariables::sIsHomeApp)
            addEntry("QUIT ES-DE", mMenuColorPrimary, false, [this] { openQuitMenu(); });
>>>>>>> 40926026
#else
        if (Settings::getInstance()->getBool("ShowQuitMenu"))
            addEntry("QUIT", mMenuColorPrimary, true, [this] { openQuitMenu(); });
        else
            addEntry("QUIT RETRODECK", mMenuColorPrimary, false, [this] { openQuitMenu(); });
#endif
    }

    addChild(&mMenu);
    addVersionInfo();
    setSize(mMenu.getSize());
    setPosition((mRenderer->getScreenWidth() - mSize.x) / 2.0f,
                std::round(mRenderer->getScreenHeight() * 0.13f));
}

GuiMenu::~GuiMenu()
{
    if (ViewController::getInstance()->getState().viewing != ViewController::ViewMode::NOTHING) {
        // This is required for the situation where scrolling started just before the menu
        // was openened. Without this, the scrolling would run until manually stopped after
        // the menu has been closed.
        ViewController::getInstance()->stopScrolling();

        ViewController::getInstance()->startViewVideos();
    }
}

void GuiMenu::openScraperOptions()
{
    // Open the scraper menu.
    mWindow->pushGui(new GuiScraperMenu("SCRAPER"));
}

void GuiMenu::openUIOptions()
{
    auto s = new GuiSettings("UI SETTINGS");

    // Theme options section.

    std::map<std::string, ThemeData::Theme, ThemeData::StringComparator> themes {
        ThemeData::getThemes()};
    std::map<std::string, ThemeData::Theme, ThemeData::StringComparator>::const_iterator
        selectedTheme;

    auto theme = std::make_shared<OptionListComponent<std::string>>(getHelpStyle(), "THEME", false);

    ComponentListRow themeDownloaderInputRow;
    themeDownloaderInputRow.elements.clear();
    themeDownloaderInputRow.addElement(std::make_shared<TextComponent>("THEME DOWNLOADER",
                                                                       Font::get(FONT_SIZE_MEDIUM),
                                                                       mMenuColorPrimary),
                                       true);
    themeDownloaderInputRow.addElement(mMenu.makeArrow(), false);

    themeDownloaderInputRow.makeAcceptInputHandler(
        std::bind(&GuiMenu::openThemeDownloader, this, s));
    s->addRow(themeDownloaderInputRow);

    // Theme.
    if (!themes.empty()) {
        selectedTheme = themes.find(Settings::getInstance()->getString("Theme"));
        if (selectedTheme == themes.cend())
            selectedTheme = themes.cbegin();
        std::vector<std::pair<std::string, std::pair<std::string, ThemeData::Theme>>> themesSorted;
        std::string sortName;
        for (auto& theme : themes) {
            if (theme.second.capabilities.themeName != "")
                sortName = theme.second.capabilities.themeName;
            else
                sortName = theme.first;
            themesSorted.emplace_back(std::make_pair(Utils::String::toUpper(sortName),
                                                     std::make_pair(theme.first, theme.second)));
        }
        std::sort(themesSorted.begin(), themesSorted.end(),
                  [](const auto& a, const auto& b) { return a.first < b.first; });
        for (auto it = themesSorted.cbegin(); it != themesSorted.cend(); ++it) {
            // If required, abbreviate the theme name so it doesn't overlap the setting name.
            const float maxNameLength {mSize.x * 0.62f};
            std::string themeName {(*it).first};
            theme->add(themeName, it->second.first, (*it).second.first == selectedTheme->first,
                       maxNameLength);
        }
        s->addWithLabel("THEME", theme);
        s->addSaveFunc([this, theme, s] {
            if (theme->getSelected() != Settings::getInstance()->getString("Theme")) {
                Scripting::fireEvent("theme-changed", theme->getSelected(),
                                     Settings::getInstance()->getString("Theme"));
                // Handle the situation where the previously selected theme has been deleted
                // using the theme downloader. In this case attempt to fall back to linear-es-de
                // and if this theme doesn't exist then select the first available one.
                auto themes = ThemeData::getThemes();
                if (themes.find(theme->getSelected()) == themes.end()) {
                    if (themes.find("linear-es-de") != themes.end())
                        Settings::getInstance()->setString("Theme", "linear-es-de");
                    else
                        Settings::getInstance()->setString("Theme", themes.begin()->first);
                }
                else {
                    Settings::getInstance()->setString("Theme", theme->getSelected());
                }
                mWindow->setChangedTheme();
                // This is required so that the custom collection system does not disappear
                // if the user is editing a custom collection when switching themes.
                if (CollectionSystemsManager::getInstance()->isEditing())
                    CollectionSystemsManager::getInstance()->exitEditMode();
                s->setNeedsSaving();
                s->setNeedsReloading();
                s->setNeedsGoToStart();
                s->setNeedsCollectionsUpdate();
                s->setInvalidateCachedBackground();
            }
        });
    }

    // Theme variants.
    auto themeVariant =
        std::make_shared<OptionListComponent<std::string>>(getHelpStyle(), "THEME VARIANT", false);
    s->addWithLabel("THEME VARIANT", themeVariant);
    s->addSaveFunc([themeVariant, s] {
        if (themeVariant->getSelected() != Settings::getInstance()->getString("ThemeVariant")) {
            Settings::getInstance()->setString("ThemeVariant", themeVariant->getSelected());
            s->setNeedsSaving();
            s->setNeedsReloading();
            s->setInvalidateCachedBackground();
        }
    });

    auto themeVariantsFunc = [=](const std::string& selectedTheme,
                                 const std::string& selectedVariant) {
        std::map<std::string, ThemeData::Theme, ThemeData::StringComparator>::const_iterator
            currentSet {themes.find(selectedTheme)};
        if (currentSet == themes.cend())
            return;
        // We need to recreate the OptionListComponent entries.
        themeVariant->clearEntries();
        int selectableVariants {0};
        for (auto& variant : currentSet->second.capabilities.variants) {
            if (variant.selectable)
                ++selectableVariants;
        }
        if (selectableVariants > 0) {
            for (auto& variant : currentSet->second.capabilities.variants) {
                if (variant.selectable) {
                    // If required, abbreviate the variant name so it doesn't overlap the
                    // setting name.
                    const float maxNameLength {mSize.x * 0.62f};
                    themeVariant->add(variant.label, variant.name, variant.name == selectedVariant,
                                      maxNameLength);
                }
            }
            if (themeVariant->getSelectedObjects().size() == 0)
                themeVariant->selectEntry(0);
        }
        else {
            themeVariant->add("None defined", "none", true);
            themeVariant->setEnabled(false);
            themeVariant->setOpacity(DISABLED_OPACITY);
            themeVariant->getParent()
                ->getChild(themeVariant->getChildIndex() - 1)
                ->setOpacity(DISABLED_OPACITY);
        }
    };

    themeVariantsFunc(Settings::getInstance()->getString("Theme"),
                      Settings::getInstance()->getString("ThemeVariant"));

    // Theme color schemes.
    auto themeColorScheme = std::make_shared<OptionListComponent<std::string>>(
        getHelpStyle(), "THEME COLOR SCHEME", false);
    s->addWithLabel("THEME COLOR SCHEME", themeColorScheme);
    s->addSaveFunc([themeColorScheme, s] {
        if (themeColorScheme->getSelected() !=
            Settings::getInstance()->getString("ThemeColorScheme")) {
            Settings::getInstance()->setString("ThemeColorScheme", themeColorScheme->getSelected());
            s->setNeedsSaving();
            s->setNeedsReloading();
            s->setInvalidateCachedBackground();
        }
    });

    auto themeColorSchemesFunc = [=](const std::string& selectedTheme,
                                     const std::string& selectedColorScheme) {
        std::map<std::string, ThemeData::Theme, ThemeData::StringComparator>::const_iterator
            currentSet {themes.find(selectedTheme)};
        if (currentSet == themes.cend())
            return;
        // We need to recreate the OptionListComponent entries.
        themeColorScheme->clearEntries();
        if (currentSet->second.capabilities.colorSchemes.size() > 0) {
            for (auto& colorScheme : currentSet->second.capabilities.colorSchemes) {
                // If required, abbreviate the color scheme name so it doesn't overlap the
                // setting name.
                const float maxNameLength {mSize.x * 0.52f};
                themeColorScheme->add(colorScheme.label, colorScheme.name,
                                      colorScheme.name == selectedColorScheme, maxNameLength);
            }
            if (themeColorScheme->getSelectedObjects().size() == 0)
                themeColorScheme->selectEntry(0);
        }
        else {
            themeColorScheme->add("None defined", "none", true);
            themeColorScheme->setEnabled(false);
            themeColorScheme->setOpacity(DISABLED_OPACITY);
            themeColorScheme->getParent()
                ->getChild(themeColorScheme->getChildIndex() - 1)
                ->setOpacity(DISABLED_OPACITY);
        }
    };

    themeColorSchemesFunc(Settings::getInstance()->getString("Theme"),
                          Settings::getInstance()->getString("ThemeColorScheme"));

    // Theme font sizes.
    auto themeFontSize = std::make_shared<OptionListComponent<std::string>>(
        getHelpStyle(), "THEME FONT SIZE", false);
    s->addWithLabel("THEME FONT SIZE", themeFontSize);
    s->addSaveFunc([themeFontSize, s] {
        if (themeFontSize->getSelected() != Settings::getInstance()->getString("ThemeFontSize")) {
            Settings::getInstance()->setString("ThemeFontSize", themeFontSize->getSelected());
            s->setNeedsSaving();
            s->setNeedsReloading();
            s->setInvalidateCachedBackground();
        }
    });

    auto themeFontSizeFunc = [=](const std::string& selectedTheme,
                                 const std::string& selectedFontSize) {
        std::map<std::string, ThemeData::Theme, ThemeData::StringComparator>::const_iterator
            currentSet {themes.find(selectedTheme)};
        if (currentSet == themes.cend())
            return;
        // We need to recreate the OptionListComponent entries.
        themeFontSize->clearEntries();
        if (currentSet->second.capabilities.fontSizes.size() > 0) {
            for (auto& fontSize : currentSet->second.capabilities.fontSizes)
                themeFontSize->add(ThemeData::getFontSizeLabel(fontSize), fontSize,
                                   fontSize == selectedFontSize);
            if (themeFontSize->getSelectedObjects().size() == 0)
                themeFontSize->selectEntry(0);
        }
        else {
            themeFontSize->add("None defined", "none", true);
            themeFontSize->setEnabled(false);
            themeFontSize->setOpacity(DISABLED_OPACITY);
            themeFontSize->getParent()
                ->getChild(themeFontSize->getChildIndex() - 1)
                ->setOpacity(DISABLED_OPACITY);
        }
    };

    themeFontSizeFunc(Settings::getInstance()->getString("Theme"),
                      Settings::getInstance()->getString("ThemeFontSize"));

    // Theme aspect ratios.
    auto themeAspectRatio = std::make_shared<OptionListComponent<std::string>>(
        getHelpStyle(), "THEME ASPECT RATIO", false);
    s->addWithLabel("THEME ASPECT RATIO", themeAspectRatio);
    s->addSaveFunc([themeAspectRatio, s] {
        if (themeAspectRatio->getSelected() !=
            Settings::getInstance()->getString("ThemeAspectRatio")) {
            Settings::getInstance()->setString("ThemeAspectRatio", themeAspectRatio->getSelected());
            s->setNeedsSaving();
            s->setNeedsReloading();
            s->setInvalidateCachedBackground();
        }
    });

    auto themeAspectRatiosFunc = [=](const std::string& selectedTheme,
                                     const std::string& selectedAspectRatio) {
        std::map<std::string, ThemeData::Theme, ThemeData::StringComparator>::const_iterator
            currentSet {themes.find(selectedTheme)};
        if (currentSet == themes.cend())
            return;
        // We need to recreate the OptionListComponent entries.
        themeAspectRatio->clearEntries();
        if (currentSet->second.capabilities.aspectRatios.size() > 0) {
            for (auto& aspectRatio : currentSet->second.capabilities.aspectRatios)
                themeAspectRatio->add(ThemeData::getAspectRatioLabel(aspectRatio), aspectRatio,
                                      aspectRatio == selectedAspectRatio);
            if (themeAspectRatio->getSelectedObjects().size() == 0)
                themeAspectRatio->selectEntry(0);
        }
        else {
            themeAspectRatio->add("None defined", "none", true);
            themeAspectRatio->setEnabled(false);
            themeAspectRatio->setOpacity(DISABLED_OPACITY);
            themeAspectRatio->getParent()
                ->getChild(themeAspectRatio->getChildIndex() - 1)
                ->setOpacity(DISABLED_OPACITY);
        }
    };

    themeAspectRatiosFunc(Settings::getInstance()->getString("Theme"),
                          Settings::getInstance()->getString("ThemeAspectRatio"));

    // Theme transitions.
    auto themeTransitions = std::make_shared<OptionListComponent<std::string>>(
        getHelpStyle(), "THEME TRANSITIONS", false);
    std::string selectedThemeTransitions {Settings::getInstance()->getString("ThemeTransitions")};
    themeTransitions->add("AUTOMATIC", "automatic", selectedThemeTransitions == "automatic");
    // If there are no objects returned, then there must be a manually modified entry in the
    // configuration file. Simply set theme transitions to "automatic" in this case.
    if (themeTransitions->getSelectedObjects().size() == 0)
        themeTransitions->selectEntry(0);
    s->addWithLabel("THEME TRANSITIONS", themeTransitions);
    s->addSaveFunc([themeTransitions, s] {
        if (themeTransitions->getSelected() !=
            Settings::getInstance()->getString("ThemeTransitions")) {
            Settings::getInstance()->setString("ThemeTransitions", themeTransitions->getSelected());
            ThemeData::setThemeTransitions();
            s->setNeedsSaving();
        }
    });

    auto themeTransitionsFunc = [=](const std::string& selectedTheme,
                                    const std::string& selectedThemeTransitions) {
        std::map<std::string, ThemeData::Theme, ThemeData::StringComparator>::const_iterator
            currentSet {themes.find(selectedTheme)};
        if (currentSet == themes.cend())
            return;
        // We need to recreate the OptionListComponent entries.
        themeTransitions->clearEntries();
        themeTransitions->add("AUTOMATIC", "automatic", "automatic" == selectedThemeTransitions);
        if (currentSet->second.capabilities.transitions.size() == 1 &&
            currentSet->second.capabilities.transitions.front().selectable) {
            std::string label;
            if (currentSet->second.capabilities.transitions.front().label == "")
                label = "THEME PROFILE";
            else
                label = currentSet->second.capabilities.transitions.front().label;
            const std::string transitions {
                currentSet->second.capabilities.transitions.front().name};
            themeTransitions->add(label, transitions, transitions == selectedThemeTransitions);
        }
        else {
            for (size_t i {0}; i < currentSet->second.capabilities.transitions.size(); ++i) {
                if (!currentSet->second.capabilities.transitions[i].selectable)
                    continue;
                std::string label;
                if (currentSet->second.capabilities.transitions[i].label == "")
                    label = "THEME PROFILE " + std::to_string(i + 1);
                else
                    label = currentSet->second.capabilities.transitions[i].label;
                const std::string transitions {currentSet->second.capabilities.transitions[i].name};
                themeTransitions->add(label, transitions, transitions == selectedThemeTransitions);
            }
        }
        if (std::find(currentSet->second.capabilities.suppressedTransitionProfiles.cbegin(),
                      currentSet->second.capabilities.suppressedTransitionProfiles.cend(),
                      "builtin-instant") ==
            currentSet->second.capabilities.suppressedTransitionProfiles.cend()) {
            themeTransitions->add("INSTANT (BUILT-IN)", "builtin-instant",
                                  "builtin-instant" == selectedThemeTransitions);
        }
        if (std::find(currentSet->second.capabilities.suppressedTransitionProfiles.cbegin(),
                      currentSet->second.capabilities.suppressedTransitionProfiles.cend(),
                      "builtin-slide") ==
            currentSet->second.capabilities.suppressedTransitionProfiles.cend()) {
            themeTransitions->add("SLIDE (BUILT-IN)", "builtin-slide",
                                  "builtin-slide" == selectedThemeTransitions);
        }
        if (std::find(currentSet->second.capabilities.suppressedTransitionProfiles.cbegin(),
                      currentSet->second.capabilities.suppressedTransitionProfiles.cend(),
                      "builtin-fade") ==
            currentSet->second.capabilities.suppressedTransitionProfiles.cend()) {
            themeTransitions->add("FADE (BUILT-IN)", "builtin-fade",
                                  "builtin-fade" == selectedThemeTransitions);
        }
        if (themeTransitions->getSelectedObjects().size() == 0)
            themeTransitions->selectEntry(0);

        if (themeTransitions->getNumEntries() == 1) {
            themeTransitions->setEnabled(false);
            themeTransitions->setOpacity(DISABLED_OPACITY);
            themeTransitions->getParent()
                ->getChild(themeTransitions->getChildIndex() - 1)
                ->setOpacity(DISABLED_OPACITY);
        }
        else {
            themeTransitions->setEnabled(true);
            themeTransitions->setOpacity(1.0f);
            themeTransitions->getParent()
                ->getChild(themeTransitions->getChildIndex() - 1)
                ->setOpacity(1.0f);
        }
    };

    themeTransitionsFunc(Settings::getInstance()->getString("Theme"),
                         Settings::getInstance()->getString("ThemeTransitions"));

    // Quick system select (navigate between systems in the gamelist view).
    auto quickSystemSelect = std::make_shared<OptionListComponent<std::string>>(
        getHelpStyle(), "QUICK SYSTEM SELECT", false);
    std::string selectedQuickSelect {Settings::getInstance()->getString("QuickSystemSelect")};
    quickSystemSelect->add("LEFT/RIGHT OR SHOULDERS", "leftrightshoulders",
                           selectedQuickSelect == "leftrightshoulders");
    quickSystemSelect->add("LEFT/RIGHT OR TRIGGERS", "leftrighttriggers",
                           selectedQuickSelect == "leftrighttriggers");
    quickSystemSelect->add("SHOULDERS", "shoulders", selectedQuickSelect == "shoulders");
    quickSystemSelect->add("TRIGGERS", "triggers", selectedQuickSelect == "triggers");
    quickSystemSelect->add("LEFT/RIGHT", "leftright", selectedQuickSelect == "leftright");
    quickSystemSelect->add("DISABLED", "disabled", selectedQuickSelect == "disabled");
    // If there are no objects returned, then there must be a manually modified entry in the
    // configuration file. Simply set the quick system select to "leftrightshoulders" in this case.
    if (quickSystemSelect->getSelectedObjects().size() == 0)
        quickSystemSelect->selectEntry(0);
    s->addWithLabel("QUICK SYSTEM SELECT", quickSystemSelect);
    s->addSaveFunc([quickSystemSelect, s] {
        if (quickSystemSelect->getSelected() !=
            Settings::getInstance()->getString("QuickSystemSelect")) {
            Settings::getInstance()->setString("QuickSystemSelect",
                                               quickSystemSelect->getSelected());
            s->setNeedsSaving();
        }
    });

    // Optionally start in selected system/gamelist.
    auto startupSystem = std::make_shared<OptionListComponent<std::string>>(
        getHelpStyle(), "GAMELIST ON STARTUP", false);
    startupSystem->add("NONE", "", Settings::getInstance()->getString("StartupSystem") == "");
    for (auto it = SystemData::sSystemVector.cbegin(); // Line break.
         it != SystemData::sSystemVector.cend(); ++it) {
        // If required, abbreviate the system name so it doesn't overlap the setting name.
        float maxNameLength {mSize.x * 0.51f};
        startupSystem->add((*it)->getFullName(), (*it)->getName(),
                           Settings::getInstance()->getString("StartupSystem") == (*it)->getName(),
                           maxNameLength);
    }
    // This can probably not happen but as an extra precaution select the "NONE" entry if no
    // entry is selected.
    if (startupSystem->getSelectedObjects().size() == 0)
        startupSystem->selectEntry(0);
    s->addWithLabel("GAMELIST ON STARTUP", startupSystem);
    s->addSaveFunc([startupSystem, s] {
        if (startupSystem->getSelected() != Settings::getInstance()->getString("StartupSystem")) {
            Settings::getInstance()->setString("StartupSystem", startupSystem->getSelected());
            s->setNeedsSaving();
        }
    });

    // Systems sorting.
    auto systemsSorting = std::make_shared<OptionListComponent<std::string>>(
        getHelpStyle(), "SYSTEMS SORTING", false);
    std::string selectedSystemsSorting {Settings::getInstance()->getString("SystemsSorting")};
    systemsSorting->add("FULL NAMES OR CUSTOM", "default", selectedSystemsSorting == "default");
    systemsSorting->add("RELEASE YEAR", "year", selectedSystemsSorting == "year");
    systemsSorting->add("MANUFACTURER, RELEASE YEAR", "manufacturer_year",
                        selectedSystemsSorting == "manufacturer_year");
    systemsSorting->add("HW TYPE, RELEASE YEAR", "hwtype_year",
                        selectedSystemsSorting == "hwtype_year");
    systemsSorting->add("MANUFACTURER, HW TYPE, REL. YEAR", "manufacturer_hwtype_year",
                        selectedSystemsSorting == "manufacturer_hwtype_year");
    // If there are no objects returned, then there must be a manually modified entry in the
    // configuration file. Simply set the systems sorting to "default" in this case.
    if (systemsSorting->getSelectedObjects().size() == 0)
        systemsSorting->selectEntry(0);
    s->addWithLabel("SYSTEMS SORTING", systemsSorting);
    s->addSaveFunc([this, systemsSorting, s] {
        if (systemsSorting->getSelected() != Settings::getInstance()->getString("SystemsSorting")) {
            Settings::getInstance()->setString("SystemsSorting", systemsSorting->getSelected());
            s->setNeedsSaving();
            if (mThemeDownloaderReloadCounter == 0)
                s->setNeedsCloseMenu([this] { delete this; });
            else
                ++mThemeDownloaderReloadCounter;
            s->setNeedsRescanROMDirectory();
        }
    });

    // Default gamelist sort order.
    std::string sortOrder;
    auto defaultSortOrder = std::make_shared<OptionListComponent<const FileData::SortType*>>(
        getHelpStyle(), "DEFAULT SORT ORDER", false);
    // Exclude the System sort options.
    unsigned int numSortTypes {static_cast<unsigned int>(FileSorts::SortTypes.size() - 2)};
    for (unsigned int i {0}; i < numSortTypes; ++i) {
        if (FileSorts::SortTypes[i].description ==
            Settings::getInstance()->getString("DefaultSortOrder")) {
            sortOrder = FileSorts::SortTypes[i].description;
            break;
        }
    }
    // If an invalid sort order was defined in es_settings.xml, then apply the default
    // sort order "name, ascending".
    if (sortOrder == "") {
        sortOrder = Settings::getInstance()->getDefaultString("DefaultSortOrder");
        Settings::getInstance()->setString("DefaultSortOrder", sortOrder);
        s->setNeedsSaving();
    }
    for (unsigned int i {0}; i < numSortTypes; ++i) {
        const FileData::SortType& sort {FileSorts::SortTypes[i]};
        if (sort.description == sortOrder)
            defaultSortOrder->add(sort.description, &sort, true);
        else
            defaultSortOrder->add(sort.description, &sort, false);
    }
    s->addWithLabel("GAMES DEFAULT SORT ORDER", defaultSortOrder);
    s->addSaveFunc([defaultSortOrder, sortOrder, s] {
        std::string selectedSortOrder {defaultSortOrder.get()->getSelected()->description};
        if (selectedSortOrder != sortOrder) {
            Settings::getInstance()->setString("DefaultSortOrder", selectedSortOrder);
            s->setNeedsSaving();
            s->setNeedsSorting();
            s->setNeedsSortingCollections();
            s->setInvalidateCachedBackground();
        }
    });

    // Menu color scheme.
    auto menuColorScheme = std::make_shared<OptionListComponent<std::string>>(
        getHelpStyle(), "MENU COLOR SCHEME", false);
    const std::string selectedMenuColor {Settings::getInstance()->getString("MenuColorScheme")};
    menuColorScheme->add("DARK", "dark", selectedMenuColor == "dark");
    menuColorScheme->add("LIGHT", "light", selectedMenuColor == "light");
    // If there are no objects returned, then there must be a manually modified entry in the
    // configuration file. Simply set the menu color scheme to "dark" in this case.
    if (menuColorScheme->getSelectedObjects().size() == 0)
        menuColorScheme->selectEntry(0);
    s->addWithLabel("MENU COLOR SCHEME", menuColorScheme);
    s->addSaveFunc([this, menuColorScheme, s] {
        if (menuColorScheme->getSelected() !=
            Settings::getInstance()->getString("MenuColorScheme")) {
            Settings::getInstance()->setString("MenuColorScheme", menuColorScheme->getSelected());
            ViewController::getInstance()->setMenuColors();
            s->setNeedsSaving();
            if (mThemeDownloaderReloadCounter == 0)
                s->setNeedsCloseMenu([this] { delete this; });
            else
                ++mThemeDownloaderReloadCounter;
        }
    });

    // Open menu effect.
    auto menuOpeningEffect = std::make_shared<OptionListComponent<std::string>>(
        getHelpStyle(), "MENU OPENING EFFECT", false);
    std::string selectedMenuEffect {Settings::getInstance()->getString("MenuOpeningEffect")};
    menuOpeningEffect->add("SCALE-UP", "scale-up", selectedMenuEffect == "scale-up");
    menuOpeningEffect->add("NONE", "none", selectedMenuEffect == "none");
    // If there are no objects returned, then there must be a manually modified entry in the
    // configuration file. Simply set the opening effect to "scale-up" in this case.
    if (menuOpeningEffect->getSelectedObjects().size() == 0)
        menuOpeningEffect->selectEntry(0);
    s->addWithLabel("MENU OPENING EFFECT", menuOpeningEffect);
    s->addSaveFunc([menuOpeningEffect, s] {
        if (menuOpeningEffect->getSelected() !=
            Settings::getInstance()->getString("MenuOpeningEffect")) {
            Settings::getInstance()->setString("MenuOpeningEffect",
                                               menuOpeningEffect->getSelected());
            s->setNeedsSaving();
        }
    });

    // Launch screen duration.
    auto launchScreenDuration = std::make_shared<OptionListComponent<std::string>>(
        getHelpStyle(), "LAUNCH SCREEN DURATION", false);
    std::string selectedDuration {Settings::getInstance()->getString("LaunchScreenDuration")};
    launchScreenDuration->add("NORMAL", "normal", selectedDuration == "normal");
    launchScreenDuration->add("BRIEF", "brief", selectedDuration == "brief");
    launchScreenDuration->add("LONG", "long", selectedDuration == "long");
    launchScreenDuration->add("DISABLED", "disabled", selectedDuration == "disabled");
    // If there are no objects returned, then there must be a manually modified entry in the
    // configuration file. Simply set the duration to "normal" in this case.
    if (launchScreenDuration->getSelectedObjects().size() == 0)
        launchScreenDuration->selectEntry(0);
    s->addWithLabel("LAUNCH SCREEN DURATION", launchScreenDuration);
    s->addSaveFunc([launchScreenDuration, s] {
        if (launchScreenDuration->getSelected() !=
            Settings::getInstance()->getString("LaunchScreenDuration")) {
            Settings::getInstance()->setString("LaunchScreenDuration",
                                               launchScreenDuration->getSelected());
            s->setNeedsSaving();
        }
    });

    // UI mode.
    auto uiMode =
        std::make_shared<OptionListComponent<std::string>>(getHelpStyle(), "UI MODE", false);
    std::vector<std::string> uiModes;
    uiModes.push_back("full");
    uiModes.push_back("kiosk");
    uiModes.push_back("kid");
    std::string setMode;
    if (Settings::getInstance()->getBool("ForceKiosk"))
        setMode = "kiosk";
    else if (Settings::getInstance()->getBool("ForceKid"))
        setMode = "kid";
    else
        setMode = Settings::getInstance()->getString("UIMode");
    for (auto it = uiModes.cbegin(); it != uiModes.cend(); ++it)
        uiMode->add(*it, *it, setMode == *it);
    s->addWithLabel("UI MODE", uiMode);
    s->addSaveFunc([uiMode, this, s] {
        std::string selectedMode {uiMode->getSelected()};
        // If any of the force flags are set, then always apply and save the setting.
        if (selectedMode == Settings::getInstance()->getString("UIMode") &&
            !Settings::getInstance()->getBool("ForceFull") &&
            !Settings::getInstance()->getBool("ForceKiosk") &&
            !Settings::getInstance()->getBool("ForceKid")) {
            return;
        }
        else if (selectedMode != "full") {
            std::string msg {"YOU ARE CHANGING THE UI TO THE RESTRICTED MODE\n'" +
                             Utils::String::toUpper(selectedMode) + "'\n"};
            if (selectedMode == "kiosk") {
                msg.append("THIS WILL HIDE MOST MENU OPTIONS TO PREVENT\n");
                msg.append("CHANGES TO THE SYSTEM\n");
            }
            else {
                msg.append("THIS WILL LIMIT THE AVAILABLE GAMES TO THE ONES\n");
                msg.append("FLAGGED SUITABLE FOR CHILDREN\n");
            }
            msg.append("TO UNLOCK AND RETURN TO THE FULL UI, ENTER THIS CODE: \n")
                .append(UIModeController::getInstance()->getFormattedPassKeyStr())
                .append("\n\n")
                .append("DO YOU WANT TO PROCEED?");
            mWindow->pushGui(new GuiMsgBox(
                this->getHelpStyle(), msg, "YES",
                [this, selectedMode] {
                    LOG(LogDebug) << "GuiMenu::openUISettings(): Setting UI mode to '"
                                  << selectedMode << "'.";
                    Settings::getInstance()->setString("UIMode", selectedMode);
                    Settings::getInstance()->setBool("ForceFull", false);
                    Settings::getInstance()->setBool("ForceKiosk", false);
                    Settings::getInstance()->setBool("ForceKid", false);
                    Settings::getInstance()->saveFile();
                    if (CollectionSystemsManager::getInstance()->isEditing())
                        CollectionSystemsManager::getInstance()->exitEditMode();
                    UIModeController::getInstance()->setCurrentUIMode(selectedMode);
                    for (auto it = SystemData::sSystemVector.cbegin();
                         it != SystemData::sSystemVector.cend(); ++it) {
                        if ((*it)->getThemeFolder() == "custom-collections") {
                            for (FileData* customSystem :
                                 (*it)->getRootFolder()->getChildrenListToDisplay())
                                customSystem->getSystem()->getIndex()->resetFilters();
                        }
                        (*it)->sortSystem();
                        (*it)->getIndex()->resetFilters();
                    }
                    ViewController::getInstance()->reloadAll();
                    ViewController::getInstance()->goToSystem(SystemData::sSystemVector.front(),
                                                              false);
                    mWindow->invalidateCachedBackground();
                },
                "NO", nullptr, "", nullptr, nullptr, true));
        }
        else {
            LOG(LogDebug) << "GuiMenu::openUISettings(): Setting UI mode to '" << selectedMode
                          << "'.";
            Settings::getInstance()->setString("UIMode", uiMode->getSelected());
            Settings::getInstance()->setBool("ForceFull", false);
            Settings::getInstance()->setBool("ForceKiosk", false);
            Settings::getInstance()->setBool("ForceKid", false);
            UIModeController::getInstance()->setCurrentUIMode("full");
            s->setNeedsSaving();
            s->setNeedsSorting();
            s->setNeedsSortingCollections();
            s->setNeedsResetFilters();
            s->setNeedsReloading();
            s->setNeedsGoToSystem(SystemData::sSystemVector.front());
            s->setInvalidateCachedBackground();
        }
    });

    // Random entry button.
    auto randomEntryButton = std::make_shared<OptionListComponent<std::string>>(
        getHelpStyle(), "RANDOM ENTRY BUTTON", false);
    const std::string selectedRandomEntryButton {
        Settings::getInstance()->getString("RandomEntryButton")};
    randomEntryButton->add("GAMES ONLY", "games", selectedRandomEntryButton == "games");
    randomEntryButton->add("GAMES AND SYSTEMS", "gamessystems",
                           selectedRandomEntryButton == "gamessystems");
    randomEntryButton->add("DISABLED", "disabled", selectedRandomEntryButton == "disabled");
    // If there are no objects returned, then there must be a manually modified entry in the
    // configuration file. Simply set the random entry button to "games" in this case.
    if (randomEntryButton->getSelectedObjects().size() == 0)
        randomEntryButton->selectEntry(0);
    s->addWithLabel("RANDOM ENTRY BUTTON", randomEntryButton);
    s->addSaveFunc([randomEntryButton, s] {
        if (randomEntryButton->getSelected() !=
            Settings::getInstance()->getString("RandomEntryButton")) {
            Settings::getInstance()->setString("RandomEntryButton",
                                               randomEntryButton->getSelected());
            s->setNeedsSaving();
        }
    });

    // Media viewer.
    ComponentListRow mediaViewerRow;
    mediaViewerRow.elements.clear();
    mediaViewerRow.addElement(std::make_shared<TextComponent>("MEDIA VIEWER SETTINGS",
                                                              Font::get(FONT_SIZE_MEDIUM),
                                                              mMenuColorPrimary),
                              true);
    mediaViewerRow.addElement(mMenu.makeArrow(), false);
    mediaViewerRow.makeAcceptInputHandler(std::bind(&GuiMenu::openMediaViewerOptions, this));
    s->addRow(mediaViewerRow);

    // Screensaver.
    ComponentListRow screensaverRow;
    screensaverRow.elements.clear();
    screensaverRow.addElement(std::make_shared<TextComponent>("SCREENSAVER SETTINGS",
                                                              Font::get(FONT_SIZE_MEDIUM),
                                                              mMenuColorPrimary),
                              true);
    screensaverRow.addElement(mMenu.makeArrow(), false);
    screensaverRow.makeAcceptInputHandler(std::bind(&GuiMenu::openScreensaverOptions, this));
    s->addRow(screensaverRow);

    // Enable theme variant triggers.
    auto themeVariantTriggers = std::make_shared<SwitchComponent>();
    themeVariantTriggers->setState(Settings::getInstance()->getBool("ThemeVariantTriggers"));
    s->addWithLabel("ENABLE THEME VARIANT TRIGGERS", themeVariantTriggers);
    s->addSaveFunc([themeVariantTriggers, s] {
        if (themeVariantTriggers->getState() !=
            Settings::getInstance()->getBool("ThemeVariantTriggers")) {
            Settings::getInstance()->setBool("ThemeVariantTriggers",
                                             themeVariantTriggers->getState());
            s->setNeedsSaving();
            s->setNeedsReloading();
            s->setInvalidateCachedBackground();
        }
    });

    // Blur background when the menu is open.
    auto menuBlurBackground = std::make_shared<SwitchComponent>();
    if (mRenderer->getScreenRotation() == 90 || mRenderer->getScreenRotation() == 270) {
        // TODO: Add support for non-blurred background when rotating screen 90 or 270 degrees.
        menuBlurBackground->setState(true);
        s->addWithLabel("BLUR BACKGROUND WHEN MENU IS OPEN", menuBlurBackground);
        menuBlurBackground->setEnabled(false);
        menuBlurBackground->setOpacity(DISABLED_OPACITY);
        menuBlurBackground->getParent()
            ->getChild(menuBlurBackground->getChildIndex() - 1)
            ->setOpacity(DISABLED_OPACITY);
    }
    else {
        menuBlurBackground->setState(Settings::getInstance()->getBool("MenuBlurBackground"));
        s->addWithLabel("BLUR BACKGROUND WHEN MENU IS OPEN", menuBlurBackground);
        s->addSaveFunc([menuBlurBackground, s] {
            if (menuBlurBackground->getState() !=
                Settings::getInstance()->getBool("MenuBlurBackground")) {
                Settings::getInstance()->setBool("MenuBlurBackground",
                                                 menuBlurBackground->getState());
                s->setNeedsSaving();
                s->setInvalidateCachedBackground();
            }
        });
    }

    // Sort folders on top of the gamelists.
    auto foldersOnTop = std::make_shared<SwitchComponent>();
    foldersOnTop->setState(Settings::getInstance()->getBool("FoldersOnTop"));
    s->addWithLabel("SORT FOLDERS ON TOP OF GAMELISTS", foldersOnTop);
    s->addSaveFunc([foldersOnTop, s] {
        if (foldersOnTop->getState() != Settings::getInstance()->getBool("FoldersOnTop")) {
            Settings::getInstance()->setBool("FoldersOnTop", foldersOnTop->getState());
            s->setNeedsSaving();
            s->setNeedsSorting();
            s->setInvalidateCachedBackground();
        }
    });

    // Sort favorites on top of non-favorites in the gamelists.
    auto favoritesFirst = std::make_shared<SwitchComponent>();
    favoritesFirst->setState(Settings::getInstance()->getBool("FavoritesFirst"));
    s->addWithLabel("SORT FAVORITE GAMES ABOVE NON-FAVORITES", favoritesFirst);
    s->addSaveFunc([favoritesFirst, s] {
        if (favoritesFirst->getState() != Settings::getInstance()->getBool("FavoritesFirst")) {
            Settings::getInstance()->setBool("FavoritesFirst", favoritesFirst->getState());
            s->setNeedsSaving();
            s->setNeedsSorting();
            s->setNeedsSortingCollections();
            s->setInvalidateCachedBackground();
        }
    });

    // Enable gamelist star markings for favorite games.
    auto favoritesStar = std::make_shared<SwitchComponent>();
    favoritesStar->setState(Settings::getInstance()->getBool("FavoritesStar"));
    s->addWithLabel("ADD STAR MARKINGS TO FAVORITE GAMES", favoritesStar);
    s->addSaveFunc([favoritesStar, s] {
        if (favoritesStar->getState() != Settings::getInstance()->getBool("FavoritesStar")) {
            Settings::getInstance()->setBool("FavoritesStar", favoritesStar->getState());
            s->setNeedsSaving();
            s->setNeedsReloading();
            s->setInvalidateCachedBackground();
        }
    });

    // Enable quick list scrolling overlay.
    auto listScrollOverlay = std::make_shared<SwitchComponent>();
    listScrollOverlay->setState(Settings::getInstance()->getBool("ListScrollOverlay"));
    s->addWithLabel("ENABLE TEXTLIST QUICK SCROLLING OVERLAY", listScrollOverlay);
    s->addSaveFunc([listScrollOverlay, s] {
        if (listScrollOverlay->getState() !=
            Settings::getInstance()->getBool("ListScrollOverlay")) {
            Settings::getInstance()->setBool("ListScrollOverlay", listScrollOverlay->getState());
            s->setNeedsSaving();
        }
    });

    // Enable virtual (on-screen) keyboard.
    auto virtualKeyboard = std::make_shared<SwitchComponent>();
    virtualKeyboard->setState(Settings::getInstance()->getBool("VirtualKeyboard"));
    s->addWithLabel("ENABLE VIRTUAL KEYBOARD", virtualKeyboard);
    s->addSaveFunc([virtualKeyboard, s] {
        if (virtualKeyboard->getState() != Settings::getInstance()->getBool("VirtualKeyboard")) {
            Settings::getInstance()->setBool("VirtualKeyboard", virtualKeyboard->getState());
            s->setNeedsSaving();
            s->setInvalidateCachedBackground();
#if defined(__ANDROID__)
            if (Settings::getInstance()->getBool("VirtualKeyboard"))
                SDL_SetHint(SDL_HINT_ENABLE_SCREEN_KEYBOARD, "0");
            else
                SDL_SetHint(SDL_HINT_ENABLE_SCREEN_KEYBOARD, "1");
#endif
        }
    });

    // Enable the 'Y' button for tagging games as favorites.
    auto favoritesAddButton = std::make_shared<SwitchComponent>();
    favoritesAddButton->setState(Settings::getInstance()->getBool("FavoritesAddButton"));
    s->addWithLabel("ENABLE TOGGLE FAVORITES BUTTON", favoritesAddButton);
    s->addSaveFunc([favoritesAddButton, s] {
        if (Settings::getInstance()->getBool("FavoritesAddButton") !=
            favoritesAddButton->getState()) {
            Settings::getInstance()->setBool("FavoritesAddButton", favoritesAddButton->getState());
            s->setNeedsSaving();
        }
    });

    // Gamelist filters.
    auto gamelistFilters = std::make_shared<SwitchComponent>();
    gamelistFilters->setState(Settings::getInstance()->getBool("GamelistFilters"));
    s->addWithLabel("ENABLE GAMELIST FILTERS", gamelistFilters);
    s->addSaveFunc([gamelistFilters, s] {
        if (Settings::getInstance()->getBool("GamelistFilters") != gamelistFilters->getState()) {
            Settings::getInstance()->setBool("GamelistFilters", gamelistFilters->getState());
            s->setNeedsSaving();
            s->setNeedsReloading();
        }
    });

    // On-screen help prompts.
    auto showHelpPrompts = std::make_shared<SwitchComponent>();
    showHelpPrompts->setState(Settings::getInstance()->getBool("ShowHelpPrompts"));
    s->addWithLabel("DISPLAY ON-SCREEN HELP", showHelpPrompts);
    s->addSaveFunc([showHelpPrompts, s] {
        if (Settings::getInstance()->getBool("ShowHelpPrompts") != showHelpPrompts->getState()) {
            Settings::getInstance()->setBool("ShowHelpPrompts", showHelpPrompts->getState());
            s->setNeedsSaving();
        }
    });

    // When the theme entries are scrolled or selected, update the relevant rows.
    auto scrollThemeFunc = [=](const std::string& themeName, bool firstRun = false) {
        auto selectedTheme = themes.find(themeName);
        if (selectedTheme == themes.cend())
            return;
        if (!firstRun) {
            themeVariantsFunc(themeName, themeVariant->getSelected());
            themeColorSchemesFunc(themeName, themeColorScheme->getSelected());
            themeFontSizeFunc(themeName, themeFontSize->getSelected());
            themeAspectRatiosFunc(themeName, themeAspectRatio->getSelected());
            themeTransitionsFunc(themeName, themeTransitions->getSelected());
        }
        int selectableVariants {0};
        for (auto& variant : selectedTheme->second.capabilities.variants) {
            if (variant.selectable)
                ++selectableVariants;
        }
        if (selectableVariants > 0) {
            themeVariant->setEnabled(true);
            themeVariant->setOpacity(1.0f);
            themeVariant->getParent()
                ->getChild(themeVariant->getChildIndex() - 1)
                ->setOpacity(1.0f);
        }
        else {
            themeVariant->setEnabled(false);
            themeVariant->setOpacity(DISABLED_OPACITY);
            themeVariant->getParent()
                ->getChild(themeVariant->getChildIndex() - 1)
                ->setOpacity(DISABLED_OPACITY);
        }
        if (selectedTheme->second.capabilities.colorSchemes.size() > 0) {
            themeColorScheme->setEnabled(true);
            themeColorScheme->setOpacity(1.0f);
            themeColorScheme->getParent()
                ->getChild(themeColorScheme->getChildIndex() - 1)
                ->setOpacity(1.0f);
        }
        else {
            themeColorScheme->setEnabled(false);
            themeColorScheme->setOpacity(DISABLED_OPACITY);
            themeColorScheme->getParent()
                ->getChild(themeColorScheme->getChildIndex() - 1)
                ->setOpacity(DISABLED_OPACITY);
        }
        if (selectedTheme->second.capabilities.fontSizes.size() > 0) {
            themeFontSize->setEnabled(true);
            themeFontSize->setOpacity(1.0f);
            themeFontSize->getParent()
                ->getChild(themeFontSize->getChildIndex() - 1)
                ->setOpacity(1.0f);
        }
        else {
            themeFontSize->setEnabled(false);
            themeFontSize->setOpacity(DISABLED_OPACITY);
            themeFontSize->getParent()
                ->getChild(themeFontSize->getChildIndex() - 1)
                ->setOpacity(DISABLED_OPACITY);
        }
        if (selectedTheme->second.capabilities.aspectRatios.size() > 0) {
            themeAspectRatio->setEnabled(true);
            themeAspectRatio->setOpacity(1.0f);
            themeAspectRatio->getParent()
                ->getChild(themeAspectRatio->getChildIndex() - 1)
                ->setOpacity(1.0f);
        }
        else {
            themeAspectRatio->setEnabled(false);
            themeAspectRatio->setOpacity(DISABLED_OPACITY);
            themeAspectRatio->getParent()
                ->getChild(themeAspectRatio->getChildIndex() - 1)
                ->setOpacity(DISABLED_OPACITY);
        }
    };

    scrollThemeFunc(selectedTheme->first, true);
    theme->setCallback(scrollThemeFunc);

    s->setSize(mSize);
    mWindow->pushGui(s);
}

void GuiMenu::openSoundOptions()
{
    auto s = new GuiSettings("SOUND SETTINGS");

// TODO: Implement system volume support for macOS and Android.
#if !defined(__APPLE__) && !defined(__ANDROID__) && !defined(__FreeBSD__) &&                       \
    !defined(__OpenBSD__) && !defined(__NetBSD__)
    // System volume.
    // The reason to create the VolumeControl object every time instead of making it a singleton
    // is that this is the easiest way to detect new default audio devices or changes to the
    // audio volume done by the operating system. And we don't really need this object laying
    // around anyway as it's only used here.
    VolumeControl volumeControl;
    int currentVolume {volumeControl.getVolume()};

    auto systemVolume = std::make_shared<SliderComponent>(0.0f, 100.0f, 1.0f, "%");
    systemVolume->setValue(static_cast<float>(currentVolume));
    s->addWithLabel("SYSTEM VOLUME", systemVolume);
    s->addSaveFunc([systemVolume, currentVolume] {
        // No need to create the VolumeControl object unless the volume has actually been changed.
        if (static_cast<int>(systemVolume->getValue()) != currentVolume) {
            VolumeControl volumeControl;
            volumeControl.setVolume(static_cast<int>(std::round(systemVolume->getValue())));
        }
    });
#endif

    // Volume for navigation sounds.
    auto soundVolumeNavigation = std::make_shared<SliderComponent>(0.0f, 100.0f, 1.0f, "%");
    soundVolumeNavigation->setValue(
        static_cast<float>(Settings::getInstance()->getInt("SoundVolumeNavigation")));
    s->addWithLabel("NAVIGATION SOUNDS VOLUME", soundVolumeNavigation);
    s->addSaveFunc([soundVolumeNavigation, s] {
        if (soundVolumeNavigation->getValue() !=
            static_cast<float>(Settings::getInstance()->getInt("SoundVolumeNavigation"))) {
            Settings::getInstance()->setInt("SoundVolumeNavigation",
                                            static_cast<int>(soundVolumeNavigation->getValue()));
            s->setNeedsSaving();
        }
    });

    // Volume for videos.
    auto soundVolumeVideos = std::make_shared<SliderComponent>(0.0f, 100.0f, 1.0f, "%");
    soundVolumeVideos->setValue(
        static_cast<float>(Settings::getInstance()->getInt("SoundVolumeVideos")));
    s->addWithLabel("VIDEO PLAYER VOLUME", soundVolumeVideos);
    s->addSaveFunc([soundVolumeVideos, s] {
        if (soundVolumeVideos->getValue() !=
            static_cast<float>(Settings::getInstance()->getInt("SoundVolumeVideos"))) {
            Settings::getInstance()->setInt("SoundVolumeVideos",
                                            static_cast<int>(soundVolumeVideos->getValue()));
            s->setNeedsSaving();
        }
    });

    if (UIModeController::getInstance()->isUIModeFull()) {
        // Play audio for gamelist videos.
        auto viewsVideoAudio = std::make_shared<SwitchComponent>();
        viewsVideoAudio->setState(Settings::getInstance()->getBool("ViewsVideoAudio"));
        s->addWithLabel("PLAY AUDIO FOR GAMELIST AND SYSTEM VIEW VIDEOS", viewsVideoAudio);
        s->addSaveFunc([viewsVideoAudio, s] {
            if (viewsVideoAudio->getState() !=
                Settings::getInstance()->getBool("ViewsVideoAudio")) {
                Settings::getInstance()->setBool("ViewsVideoAudio", viewsVideoAudio->getState());
                s->setNeedsSaving();
            }
        });

        // Play audio for media viewer videos.
        auto mediaViewerVideoAudio = std::make_shared<SwitchComponent>();
        mediaViewerVideoAudio->setState(Settings::getInstance()->getBool("MediaViewerVideoAudio"));
        s->addWithLabel("PLAY AUDIO FOR MEDIA VIEWER VIDEOS", mediaViewerVideoAudio);
        s->addSaveFunc([mediaViewerVideoAudio, s] {
            if (mediaViewerVideoAudio->getState() !=
                Settings::getInstance()->getBool("MediaViewerVideoAudio")) {
                Settings::getInstance()->setBool("MediaViewerVideoAudio",
                                                 mediaViewerVideoAudio->getState());
                s->setNeedsSaving();
            }
        });

        // Play audio for screensaver videos.
        auto screensaverVideoAudio = std::make_shared<SwitchComponent>();
        screensaverVideoAudio->setState(Settings::getInstance()->getBool("ScreensaverVideoAudio"));
        s->addWithLabel("PLAY AUDIO FOR SCREENSAVER VIDEOS", screensaverVideoAudio);
        s->addSaveFunc([screensaverVideoAudio, s] {
            if (screensaverVideoAudio->getState() !=
                Settings::getInstance()->getBool("ScreensaverVideoAudio")) {
                Settings::getInstance()->setBool("ScreensaverVideoAudio",
                                                 screensaverVideoAudio->getState());
                s->setNeedsSaving();
            }
        });

        // Navigation sounds.
        auto navigationSounds = std::make_shared<SwitchComponent>();
        navigationSounds->setState(Settings::getInstance()->getBool("NavigationSounds"));
        s->addWithLabel("ENABLE NAVIGATION SOUNDS", navigationSounds);
        s->addSaveFunc([navigationSounds, s] {
            if (navigationSounds->getState() !=
                Settings::getInstance()->getBool("NavigationSounds")) {
                Settings::getInstance()->setBool("NavigationSounds", navigationSounds->getState());
                s->setNeedsSaving();
            }
        });
    }

    s->setSize(mSize);
    mWindow->pushGui(s);
}

void GuiMenu::openInputDeviceOptions()
{
    auto s = new GuiSettings("INPUT DEVICE SETTINGS");

    // Controller type.
    auto inputControllerType = std::make_shared<OptionListComponent<std::string>>(
        getHelpStyle(), "CONTROLLER TYPE", false);
    std::string selectedPlayer {Settings::getInstance()->getString("InputControllerType")};
    inputControllerType->add("XBOX", "xbox", selectedPlayer == "xbox");
    inputControllerType->add("XBOX 360", "xbox360", selectedPlayer == "xbox360");
    inputControllerType->add("PLAYSTATION 1/2/3", "ps123", selectedPlayer == "ps123");
    inputControllerType->add("PLAYSTATION 4", "ps4", selectedPlayer == "ps4");
    inputControllerType->add("PLAYSTATION 5", "ps5", selectedPlayer == "ps5");
    inputControllerType->add("SWITCH PRO", "switchpro", selectedPlayer == "switchpro");
    inputControllerType->add("SNES", "snes", selectedPlayer == "snes");
    // If there are no objects returned, then there must be a manually modified entry in the
    // configuration file. Simply set the controller type to "xbox" in this case.
    if (inputControllerType->getSelectedObjects().size() == 0)
        inputControllerType->selectEntry(0);
    s->addWithLabel("CONTROLLER TYPE", inputControllerType);
    s->addSaveFunc([inputControllerType, s] {
        if (inputControllerType->getSelected() !=
            Settings::getInstance()->getString("InputControllerType")) {
            Settings::getInstance()->setString("InputControllerType",
                                               inputControllerType->getSelected());
            s->setNeedsSaving();
        }
    });

#if defined(__ANDROID__)
    // Touch overlay size.
    auto touchOverlaySize = std::make_shared<OptionListComponent<std::string>>(
        getHelpStyle(), "TOUCH OVERLAY SIZE", false);
    std::string selectedOverlaySize {Settings::getInstance()->getString("InputTouchOverlaySize")};
    touchOverlaySize->add("MEDIUM", "medium", selectedOverlaySize == "medium");
    touchOverlaySize->add("LARGE", "large", selectedOverlaySize == "large");
    touchOverlaySize->add("SMALL", "small", selectedOverlaySize == "small");
    touchOverlaySize->add("EXTRA SMALL", "x-small", selectedOverlaySize == "x-small");
    // If there are no objects returned, then there must be a manually modified entry in the
    // configuration file. Simply set the overlay size to "medium" in this case.
    if (touchOverlaySize->getSelectedObjects().size() == 0)
        touchOverlaySize->selectEntry(0);
    s->addWithLabel("TOUCH OVERLAY SIZE", touchOverlaySize);
    s->addSaveFunc([touchOverlaySize, s] {
        if (touchOverlaySize->getSelected() !=
            Settings::getInstance()->getString("InputTouchOverlaySize")) {
            Settings::getInstance()->setString("InputTouchOverlaySize",
                                               touchOverlaySize->getSelected());
            s->setNeedsSaving();
            InputOverlay::getInstance().createButtons();
        }
    });

    // Touch overlay opacity.
    auto touchOverlayOpacity = std::make_shared<OptionListComponent<std::string>>(
        getHelpStyle(), "TOUCH OVERLAY OPACITY", false);
    std::string selectedOverlayOpacity {
        Settings::getInstance()->getString("InputTouchOverlayOpacity")};
    touchOverlayOpacity->add("NORMAL", "normal", selectedOverlayOpacity == "normal");
    touchOverlayOpacity->add("LOW", "low", selectedOverlayOpacity == "low");
    touchOverlayOpacity->add("VERY LOW", "verylow", selectedOverlayOpacity == "verylow");
    // If there are no objects returned, then there must be a manually modified entry in the
    // configuration file. Simply set the overlay opacity to "normal" in this case.
    if (touchOverlayOpacity->getSelectedObjects().size() == 0)
        touchOverlayOpacity->selectEntry(0);
    s->addWithLabel("TOUCH OVERLAY OPACITY", touchOverlayOpacity);
    s->addSaveFunc([touchOverlayOpacity, s] {
        if (touchOverlayOpacity->getSelected() !=
            Settings::getInstance()->getString("InputTouchOverlayOpacity")) {
            Settings::getInstance()->setString("InputTouchOverlayOpacity",
                                               touchOverlayOpacity->getSelected());
            s->setNeedsSaving();
            InputOverlay::getInstance().createButtons();
        }
    });

    // Touch overlay fade-out timer.
    auto touchOverlayFadeTime = std::make_shared<SliderComponent>(0.0f, 20.0f, 1.0f, "s");
    touchOverlayFadeTime->setValue(
        static_cast<float>(Settings::getInstance()->getInt("InputTouchOverlayFadeTime")));
    s->addWithLabel("TOUCH OVERLAY FADE-OUT TIME", touchOverlayFadeTime);
    s->addSaveFunc([touchOverlayFadeTime, s] {
        if (touchOverlayFadeTime->getValue() !=
            static_cast<float>(Settings::getInstance()->getInt("InputTouchOverlayFadeTime"))) {
            Settings::getInstance()->setInt("InputTouchOverlayFadeTime",
                                            static_cast<int>(touchOverlayFadeTime->getValue()));
            InputOverlay::getInstance().resetFadeTimer();
            s->setNeedsSaving();
        }
    });

    // Whether to enable the touch overlay.
    auto inputTouchOverlay = std::make_shared<SwitchComponent>();
    inputTouchOverlay->setState(Settings::getInstance()->getBool("InputTouchOverlay"));
    s->addWithLabel("ENABLE TOUCH OVERLAY", inputTouchOverlay);
    s->addSaveFunc([inputTouchOverlay, s] {
        if (Settings::getInstance()->getBool("InputTouchOverlay") !=
            inputTouchOverlay->getState()) {
            Settings::getInstance()->setBool("InputTouchOverlay", inputTouchOverlay->getState());
            if (Settings::getInstance()->getBool("InputTouchOverlay"))
                InputOverlay::getInstance().createButtons();
            else
                InputOverlay::getInstance().clearButtons();
            s->setNeedsSaving();
        }
    });

    if (!Settings::getInstance()->getBool("InputTouchOverlay")) {
        touchOverlaySize->setEnabled(false);
        touchOverlaySize->setOpacity(DISABLED_OPACITY);
        touchOverlaySize->getParent()
            ->getChild(touchOverlaySize->getChildIndex() - 1)
            ->setOpacity(DISABLED_OPACITY);

        touchOverlayOpacity->setEnabled(false);
        touchOverlayOpacity->setOpacity(DISABLED_OPACITY);
        touchOverlayOpacity->getParent()
            ->getChild(touchOverlayOpacity->getChildIndex() - 1)
            ->setOpacity(DISABLED_OPACITY);

        touchOverlayFadeTime->setEnabled(false);
        touchOverlayFadeTime->setOpacity(DISABLED_OPACITY);
        touchOverlayFadeTime->getParent()
            ->getChild(touchOverlayFadeTime->getChildIndex() - 1)
            ->setOpacity(DISABLED_OPACITY);
    }

    auto inputTouchOverlayCallback = [this, inputTouchOverlay, touchOverlaySize,
                                      touchOverlayOpacity, touchOverlayFadeTime]() {
        if (!inputTouchOverlay->getState()) {
            const std::string message {
                "DON'T DISABLE THE TOUCH OVERLAY UNLESS YOU ARE USING A CONTROLLER OR YOU WILL "
                "LOCK YOURSELF OUT OF THE APP. IF THIS HAPPENS YOU WILL NEED TO TEMPORARILY "
                "PLUG IN A CONTROLLER OR A KEYBOARD TO ENABLE THIS SETTING AGAIN, OR YOU "
                "COULD CLEAR THE ES-DE STORAGE IN THE ANDROID APP SETTINGS TO FORCE THE "
                "CONFIGURATOR TO RUN ON NEXT STARTUP"};

            Window* window {mWindow};
            window->pushGui(
                new GuiMsgBox(getHelpStyle(), message, "OK", nullptr, "", nullptr, "", nullptr,
                              nullptr, true, true,
                              (mRenderer->getIsVerticalOrientation() ?
                                   0.84f :
                                   0.54f * (1.778f / mRenderer->getScreenAspectRatio()))));
        }

        if (touchOverlaySize->getEnabled()) {
            touchOverlaySize->setEnabled(false);
            touchOverlaySize->setOpacity(DISABLED_OPACITY);
            touchOverlaySize->getParent()
                ->getChild(touchOverlaySize->getChildIndex() - 1)
                ->setOpacity(DISABLED_OPACITY);

            touchOverlayOpacity->setEnabled(false);
            touchOverlayOpacity->setOpacity(DISABLED_OPACITY);
            touchOverlayOpacity->getParent()
                ->getChild(touchOverlayOpacity->getChildIndex() - 1)
                ->setOpacity(DISABLED_OPACITY);

            touchOverlayFadeTime->setEnabled(false);
            touchOverlayFadeTime->setOpacity(DISABLED_OPACITY);
            touchOverlayFadeTime->getParent()
                ->getChild(touchOverlayFadeTime->getChildIndex() - 1)
                ->setOpacity(DISABLED_OPACITY);
        }
        else {
            touchOverlaySize->setEnabled(true);
            touchOverlaySize->setOpacity(1.0f);
            touchOverlaySize->getParent()
                ->getChild(touchOverlaySize->getChildIndex() - 1)
                ->setOpacity(1.0f);

            touchOverlayOpacity->setEnabled(true);
            touchOverlayOpacity->setOpacity(1.0f);
            touchOverlayOpacity->getParent()
                ->getChild(touchOverlayOpacity->getChildIndex() - 1)
                ->setOpacity(1.0f);

            touchOverlayFadeTime->setEnabled(true);
            touchOverlayFadeTime->setOpacity(1.0f);
            touchOverlayFadeTime->getParent()
                ->getChild(touchOverlayFadeTime->getChildIndex() - 1)
                ->setOpacity(1.0f);
        }
    };

    inputTouchOverlay->setCallback(inputTouchOverlayCallback);
#endif

    // Whether to only accept input from the first controller.
    auto inputOnlyFirstController = std::make_shared<SwitchComponent>();
    inputOnlyFirstController->setState(
        Settings::getInstance()->getBool("InputOnlyFirstController"));
    s->addWithLabel("ONLY ACCEPT INPUT FROM FIRST CONTROLLER", inputOnlyFirstController);
    s->addSaveFunc([inputOnlyFirstController, s] {
        if (Settings::getInstance()->getBool("InputOnlyFirstController") !=
            inputOnlyFirstController->getState()) {
            Settings::getInstance()->setBool("InputOnlyFirstController",
                                             inputOnlyFirstController->getState());
            s->setNeedsSaving();
        }
    });

    // Whether to swap the A/B and X/Y buttons.
    auto inputSwapButtons = std::make_shared<SwitchComponent>();
    inputSwapButtons->setState(Settings::getInstance()->getBool("InputSwapButtons"));
    s->addWithLabel("SWAP THE A/B AND X/Y BUTTONS", inputSwapButtons);
    s->addSaveFunc([inputSwapButtons, s] {
        if (Settings::getInstance()->getBool("InputSwapButtons") != inputSwapButtons->getState()) {
            Settings::getInstance()->setBool("InputSwapButtons", inputSwapButtons->getState());
            s->setNeedsSaving();
        }
    });

    // Whether to ignore keyboard input (except the quit shortcut).
    auto inputIgnoreKeyboard = std::make_shared<SwitchComponent>();
    inputIgnoreKeyboard->setState(Settings::getInstance()->getBool("InputIgnoreKeyboard"));
    s->addWithLabel("IGNORE KEYBOARD INPUT", inputIgnoreKeyboard);
    s->addSaveFunc([inputIgnoreKeyboard, s] {
        if (Settings::getInstance()->getBool("InputIgnoreKeyboard") !=
            inputIgnoreKeyboard->getState()) {
            Settings::getInstance()->setBool("InputIgnoreKeyboard",
                                             inputIgnoreKeyboard->getState());
            s->setNeedsSaving();
        }
    });

    // Configure keyboard and controllers.
    ComponentListRow configureInputRow;
    configureInputRow.elements.clear();
    configureInputRow.addElement(
        std::make_shared<TextComponent>("CONFIGURE KEYBOARD AND CONTROLLERS",
                                        Font::get(FONT_SIZE_MEDIUM), mMenuColorPrimary),
        true);
    configureInputRow.addElement(mMenu.makeArrow(), false);
    configureInputRow.makeAcceptInputHandler(std::bind(&GuiMenu::openConfigInput, this, s));
    s->addRow(configureInputRow);

    s->setSize(mSize);
    mWindow->pushGui(s);
}

void GuiMenu::openConfigInput(GuiSettings* settings)
{
    // Always save the settings before starting the input configuration, in case the
    // controller type was changed.
    settings->save();
    // Also unset the save flag so that a double saving does not take place when closing
    // the input device settings menu later on.
    settings->setNeedsSaving(false);

    std::string message {
        "THE KEYBOARD AND CONTROLLERS ARE AUTOMATICALLY CONFIGURED, BUT USING THIS "
        "CONFIGURATION TOOL YOU CAN OVERRIDE THE DEFAULT BUTTON MAPPINGS (THIS WILL NOT "
        "AFFECT THE HELP PROMPTS)"};

    Window* window {mWindow};
    window->pushGui(new GuiMsgBox(
        getHelpStyle(), message, "PROCEED",
        [window] { window->pushGui(new GuiDetectDevice(false, false, nullptr)); }, "CANCEL",
        nullptr, "", nullptr, nullptr, false, true,
        (mRenderer->getIsVerticalOrientation() ?
             0.84f :
             0.54f * (1.778f / mRenderer->getScreenAspectRatio()))));
}

void GuiMenu::openOtherOptions()
{
    auto s = new GuiSettings("OTHER SETTINGS");

    // Alternative emulators GUI.
    ComponentListRow alternativeEmulatorsRow;
    alternativeEmulatorsRow.elements.clear();
    alternativeEmulatorsRow.addElement(std::make_shared<TextComponent>("ALTERNATIVE EMULATORS",
                                                                       Font::get(FONT_SIZE_MEDIUM),
                                                                       mMenuColorPrimary),
                                       true);
    alternativeEmulatorsRow.addElement(mMenu.makeArrow(), false);
    alternativeEmulatorsRow.makeAcceptInputHandler(
        std::bind([this] { mWindow->pushGui(new GuiAlternativeEmulators); }));
    s->addRow(alternativeEmulatorsRow);

    // Game media directory.
    ComponentListRow rowMediaDir;
    auto mediaDirectory = std::make_shared<TextComponent>(
        "GAME MEDIA DIRECTORY", Font::get(FONT_SIZE_MEDIUM), mMenuColorPrimary);
    auto bracketMediaDirectory = std::make_shared<ImageComponent>();
    bracketMediaDirectory->setResize(
        glm::vec2 {0.0f, Font::get(FONT_SIZE_MEDIUM)->getLetterHeight()});
    bracketMediaDirectory->setImage(":/graphics/arrow.svg");
    bracketMediaDirectory->setColorShift(mMenuColorPrimary);
    rowMediaDir.addElement(mediaDirectory, true);
    rowMediaDir.addElement(bracketMediaDirectory, false);
    std::string titleMediaDir {"ENTER GAME MEDIA DIRECTORY"};
    std::string mediaDirectoryStaticText {"Default directory:"};
    std::string defaultDirectoryText {Utils::FileSystem::getAppDataDirectory() +
                                      "/downloaded_media"};
    std::string initValueMediaDir {Settings::getInstance()->getString("MediaDirectory")};
    bool multiLineMediaDir {false};
    auto updateValMediaDir = [this](const std::string& newVal) {
        Settings::getInstance()->setString("MediaDirectory", newVal);
        Settings::getInstance()->saveFile();
        ViewController::getInstance()->reloadAll();
        mWindow->invalidateCachedBackground();
    };
    rowMediaDir.makeAcceptInputHandler([this, s, titleMediaDir, mediaDirectoryStaticText,
                                        defaultDirectoryText, initValueMediaDir, updateValMediaDir,
                                        multiLineMediaDir] {
        if (Settings::getInstance()->getBool("VirtualKeyboard")) {
            mWindow->pushGui(new GuiTextEditKeyboardPopup(
                getHelpStyle(), s->getMenu().getPosition().y, titleMediaDir,
                Settings::getInstance()->getString("MediaDirectory"), updateValMediaDir,
                multiLineMediaDir, "SAVE", "SAVE CHANGES?", mediaDirectoryStaticText,
                defaultDirectoryText, "load default directory"));
        }
        else {
            mWindow->pushGui(new GuiTextEditPopup(
                getHelpStyle(), titleMediaDir, Settings::getInstance()->getString("MediaDirectory"),
                updateValMediaDir, multiLineMediaDir, "SAVE", "SAVE CHANGES?",
                mediaDirectoryStaticText, defaultDirectoryText, "load default directory"));
        }
    });
    s->addRow(rowMediaDir);

    // Maximum VRAM.
    auto maxVram = std::make_shared<SliderComponent>(128.0f, 2048.0f, 16.0f, "MiB");
    maxVram->setValue(static_cast<float>(Settings::getInstance()->getInt("MaxVRAM")));
    s->addWithLabel("VRAM LIMIT", maxVram);
    s->addSaveFunc([maxVram, s] {
        if (maxVram->getValue() != Settings::getInstance()->getInt("MaxVRAM")) {
            Settings::getInstance()->setInt("MaxVRAM",
                                            static_cast<int>(std::round(maxVram->getValue())));
            s->setNeedsSaving();
        }
    });

#if !defined(USE_OPENGLES)
    // Anti-aliasing (MSAA).
    auto antiAliasing = std::make_shared<OptionListComponent<std::string>>(
        getHelpStyle(), "ANTI-ALIASING (MSAA)", false);
    const std::string& selectedAntiAliasing {
        std::to_string(Settings::getInstance()->getInt("AntiAliasing"))};
    antiAliasing->add("DISABLED", "0", selectedAntiAliasing == "0");
    antiAliasing->add("2X", "2", selectedAntiAliasing == "2");
    antiAliasing->add("4X", "4", selectedAntiAliasing == "4");
    // If there are no objects returned, then there must be a manually modified entry in the
    // configuration file. Simply set anti-aliasing to "0" in this case.
    if (antiAliasing->getSelectedObjects().size() == 0)
        antiAliasing->selectEntry(0);
    s->addWithLabel("ANTI-ALIASING (MSAA) (REQUIRES RESTART)", antiAliasing);
    s->addSaveFunc([antiAliasing, s] {
        if (antiAliasing->getSelected() !=
            std::to_string(Settings::getInstance()->getInt("AntiAliasing"))) {
            Settings::getInstance()->setInt("AntiAliasing",
                                            atoi(antiAliasing->getSelected().c_str()));
            s->setNeedsSaving();
        }
    });
#endif

    // Display/monitor.
    auto displayIndex = std::make_shared<OptionListComponent<std::string>>(
        getHelpStyle(), "DISPLAY/MONITOR INDEX", false);
    std::vector<std::string> displayIndexEntry;
    displayIndexEntry.push_back("1");
    displayIndexEntry.push_back("2");
    displayIndexEntry.push_back("3");
    displayIndexEntry.push_back("4");
    for (auto it = displayIndexEntry.cbegin(); it != displayIndexEntry.cend(); ++it)
        displayIndex->add(*it, *it,
                          Settings::getInstance()->getInt("DisplayIndex") == atoi((*it).c_str()));
    s->addWithLabel("DISPLAY/MONITOR INDEX (REQUIRES RESTART)", displayIndex);
    s->addSaveFunc([displayIndex, s] {
        if (atoi(displayIndex->getSelected().c_str()) !=
            Settings::getInstance()->getInt("DisplayIndex")) {
            Settings::getInstance()->setInt("DisplayIndex",
                                            atoi(displayIndex->getSelected().c_str()));
            s->setNeedsSaving();
        }
    });

    // Screen contents rotation.
    auto screenRotate =
        std::make_shared<OptionListComponent<std::string>>(getHelpStyle(), "ROTATE SCREEN", false);
    const std::string& selectedScreenRotate {
        std::to_string(Settings::getInstance()->getInt("ScreenRotate"))};
    screenRotate->add("DISABLED", "0", selectedScreenRotate == "0");
    screenRotate->add("90 DEGREES", "90", selectedScreenRotate == "90");
    screenRotate->add("180 DEGREES", "180", selectedScreenRotate == "180");
    screenRotate->add("270 DEGREES", "270", selectedScreenRotate == "270");
    // If there are no objects returned, then there must be a manually modified entry in the
    // configuration file. Simply set screen rotation to "0" in this case.
    if (screenRotate->getSelectedObjects().size() == 0)
        screenRotate->selectEntry(0);
    s->addWithLabel("ROTATE SCREEN (REQUIRES RESTART)", screenRotate);
    s->addSaveFunc([screenRotate, s] {
        if (screenRotate->getSelected() !=
            std::to_string(Settings::getInstance()->getInt("ScreenRotate"))) {
            Settings::getInstance()->setInt("ScreenRotate",
                                            atoi(screenRotate->getSelected().c_str()));
            s->setNeedsSaving();
        }
    });

    // Keyboard quit shortcut.
    auto keyboardQuitShortcut = std::make_shared<OptionListComponent<std::string>>(
        getHelpStyle(), "KEYBOARD QUIT SHORTCUT", false);
    std::string selectedShortcut {Settings::getInstance()->getString("KeyboardQuitShortcut")};
#if defined(_WIN64) || defined(__unix__)
    keyboardQuitShortcut->add("Alt + F4", "AltF4", selectedShortcut == "AltF4");
    keyboardQuitShortcut->add("Ctrl + Q", "CtrlQ", selectedShortcut == "CtrlQ");
    keyboardQuitShortcut->add("Alt + Q", "AltQ", selectedShortcut == "AltQ");
#endif
#if defined(__APPLE__)
    keyboardQuitShortcut->add("\u2318 + Q", "CmdQ", selectedShortcut == "CmdQ");
    keyboardQuitShortcut->add("Ctrl + Q", "CtrlQ", selectedShortcut == "CtrlQ");
    keyboardQuitShortcut->add("Alt + Q", "AltQ", selectedShortcut == "AltQ");
#endif
    keyboardQuitShortcut->add("F4", "F4", selectedShortcut == "F4");
    // If there are no objects returned, then there must be a manually modified entry in the
    // configuration file. Simply set the keyboard quit shortcut to the first entry in this case.
    if (keyboardQuitShortcut->getSelectedObjects().size() == 0)
        keyboardQuitShortcut->selectEntry(0);
    s->addWithLabel("KEYBOARD QUIT SHORTCUT", keyboardQuitShortcut);
    s->addSaveFunc([keyboardQuitShortcut, s] {
        if (keyboardQuitShortcut->getSelected() !=
            Settings::getInstance()->getString("KeyboardQuitShortcut")) {
            Settings::getInstance()->setString("KeyboardQuitShortcut",
                                               keyboardQuitShortcut->getSelected());
            s->setNeedsSaving();
        }
    });

    // When to save game metadata.
    auto saveGamelistsMode = std::make_shared<OptionListComponent<std::string>>(
        getHelpStyle(), "WHEN TO SAVE METADATA", false);
    std::vector<std::string> saveModes;
    saveModes.push_back("on exit");
    saveModes.push_back("always");
    saveModes.push_back("never");
    for (auto it = saveModes.cbegin(); it != saveModes.cend(); ++it) {
        saveGamelistsMode->add(*it, *it,
                               Settings::getInstance()->getString("SaveGamelistsMode") == *it);
    }
    s->addWithLabel("WHEN TO SAVE GAME METADATA", saveGamelistsMode);
    s->addSaveFunc([saveGamelistsMode, s] {
        if (saveGamelistsMode->getSelected() !=
            Settings::getInstance()->getString("SaveGamelistsMode")) {
            Settings::getInstance()->setString("SaveGamelistsMode",
                                               saveGamelistsMode->getSelected());
            // Always save the gamelist.xml files if switching to "always" as there may
            // be changes that will otherwise be lost.
            if (Settings::getInstance()->getString("SaveGamelistsMode") == "always") {
                for (auto it = SystemData::sSystemVector.cbegin();
                     it != SystemData::sSystemVector.cend(); ++it)
                    (*it)->writeMetaData();
            }
            s->setNeedsSaving();
        }
    });

#if defined(APPLICATION_UPDATER)
    // Application updater frequency.
    auto applicationUpdaterFrequency = std::make_shared<OptionListComponent<std::string>>(
        getHelpStyle(), "APPLICATION UPDATES", false);
    const std::string& selectedUpdaterFrequency {
        Settings::getInstance()->getString("ApplicationUpdaterFrequency")};
    applicationUpdaterFrequency->add("ALWAYS", "always", selectedUpdaterFrequency == "always");
    applicationUpdaterFrequency->add("DAILY", "daily", selectedUpdaterFrequency == "daily");
    applicationUpdaterFrequency->add("WEEKLY", "weekly", selectedUpdaterFrequency == "weekly");
    applicationUpdaterFrequency->add("MONTHLY", "monthly", selectedUpdaterFrequency == "monthly");
    applicationUpdaterFrequency->add("NEVER", "never", selectedUpdaterFrequency == "never");
    // If there are no objects returned, then there must be a manually modified entry in the
    // configuration file. Simply set updater frequency to "always" in this case.
    if (applicationUpdaterFrequency->getSelectedObjects().size() == 0)
        applicationUpdaterFrequency->selectEntry(0);
    s->addWithLabel("CHECK FOR APPLICATION UPDATES", applicationUpdaterFrequency);
    s->addSaveFunc([applicationUpdaterFrequency, s] {
        if (applicationUpdaterFrequency->getSelected() !=
            Settings::getInstance()->getString("ApplicationUpdaterFrequency")) {
            Settings::getInstance()->setString("ApplicationUpdaterFrequency",
                                               applicationUpdaterFrequency->getSelected());
            s->setNeedsSaving();
        }
    });
#endif

#if defined(APPLICATION_UPDATER) && !defined(__ANDROID__)
#if defined(IS_PRERELEASE)
    // Add a dummy entry to indicate that this setting is always enabled when running a prerelease.
    auto applicationUpdaterPrereleases = std::make_shared<SwitchComponent>();
    applicationUpdaterPrereleases->setState(true);
    s->addWithLabel("INCLUDE PRERELEASES IN UPDATE CHECKS", applicationUpdaterPrereleases);
    applicationUpdaterPrereleases->setEnabled(false);
    applicationUpdaterPrereleases->setOpacity(DISABLED_OPACITY);
    applicationUpdaterPrereleases->getParent()
        ->getChild(applicationUpdaterPrereleases->getChildIndex() - 1)
        ->setOpacity(DISABLED_OPACITY);
#else
    // Whether to include prereleases when checking for application updates.
    auto applicationUpdaterPrereleases = std::make_shared<SwitchComponent>();
    applicationUpdaterPrereleases->setState(
        Settings::getInstance()->getBool("ApplicationUpdaterPrereleases"));
    s->addWithLabel("INCLUDE PRERELEASES IN UPDATE CHECKS", applicationUpdaterPrereleases);
    s->addSaveFunc([applicationUpdaterPrereleases, s] {
        if (applicationUpdaterPrereleases->getState() !=
            Settings::getInstance()->getBool("ApplicationUpdaterPrereleases")) {
            Settings::getInstance()->setBool("ApplicationUpdaterPrereleases",
                                             applicationUpdaterPrereleases->getState());
            s->setNeedsSaving();
        }
    });
#endif
#endif

#if defined(_WIN64)
    // Hide taskbar during the program session.
    auto hide_taskbar = std::make_shared<SwitchComponent>();
    hide_taskbar->setState(Settings::getInstance()->getBool("HideTaskbar"));
    s->addWithLabel("HIDE TASKBAR (REQUIRES RESTART)", hide_taskbar);
    s->addSaveFunc([hide_taskbar, s] {
        if (hide_taskbar->getState() != Settings::getInstance()->getBool("HideTaskbar")) {
            Settings::getInstance()->setBool("HideTaskbar", hide_taskbar->getState());
            s->setNeedsSaving();
        }
    });
#endif

#if !defined(__ANDROID__) && !defined(DEINIT_ON_LAUNCH)
    // Run ES in the background when a game has been launched.
    auto runInBackground = std::make_shared<SwitchComponent>();
    runInBackground->setState(Settings::getInstance()->getBool("RunInBackground"));
    s->addWithLabel("RUN IN BACKGROUND (WHILE GAME IS LAUNCHED)", runInBackground);
    s->addSaveFunc([runInBackground, s] {
        if (runInBackground->getState() != Settings::getInstance()->getBool("RunInBackground")) {
            Settings::getInstance()->setBool("RunInBackground", runInBackground->getState());
            s->setNeedsSaving();
        }
    });
#endif

#if defined(VIDEO_HW_DECODING)
    // Whether to enable hardware decoding for the FFmpeg video player.
    auto videoHardwareDecoding = std::make_shared<SwitchComponent>();
    videoHardwareDecoding->setState(Settings::getInstance()->getBool("VideoHardwareDecoding"));
    s->addWithLabel("VIDEO HARDWARE DECODING (EXPERIMENTAL)", videoHardwareDecoding);
    s->addSaveFunc([videoHardwareDecoding, s] {
        if (videoHardwareDecoding->getState() !=
            Settings::getInstance()->getBool("VideoHardwareDecoding")) {
            Settings::getInstance()->setBool("VideoHardwareDecoding",
                                             videoHardwareDecoding->getState());
            s->setNeedsSaving();
        }
    });
#endif

    // Whether to upscale the video frame rate to 60 FPS.
    auto videoUpscaleFrameRate = std::make_shared<SwitchComponent>();
    videoUpscaleFrameRate->setState(Settings::getInstance()->getBool("VideoUpscaleFrameRate"));
    s->addWithLabel("UPSCALE VIDEO FRAME RATE TO 60 FPS", videoUpscaleFrameRate);
    s->addSaveFunc([videoUpscaleFrameRate, s] {
        if (videoUpscaleFrameRate->getState() !=
            Settings::getInstance()->getBool("VideoUpscaleFrameRate")) {
            Settings::getInstance()->setBool("VideoUpscaleFrameRate",
                                             videoUpscaleFrameRate->getState());
            s->setNeedsSaving();
        }
    });

    // Whether to enable alternative emulators per game (the option to disable this is intended
    // primarily for testing purposes).
    auto alternativeEmulatorPerGame = std::make_shared<SwitchComponent>();
    alternativeEmulatorPerGame->setState(
        Settings::getInstance()->getBool("AlternativeEmulatorPerGame"));
    s->addWithLabel("ENABLE ALTERNATIVE EMULATORS PER GAME", alternativeEmulatorPerGame);
    s->addSaveFunc([alternativeEmulatorPerGame, s] {
        if (alternativeEmulatorPerGame->getState() !=
            Settings::getInstance()->getBool("AlternativeEmulatorPerGame")) {
            Settings::getInstance()->setBool("AlternativeEmulatorPerGame",
                                             alternativeEmulatorPerGame->getState());
            s->setNeedsSaving();
            s->setNeedsReloading();
            s->setInvalidateCachedBackground();
        }
    });

    // Show hidden files.
    auto showHiddenFiles = std::make_shared<SwitchComponent>();
    showHiddenFiles->setState(Settings::getInstance()->getBool("ShowHiddenFiles"));
    s->addWithLabel("SHOW HIDDEN FILES AND FOLDERS", showHiddenFiles);
    s->addSaveFunc([this, showHiddenFiles, s] {
        if (showHiddenFiles->getState() != Settings::getInstance()->getBool("ShowHiddenFiles")) {
            Settings::getInstance()->setBool("ShowHiddenFiles", showHiddenFiles->getState());
            s->setNeedsSaving();
            s->setNeedsCloseMenu([this] { delete this; });
            s->setNeedsRescanROMDirectory();
        }
    });

    // Show hidden games.
    auto showHiddenGames = std::make_shared<SwitchComponent>();
    showHiddenGames->setState(Settings::getInstance()->getBool("ShowHiddenGames"));
    s->addWithLabel("SHOW HIDDEN GAMES", showHiddenGames);
    s->addSaveFunc([this, showHiddenGames, s] {
        if (showHiddenGames->getState() != Settings::getInstance()->getBool("ShowHiddenGames")) {
            Settings::getInstance()->setBool("ShowHiddenGames", showHiddenGames->getState());
            s->setNeedsSaving();
            s->setNeedsCloseMenu([this] { delete this; });
            s->setNeedsRescanROMDirectory();
        }
    });

    // Custom event scripts, fired using Scripting::fireEvent().
    auto customEventScripts = std::make_shared<SwitchComponent>();
    customEventScripts->setState(Settings::getInstance()->getBool("CustomEventScripts"));
    s->addWithLabel("ENABLE CUSTOM EVENT SCRIPTS", customEventScripts);
    s->addSaveFunc([customEventScripts, s] {
        if (customEventScripts->getState() !=
            Settings::getInstance()->getBool("CustomEventScripts")) {
            Settings::getInstance()->setBool("CustomEventScripts", customEventScripts->getState());
            s->setNeedsSaving();
        }
    });

    // Only show games included in the gamelist.xml files.
    auto parseGamelistOnly = std::make_shared<SwitchComponent>();
    parseGamelistOnly->setState(Settings::getInstance()->getBool("ParseGamelistOnly"));
    s->addWithLabel("ONLY SHOW GAMES FROM GAMELIST.XML FILES", parseGamelistOnly);
    s->addSaveFunc([this, parseGamelistOnly, s] {
        if (parseGamelistOnly->getState() !=
            Settings::getInstance()->getBool("ParseGamelistOnly")) {
            Settings::getInstance()->setBool("ParseGamelistOnly", parseGamelistOnly->getState());
            s->setNeedsSaving();
            s->setNeedsCloseMenu([this] { delete this; });
            s->setNeedsRescanROMDirectory();
        }
    });

    // Strip extra MAME name info.
    auto mameNameStripExtraInfo = std::make_shared<SwitchComponent>();
    mameNameStripExtraInfo->setState(Settings::getInstance()->getBool("MAMENameStripExtraInfo"));
    s->addWithLabel("STRIP EXTRA MAME NAME INFO (REQUIRES RESTART)", mameNameStripExtraInfo);
    s->addSaveFunc([mameNameStripExtraInfo, s] {
        if (Settings::getInstance()->getBool("MAMENameStripExtraInfo") !=
            mameNameStripExtraInfo->getState()) {
            Settings::getInstance()->setBool("MAMENameStripExtraInfo",
                                             mameNameStripExtraInfo->getState());
            s->setNeedsSaving();
        }
    });

#if defined(__unix__) && !defined(__ANDROID__)
    // Whether to disable desktop composition.
    auto disableComposition = std::make_shared<SwitchComponent>();
    disableComposition->setState(Settings::getInstance()->getBool("DisableComposition"));
    s->addWithLabel("DISABLE DESKTOP COMPOSITION (REQUIRES RESTART)", disableComposition);
    s->addSaveFunc([disableComposition, s] {
        if (disableComposition->getState() !=
            Settings::getInstance()->getBool("DisableComposition")) {
            Settings::getInstance()->setBool("DisableComposition", disableComposition->getState());
            s->setNeedsSaving();
        }
    });
#endif

#if defined(__ANDROID__)
    if (!AndroidVariables::sIsHomeApp) {
        // Whether swiping or pressing back should exit the application.
        auto backEventAppExit = std::make_shared<SwitchComponent>();
        backEventAppExit->setState(Settings::getInstance()->getBool("BackEventAppExit"));
        s->addWithLabel("BACK BUTTON/BACK SWIPE EXITS APP", backEventAppExit);
        s->addSaveFunc([backEventAppExit, s] {
            if (backEventAppExit->getState() !=
                Settings::getInstance()->getBool("BackEventAppExit")) {
                Settings::getInstance()->setBool("BackEventAppExit", backEventAppExit->getState());
                s->setNeedsSaving();
            }
        });
    }
    else {
        // If we're running as the Android home app then we don't allow the application to quit,
        // so simply add a disabled dummy switch in this case.
        auto backEventAppExit = std::make_shared<SwitchComponent>();
        s->addWithLabel("BACK BUTTON/BACK SWIPE EXITS APP", backEventAppExit);
        backEventAppExit->setEnabled(false);
        backEventAppExit->setState(false);
        backEventAppExit->setOpacity(DISABLED_OPACITY);
        backEventAppExit->getParent()
            ->getChild(backEventAppExit->getChildIndex() - 1)
            ->setOpacity(DISABLED_OPACITY);
    }
#endif

    if (Settings::getInstance()->getBool("DebugFlag")) {
        // If the --debug command line option was passed then create a dummy entry.
        auto debugMode = std::make_shared<SwitchComponent>();
        debugMode->setState(true);
        s->addWithLabel("DEBUG MODE", debugMode);
        debugMode->setEnabled(false);
        debugMode->setOpacity(DISABLED_OPACITY);
        debugMode->getParent()
            ->getChild(debugMode->getChildIndex() - 1)
            ->setOpacity(DISABLED_OPACITY);
    }
    else {
        // Debug mode.
        auto debugMode = std::make_shared<SwitchComponent>();
        debugMode->setState(Settings::getInstance()->getBool("DebugMode"));
        s->addWithLabel("DEBUG MODE", debugMode);
        s->addSaveFunc([debugMode, s] {
            if (debugMode->getState() != Settings::getInstance()->getBool("DebugMode")) {
                if (!Settings::getInstance()->getBool("DebugMode")) {
                    Settings::getInstance()->setBool("DebugMode", true);
                    Settings::getInstance()->setBool("Debug", true);
                    Log::setReportingLevel(LogDebug);
                }
                else {
                    Settings::getInstance()->setBool("DebugMode", false);
                    Settings::getInstance()->setBool("Debug", false);
                    Log::setReportingLevel(LogInfo);
                }
                s->setNeedsSaving();
            }
        });
    }

    // GPU statistics overlay.
    auto displayGpuStatistics = std::make_shared<SwitchComponent>();
    displayGpuStatistics->setState(Settings::getInstance()->getBool("DisplayGPUStatistics"));
    s->addWithLabel("DISPLAY GPU STATISTICS OVERLAY", displayGpuStatistics);
    s->addSaveFunc([displayGpuStatistics, s] {
        if (displayGpuStatistics->getState() !=
            Settings::getInstance()->getBool("DisplayGPUStatistics")) {
            Settings::getInstance()->setBool("DisplayGPUStatistics",
                                             displayGpuStatistics->getState());
            s->setNeedsSaving();
        }
    });

    // Whether to enable the menu in Kid mode.
    auto enableMenuKidMode = std::make_shared<SwitchComponent>();
    enableMenuKidMode->setState(Settings::getInstance()->getBool("EnableMenuKidMode"));
    s->addWithLabel("ENABLE MENU IN KID MODE", enableMenuKidMode);
    s->addSaveFunc([enableMenuKidMode, s] {
        if (Settings::getInstance()->getBool("EnableMenuKidMode") !=
            enableMenuKidMode->getState()) {
            Settings::getInstance()->setBool("EnableMenuKidMode", enableMenuKidMode->getState());
            s->setNeedsSaving();
        }
    });

// macOS requires root privileges to reboot and power off so it doesn't make much
// sense to enable this setting and menu entry for that operating system.
#if !defined(__APPLE__) && !defined(__ANDROID__)
    // Whether to show the quit menu with the options to reboot and shutdown the computer.
    auto showQuitMenu = std::make_shared<SwitchComponent>();
    showQuitMenu->setState(Settings::getInstance()->getBool("ShowQuitMenu"));
    s->addWithLabel("SHOW QUIT MENU (REBOOT AND POWER OFF ENTRIES)", showQuitMenu);
    s->addSaveFunc([this, showQuitMenu, s] {
        if (showQuitMenu->getState() != Settings::getInstance()->getBool("ShowQuitMenu")) {
            Settings::getInstance()->setBool("ShowQuitMenu", showQuitMenu->getState());
            s->setNeedsSaving();
            s->setNeedsCloseMenu([this] { delete this; });
        }
    });
#endif

#if defined(APPLICATION_UPDATER) && !defined(__ANDROID__) && !defined(IS_PRERELEASE)
    auto applicationUpdaterFrequencyFunc =
        [applicationUpdaterPrereleases](const std::string& frequency) {
            if (frequency == "never") {
                applicationUpdaterPrereleases->setEnabled(false);
                applicationUpdaterPrereleases->setOpacity(DISABLED_OPACITY);
                applicationUpdaterPrereleases->getParent()
                    ->getChild(applicationUpdaterPrereleases->getChildIndex() - 1)
                    ->setOpacity(DISABLED_OPACITY);
            }
            else {
                applicationUpdaterPrereleases->setEnabled(true);
                applicationUpdaterPrereleases->setOpacity(1.0f);
                applicationUpdaterPrereleases->getParent()
                    ->getChild(applicationUpdaterPrereleases->getChildIndex() - 1)
                    ->setOpacity(1.0f);
            }
        };

    applicationUpdaterFrequencyFunc(applicationUpdaterFrequency->getSelected());
    applicationUpdaterFrequency->setCallback(applicationUpdaterFrequencyFunc);
#endif

    s->setSize(mSize);
    mWindow->pushGui(s);
}

void GuiMenu::openUtilities()
{
    auto s = new GuiSettings("UTILITIES");

    HelpStyle style {getHelpStyle()};

    ComponentListRow row;
    row.addElement(std::make_shared<TextComponent>("ORPHANED DATA CLEANUP",
                                                   Font::get(FONT_SIZE_MEDIUM), mMenuColorPrimary),
                   true);
    row.addElement(mMenu.makeArrow(), false);
    row.makeAcceptInputHandler(std::bind(
        [this] { mWindow->pushGui(new GuiOrphanedDataCleanup([&]() { close(true); })); }));
    s->addRow(row);

    row.elements.clear();
    row.addElement(std::make_shared<TextComponent>("CREATE/UPDATE SYSTEM DIRECTORIES",
                                                   Font::get(FONT_SIZE_MEDIUM), mMenuColorPrimary),
                   true);

    // This transparent dummy arrow is only here to enable the "select" help prompt.
    auto dummyArrow = mMenu.makeArrow();
    dummyArrow->setOpacity(0.0f);
    row.addElement(dummyArrow, false);

    row.makeAcceptInputHandler([this] {
        mWindow->pushGui(new GuiMsgBox(
            getHelpStyle(),
            "THIS WILL CREATE ALL GAME SYSTEM DIRECTORIES INSIDE YOUR ROM FOLDER AND IT WILL ALSO "
            "UPDATE ALL SYSTEMINFO.TXT FILES. THIS IS A SAFE OPERATION THAT WILL NOT DELETE OR "
            "MODIFY YOUR GAME FILES. TO DECREASE APPLICATION STARTUP TIMES IT'S RECOMMENDED TO "
            "DELETE THE SYSTEM DIRECTORIES YOU DON'T NEED AFTER RUNNING THIS UTILITY",
            "PROCEED",
            [this] {
                if (!SystemData::createSystemDirectories()) {
                    mWindow->pushGui(new GuiMsgBox(
                        getHelpStyle(), "THE SYSTEM DIRECTORIES WERE SUCCESSFULLY CREATED", "OK",
                        [this] {
                            if (CollectionSystemsManager::getInstance()->isEditing())
                                CollectionSystemsManager::getInstance()->exitEditMode();
                            mWindow->stopInfoPopup();
                            GuiMenu::close(true);
                            // Write any gamelist.xml changes before proceeding with the rescan.
                            if (Settings::getInstance()->getString("SaveGamelistsMode") ==
                                "on exit") {
                                for (auto system : SystemData::sSystemVector)
                                    system->writeMetaData();
                            }
                            ViewController::getInstance()->rescanROMDirectory();
                        },
                        "", nullptr, "", nullptr, nullptr, true));
                }
                else {
                    mWindow->pushGui(
                        new GuiMsgBox(getHelpStyle(),
                                      "ERROR CREATING SYSTEM DIRECTORIES, PERMISSION PROBLEMS OR "
                                      "DISK FULL?\nSEE THE LOG FILE FOR MORE DETAILS",
                                      "OK", nullptr, "", nullptr, "", nullptr, nullptr, true, true,
                                      (mRenderer->getIsVerticalOrientation() ?
                                           0.70f :
                                           0.44f * (1.778f / mRenderer->getScreenAspectRatio()))));
                }
            },
            "CANCEL", nullptr, "", nullptr, nullptr, false, true,
            (mRenderer->getIsVerticalOrientation() ?
                 0.80f :
                 0.52f * (1.778f / mRenderer->getScreenAspectRatio()))));
    });

    s->addRow(row);

    row.elements.clear();
    row.addElement(std::make_shared<TextComponent>("RESCAN ROM DIRECTORY",
                                                   Font::get(FONT_SIZE_MEDIUM), mMenuColorPrimary),
                   true);

    // This transparent dummy arrow is only here to enable the "select" help prompt.
    row.addElement(dummyArrow, false);

    row.makeAcceptInputHandler([this] {
        mWindow->pushGui(new GuiMsgBox(
            getHelpStyle(),
            "THIS WILL RESCAN YOUR ROM DIRECTORY FOR CHANGES SUCH AS ADDED OR REMOVED GAMES AND "
            "SYSTEMS",
            "PROCEED",
            [this] {
                if (CollectionSystemsManager::getInstance()->isEditing())
                    CollectionSystemsManager::getInstance()->exitEditMode();
                mWindow->stopInfoPopup();
                GuiMenu::close(true);
                // Write any gamelist.xml changes before proceeding with the rescan.
                if (Settings::getInstance()->getString("SaveGamelistsMode") == "on exit") {
                    for (auto system : SystemData::sSystemVector)
                        system->writeMetaData();
                }
                ViewController::getInstance()->rescanROMDirectory();
            },
            "CANCEL", nullptr, "", nullptr, nullptr, false, true,
            (mRenderer->getIsVerticalOrientation() ?
                 0.76f :
                 0.52f * (1.778f / mRenderer->getScreenAspectRatio()))));
    });
    s->addRow(row);

    s->setSize(mSize);
    mWindow->pushGui(s);
}

void GuiMenu::openQuitMenu()
{
#if defined(__APPLE__) || defined(__ANDROID__)
    if (true) {
#else
    if (!Settings::getInstance()->getBool("ShowQuitMenu")) {
#endif
        mWindow->pushGui(new GuiMsgBox(
            this->getHelpStyle(), "REALLY QUIT?", "YES",
            [this] {
                close(true);
                Utils::Platform::quitES();
            },
            "NO", nullptr));
    }
    else {
        auto s = new GuiSettings("QUIT");

        Window* window {mWindow};
        HelpStyle style {getHelpStyle()};

        ComponentListRow row;

        row.makeAcceptInputHandler([window, this] {
            window->pushGui(new GuiMsgBox(
                this->getHelpStyle(), "REALLY QUIT?", "YES",
                [this] {
                    close(true);
                    Utils::Platform::quitES();
                },
                "NO", nullptr));
        });
        auto quitText = std::make_shared<TextComponent>("QUIT RETRODECK", Font::get(FONT_SIZE_MEDIUM),
                                                        mMenuColorPrimary);
        quitText->setSelectable(true);
        row.addElement(quitText, true);
        s->addRow(row);

        row.elements.clear();
        row.makeAcceptInputHandler([window, this] {
            window->pushGui(new GuiMsgBox(
                this->getHelpStyle(), "REALLY REBOOT?", "YES",
                [] {
                    if (Utils::Platform::quitES(Utils::Platform::QuitMode::REBOOT) != 0) {
                        LOG(LogWarning) << "Reboot terminated with non-zero result!";
                    }
                },
                "NO", nullptr));
        });
        auto rebootText = std::make_shared<TextComponent>(
            "REBOOT SYSTEM", Font::get(FONT_SIZE_MEDIUM), mMenuColorPrimary);
        rebootText->setSelectable(true);
        row.addElement(rebootText, true);
        s->addRow(row);

        row.elements.clear();
        row.makeAcceptInputHandler([window, this] {
            window->pushGui(new GuiMsgBox(
                this->getHelpStyle(), "REALLY POWER OFF?", "YES",
                [] {
                    if (Utils::Platform::quitES(Utils::Platform::QuitMode::POWEROFF) != 0) {
                        LOG(LogWarning) << "Power off terminated with non-zero result!";
                    }
                },
                "NO", nullptr));
        });
        auto powerOffText = std::make_shared<TextComponent>(
            "POWER OFF SYSTEM", Font::get(FONT_SIZE_MEDIUM), mMenuColorPrimary);
        powerOffText->setSelectable(true);
        row.addElement(powerOffText, true);
        s->addRow(row);

        s->setSize(mSize);
        mWindow->pushGui(s);
    }
}

void GuiMenu::addVersionInfo()
{
    mVersion.setFont(Font::get(FONT_SIZE_SMALL));
    mVersion.setColor(mMenuColorTertiary);

    const std::string applicationName {"RetroDECK"};

#if defined(IS_PRERELEASE)
    mVersion.setText(applicationName + "  " + Utils::String::toUpper(PROGRAM_VERSION_STRING) +
                     " (Built " + __DATE__ + ")");
# else
#if defined(__ANDROID__)
    mVersion.setText(applicationName + "  " + Utils::String::toUpper(PROGRAM_VERSION_STRING) + "-" +
                     std::to_string(ANDROID_VERSION_CODE));
#else
    std::ifstream file("/app/retrodeck/version");
    std::string version;
    std::getline(file, version);
    file.close();
    #undef PROGRAM_VERSION_STRING
    #define PROGRAM_VERSION_STRING version.c_str()
    std::cout << PROGRAM_VERSION_STRING << std::endl;
    mVersion.setText(applicationName + "  " + Utils::String::toUpper(PROGRAM_VERSION_STRING));
#endif
#endif

    mVersion.setHorizontalAlignment(ALIGN_CENTER);
    addChild(&mVersion);
}

void GuiMenu::openThemeDownloader(GuiSettings* settings)
{
    auto updateFunc = [&, settings]() {
        LOG(LogDebug) << "GuiMenu::openThemeDownloader(): Themes were updated, reloading menu";
        mThemeDownloaderReloadCounter = 1;
        delete settings;
        if (mThemeDownloaderReloadCounter != 1) {
            delete this;
        }
        else {
            openUIOptions();
            mWindow->invalidateCachedBackground();
        }
    };

    mWindow->pushGui(new GuiThemeDownloader(updateFunc));
}

void GuiMenu::openMediaViewerOptions()
{
    mWindow->pushGui(new GuiMediaViewerOptions("MEDIA VIEWER SETTINGS"));
}

void GuiMenu::openScreensaverOptions()
{
    mWindow->pushGui(new GuiScreensaverOptions("SCREENSAVER SETTINGS"));
}

void GuiMenu::openCollectionSystemOptions()
{
    mWindow->pushGui(new GuiCollectionSystemsOptions("GAME COLLECTION SETTINGS"));
}

void GuiMenu::onSizeChanged()
{
    mVersion.setSize(mSize.x, 0.0f);
    mVersion.setPosition(0.0f, mSize.y - mVersion.getSize().y);
}

void GuiMenu::addEntry(const std::string& name,
                       unsigned int color,
                       bool add_arrow,
                       const std::function<void()>& func)
{
    std::shared_ptr<Font> font {Font::get(FONT_SIZE_MEDIUM)};

    // Populate the list.
    ComponentListRow row;
    row.addElement(std::make_shared<TextComponent>(name, font, color), true);

    if (add_arrow) {
        std::shared_ptr<ImageComponent> bracket {mMenu.makeArrow()};
        row.addElement(bracket, false);
    }

    row.makeAcceptInputHandler(func);
    mMenu.addRow(row);
}

void GuiMenu::close(bool closeAllWindows)
{
    std::function<void()> closeFunc;
    if (!closeAllWindows) {
        closeFunc = [this] { delete this; };
    }
    else {
        Window* window {mWindow};
        closeFunc = [window] {
            while (window->peekGui() != ViewController::getInstance())
                delete window->peekGui();
        };
    }
    closeFunc();
}

bool GuiMenu::input(InputConfig* config, Input input)
{
    if (GuiComponent::input(config, input))
        return true;

    const bool isStart {config->isMappedTo("start", input)};
    if (input.value != 0 && (config->isMappedTo("b", input) || isStart)) {
        close(isStart);
        return true;
    }

    return false;
}

std::vector<HelpPrompt> GuiMenu::getHelpPrompts()
{
    std::vector<HelpPrompt> prompts;
    prompts.push_back(HelpPrompt("up/down", "choose"));
    prompts.push_back(HelpPrompt("a", "select"));
    prompts.push_back(HelpPrompt("b", "close menu"));
    prompts.push_back(HelpPrompt("start", "close menu"));
    return prompts;
}

void GuiMenu::openRetroDeckConfigurator()
{
    // Launch the configurator.sh script
    std::string command;
    std::string startDirectory;
    bool runInBackground;
    command = "bash /app/tools/configurator.sh";
    startDirectory = "/app/tools";
    runInBackground = false;
    int result = Utils::Platform::launchGameUnix(command, startDirectory, runInBackground);
    // You can add any checks for the script's outcome here.
}<|MERGE_RESOLUTION|>--- conflicted
+++ resolved
@@ -80,14 +80,10 @@
     if (!Settings::getInstance()->getBool("ForceKiosk") &&
         Settings::getInstance()->getString("UIMode") != "kiosk") {
 #if defined(__APPLE__)
-<<<<<<< HEAD
         addEntry("QUIT RETRODECK", mMenuColorPrimary, false, [this] { openQuitMenu(); });
-=======
-        addEntry("QUIT ES-DE", mMenuColorPrimary, false, [this] { openQuitMenu(); });
 #elif defined(__ANDROID__)
         if (!AndroidVariables::sIsHomeApp)
-            addEntry("QUIT ES-DE", mMenuColorPrimary, false, [this] { openQuitMenu(); });
->>>>>>> 40926026
+            addEntry("QUIT RETRODECK", mMenuColorPrimary, false, [this] { openQuitMenu(); });
 #else
         if (Settings::getInstance()->getBool("ShowQuitMenu"))
             addEntry("QUIT", mMenuColorPrimary, true, [this] { openQuitMenu(); });
