--- conflicted
+++ resolved
@@ -2083,21 +2083,16 @@
     mVersion.setFont(Font::get(FONT_SIZE_SMALL));
     mVersion.setColor(mMenuColorTertiary);
 
-<<<<<<< HEAD
-#if defined(ANDROID_LITE_RELEASE)
-    const std::string applicationName {"ES-DE LITE"};
-#else
     const std::string applicationName {"RetroDECK"};
-#endif
-=======
-    const std::string applicationName {"ES-DE"};
->>>>>>> ae85d2f5
 
 #if defined(IS_PRERELEASE)
     mVersion.setText(applicationName + "  " + Utils::String::toUpper(PROGRAM_VERSION_STRING) +
                      " (Built " + __DATE__ + ")");
 #else
-<<<<<<< HEAD
+#if defined(__ANDROID__)
+    mVersion.setText(applicationName + "  " + Utils::String::toUpper(PROGRAM_VERSION_STRING) + "-" +
+                     std::to_string(ANDROID_VERSION_CODE));
+#else
     std::ifstream file("/app/retrodeck/version");
     std::string version;
     std::getline(file, version);
@@ -2105,15 +2100,7 @@
     #undef PROGRAM_VERSION_STRING
     #define PROGRAM_VERSION_STRING version.c_str()
     std::cout << PROGRAM_VERSION_STRING << std::endl;
-    mVersion.setText(applicationName + "  V" + Utils::String::toUpper(PROGRAM_VERSION_STRING));
-=======
-#if defined(__ANDROID__)
-    mVersion.setText(applicationName + "  " + Utils::String::toUpper(PROGRAM_VERSION_STRING) + "-" +
-                     std::to_string(ANDROID_VERSION_CODE));
-#else
     mVersion.setText(applicationName + "  " + Utils::String::toUpper(PROGRAM_VERSION_STRING));
-#endif
->>>>>>> ae85d2f5
 #endif
 
     mVersion.setHorizontalAlignment(ALIGN_CENTER);
