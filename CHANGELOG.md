--- conflicted
+++ resolved
@@ -13,10 +13,7 @@
 * Added alternative emulators support where additional emulators can be defined in es_systems.xml and be selected system-wide or per game via the user interface
 * Populated the bundled es_systems.xml files with alternative emulator entries for most RetroArch cores
 * Added a virtual keyboard, partly based on code from batocera-emulationstation
-<<<<<<< HEAD
-=======
 * Added badges that indicate favorite/completed/broken games as well as games suitable for children and those with a selected alternative emulator
->>>>>>> d0ccc8a1
 * Added the ability to make complementary game system customizations without having to replace the entire bundled es_systems.xml file
 * Added support for an optional \<systemsortname\> tag for es_systems.xml that can be used to override the default \<fullname\> systems sorting
 * Added menu scroll indicators showing if there are additional entries available below or above what's currently shown on screen
@@ -30,10 +27,7 @@
 * Made the scrolling speed of ScrollableContainer more consistent across various screen resolutions and display aspect ratios
 * Made the game name and description stop scrolling when running the media viewer, the screensaver or when running in the background while a game is launched
 * Added notification popups when plugging in or removing controllers
-<<<<<<< HEAD
-=======
 * Changed to loading the default theme set rbsimple-DE instead of the first available theme if the currently configured theme is missing
->>>>>>> d0ccc8a1
 * Added support for using the left and right trigger buttons in the help prompts
 * Removed the "Choose" entry from the help prompts in the gamelist view
 * Changed the "Toggle screensaver" help entry in the system view to simply "Screensaver"
@@ -44,17 +38,11 @@
 * Added a blinking cursor to TextEditComponent
 * Changed the filter description "Text filter (game name)" to "Game name"
 * Added support for multi-select total count and exclusive multi-select to OptionListComponent
-<<<<<<< HEAD
-* Added support for key repeat to OptionListComponent, making it possible to cycle through the options by holding the left or right button
-* Added key repeat for the "Jump to" and "Sort games by" selectors on the game options menu
-* Added key repeat when editing the "Release date" entry in the metadata editor (DateTimeEditComponent)
-=======
 * Added support for a maximum name length to OptionListComponent (non-multiselect only) with an abbreviation of the name if it exceeds this value
 * Added support for key repeat to OptionListComponent, making it possible to cycle through the options by holding the left or right button
 * Added key repeat for the "Jump to" and "Sort games by" selectors on the game options menu
 * Added key repeat when editing the "Release date" entry in the metadata editor (DateTimeEditComponent)
 * Added support for setting the Kidgame metadata flag for folders (which will only affect the badges)
->>>>>>> d0ccc8a1
 * Achieved a massive speed improvement for OptionListComponent by not resizing each added MenuComponent row (most notable in the filter GUI)
 * Made multiple optimizations to the GUI components by removing lots of unnecessary function calls for sizing, placement, opacity changes etc.
 * Simplified the logic for info popups and prepared the code for the future "multiple popups" feature
@@ -91,10 +79,7 @@
 * Leading and trailing whitespace characters would get included in scraper search refines and TheGamesDB searches
 * Game name (text) filters were matching the system names for collection systems if the "Show system names in collections" setting was enabled
 * Brackets such as () and [] were filtered from game names in collection systems if the "Show system names in collections" setting was enabled
-<<<<<<< HEAD
-=======
 * Fixed multiple issues where ComponentGrid would display incorrect help prompts
->>>>>>> d0ccc8a1
 * Help prompts were missing for the "Rating" and "Release date" fields in the metadata editor
 * There was some strange behavior in DateTimeEditComponent when changing the date all the way down to 1970-01-01
 * When navigating menus, the separator lines and menu components did not align properly and moved up and down slightly
