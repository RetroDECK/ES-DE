# Slate for ES-DE Frontend (slate-es-de)

The following options are included:

2 variants:

- Textlist with videos
- Textlist without videos

2 color schemes:

- Dark
- Light

2 font sizes:

- Medium
- Large

4 aspect ratios:

- 16:9
- 16:9 vertical
- 4:3
- 4:3 vertical

<<<<<<< HEAD
12 languages:

- English (United States)
- English (United Kingdom)
- Español (España)
- Français
- Italiano
=======
16 languages:

- English (United States)
- English (United Kingdom)
- Català
- Deutsch
- Español (España)
- Français
- Italiano
- Nederlands
>>>>>>> c95dd349
- Polski
- Português (Brasil)
- Română
- Русский
- Svenska
- 日本語
<<<<<<< HEAD
=======
- 한국어
>>>>>>> c95dd349
- 简体中文

3 transitions:

- Slide
- Instant
- Fade

Credits and license information can be found next to this file.<|MERGE_RESOLUTION|>--- conflicted
+++ resolved
@@ -24,15 +24,6 @@
 - 4:3
 - 4:3 vertical
 
-<<<<<<< HEAD
-12 languages:
-
-- English (United States)
-- English (United Kingdom)
-- Español (España)
-- Français
-- Italiano
-=======
 16 languages:
 
 - English (United States)
@@ -43,17 +34,13 @@
 - Français
 - Italiano
 - Nederlands
->>>>>>> c95dd349
 - Polski
 - Português (Brasil)
 - Română
 - Русский
 - Svenska
 - 日本語
-<<<<<<< HEAD
-=======
 - 한국어
->>>>>>> c95dd349
 - 简体中文
 
 3 transitions:
