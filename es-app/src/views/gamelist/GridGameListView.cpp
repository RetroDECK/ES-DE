//  SPDX-License-Identifier: MIT
//
//  EmulationStation Desktop Edition
//  GridGameListView.cpp
//
//  Interface that defines a GameListView of the type 'grid'.
//

#include "views/gamelist/GridGameListView.h"

#include "CollectionSystemsManager.h"
#include "Settings.h"
#include "Sound.h"
#include "SystemData.h"
#include "animations/LambdaAnimation.h"
#include "views/UIModeController.h"
#include "views/ViewController.h"

#define FADE_IN_START_OPACITY 0.5f
#define FADE_IN_TIME 650

GridGameListView::GridGameListView(Window* window, FileData* root)
    : ISimpleGameListView(window, root)
    , mGrid(window)
    , mMarquee(window)
    , mImage(window)
    , mLblRating(window)
    , mLblReleaseDate(window)
    , mLblDeveloper(window)
    , mLblPublisher(window)
    , mLblGenre(window)
    , mLblPlayers(window)
    , mLblLastPlayed(window)
    , mLblPlayCount(window)
    , mBadges(window)
    , mRating(window)
    , mReleaseDate(window)
    , mDeveloper(window)
    , mPublisher(window)
    , mGenre(window)
    , mPlayers(window)
    , mLastPlayed(window)
    , mPlayCount(window)
    , mName(window)
    , mDescContainer(window)
    , mDescription(window)
    , mGamelistInfo(window)
{
    const float padding = 0.01f;

    mGrid.setPosition(mSize.x * 0.1f, mSize.y * 0.1f);
    mGrid.setDefaultZIndex(20.0f);
    mGrid.setCursorChangedCallback([&](const CursorState& /*state*/) { updateInfoPanel(); });
    addChild(&mGrid);

    populateList(root->getChildrenListToDisplay(), root);

    // Metadata labels + values.
<<<<<<< HEAD
    mLblRating.setText("Rating: ", false);
=======
    addChild(&mBadges);
    mLblRating.setText("Rating: ");
>>>>>>> cb2b2665
    addChild(&mLblRating);
    addChild(&mRating);
    mLblReleaseDate.setText("Released: ", false);
    addChild(&mLblReleaseDate);
    addChild(&mReleaseDate);
    mLblDeveloper.setText("Developer: ", false);
    addChild(&mLblDeveloper);
    addChild(&mDeveloper);
    mLblPublisher.setText("Publisher: ", false);
    addChild(&mLblPublisher);
    addChild(&mPublisher);
    mLblGenre.setText("Genre: ", false);
    addChild(&mLblGenre);
    addChild(&mGenre);
    mLblPlayers.setText("Players: ", false);
    addChild(&mLblPlayers);
    addChild(&mPlayers);
    mLblLastPlayed.setText("Last played: ", false);
    addChild(&mLblLastPlayed);
    mLastPlayed.setDisplayRelative(true);
    addChild(&mLastPlayed);
    mLblPlayCount.setText("Times played: ", false);
    addChild(&mLblPlayCount);
    addChild(&mPlayCount);

    mName.setPosition(mSize.x, mSize.y);
    mName.setDefaultZIndex(40.0f);
    mName.setColor(0xAAAAAAFF);
    mName.setFont(Font::get(FONT_SIZE_MEDIUM));
    mName.setHorizontalAlignment(ALIGN_CENTER);
    addChild(&mName);

    mDescContainer.setPosition(mSize.x * padding, mSize.y * 0.65f);
    mDescContainer.setSize(mSize.x * (0.50f - 2.0f * padding),
                           mSize.y - mDescContainer.getPosition().y);
    mDescContainer.setAutoScroll(true);
    mDescContainer.setDefaultZIndex(40.0f);
    addChild(&mDescContainer);

    mDescription.setFont(Font::get(FONT_SIZE_SMALL));
    mDescription.setSize(mDescContainer.getSize().x, 0.0f);
    mDescContainer.addChild(&mDescription);

    mMarquee.setOrigin(0.5f, 0.5f);
    mMarquee.setPosition(mSize.x * 0.25f, mSize.y * 0.10f);
    mMarquee.setMaxSize(mSize.x * (0.5f - 2.0f * padding), mSize.y * 0.18f);
    mMarquee.setDefaultZIndex(35.0f);
    mMarquee.setVisible(false);
    addChild(&mMarquee);

    mImage.setOrigin(0.5f, 0.5f);
    mImage.setPosition(2.0f, 2.0f);
    mImage.setMaxSize(mSize.x * (0.50f - 2.0f * padding), mSize.y * 0.4f);
    mImage.setDefaultZIndex(10.0f);
    mImage.setVisible(false);
    addChild(&mImage);

    mGamelistInfo.setOrigin(0.5f, 0.5f);
    mGamelistInfo.setFont(Font::get(FONT_SIZE_SMALL));
    mGamelistInfo.setDefaultZIndex(50.0f);
    mGamelistInfo.setVisible(true);
    addChild(&mGamelistInfo);

    initMDLabels();
    initMDValues();
    updateInfoPanel();
}

void GridGameListView::onFileChanged(FileData* file, bool reloadGameList)
{
    if (reloadGameList) {
        // Might switch to a detailed view.
        ViewController::get()->reloadGameListView(this);
        return;
    }

    ISimpleGameListView::onFileChanged(file, reloadGameList);
}

void GridGameListView::setCursor(FileData* cursor)
{
    if (!mGrid.setCursor(cursor) && (!cursor->isPlaceHolder())) {
        populateList(cursor->getParent()->getChildrenListToDisplay(), cursor->getParent());
        mGrid.setCursor(cursor);

        // Update our cursor stack in case our cursor just got set to some folder
        // we weren't in before.
        if (mCursorStack.empty() || mCursorStack.top() != cursor->getParent()) {
            std::stack<FileData*> tmp;
            FileData* ptr = cursor->getParent();
            while (ptr && ptr != mRoot) {
                tmp.push(ptr);
                ptr = ptr->getParent();
            }

            // Flip the stack and put it in mCursorStack.
            mCursorStack = std::stack<FileData*>();
            while (!tmp.empty()) {
                mCursorStack.push(tmp.top());
                tmp.pop();
            }
        }
    }
}

bool GridGameListView::input(InputConfig* config, Input input)
{
    if (input.value == 0 &&
        (config->isMappedLike("left", input) || config->isMappedLike("right", input) ||
         (config->isMappedLike("up", input)) || (config->isMappedLike("down", input))))
        NavigationSounds::getInstance()->playThemeNavigationSound(SCROLLSOUND);

    if (input.value != 0 && config->isMappedLike("righttrigger", input)) {
        NavigationSounds::getInstance()->playThemeNavigationSound(SCROLLSOUND);
        mGrid.setCursor(mGrid.getLast());
    }

    if (input.value != 0 && config->isMappedLike("lefttrigger", input)) {
        NavigationSounds::getInstance()->playThemeNavigationSound(SCROLLSOUND);
        mGrid.setCursor(mGrid.getFirst());
    }

    if (config->isMappedLike("left", input) || config->isMappedLike("right", input))
        return GuiComponent::input(config, input);

    return ISimpleGameListView::input(config, input);
}

const std::string GridGameListView::getImagePath(FileData* file)
{
    ImageSource src = mGrid.getImageSource();

    if (src == ImageSource::IMAGE)
        return file->getImagePath();
    else if (src == ImageSource::MIXIMAGE)
        return file->getMiximagePath();
    else if (src == ImageSource::SCREENSHOT)
        return file->getScreenshotPath();
    else if (src == ImageSource::COVER)
        return file->getCoverPath();
    else if (src == ImageSource::MARQUEE)
        return file->getMarqueePath();
    else if (src == ImageSource::BOX3D)
        return file->get3DBoxPath();

    // If no thumbnail was found, then use the image media type.
    if (file->getThumbnailPath() == "")
        return file->getImagePath();

    return file->getThumbnailPath();
}

void GridGameListView::populateList(const std::vector<FileData*>& files, FileData* firstEntry)
{
    firstGameEntry = nullptr;

    mGrid.clear();
    mHeaderText.setText(mRoot->getSystem()->getFullName());
    if (files.size() > 0) {
        for (auto it = files.cbegin(); it != files.cend(); it++) {
            if (!firstGameEntry && (*it)->getType() == GAME)
                firstGameEntry = (*it);
            mGrid.add((*it)->getName(), getImagePath(*it), *it);
        }
    }
    else {
        addPlaceholder(firstEntry);
    }

    generateGamelistInfo(getCursor(), firstEntry);
    generateFirstLetterIndex(files);
}

void GridGameListView::onThemeChanged(const std::shared_ptr<ThemeData>& theme)
{
    ISimpleGameListView::onThemeChanged(theme);

    using namespace ThemeFlags;
    mGrid.applyTheme(theme, getName(), "gamegrid", ALL);
    mName.applyTheme(theme, getName(), "md_name", ALL);
    mMarquee.applyTheme(theme, getName(), "md_marquee",
                        POSITION | ThemeFlags::SIZE | Z_INDEX | ROTATION | VISIBLE);
    mImage.applyTheme(theme, getName(), "md_image",
                      POSITION | ThemeFlags::SIZE | Z_INDEX | ROTATION | VISIBLE);

    initMDLabels();
    std::vector<TextComponent*> labels = getMDLabels();
    assert(labels.size() == 8);
    std::vector<std::string> lblElements = {
        "md_lbl_rating", "md_lbl_releasedate", "md_lbl_developer",  "md_lbl_publisher",
        "md_lbl_genre",  "md_lbl_players",     "md_lbl_lastplayed", "md_lbl_playcount"};

    for (unsigned int i = 0; i < labels.size(); i++)
        labels[i]->applyTheme(theme, getName(), lblElements[i], ALL);

    initMDValues();
    std::vector<GuiComponent*> values = getMDValues();
    assert(values.size() == 8);
    std::vector<std::string> valElements = {"md_rating",     "md_releasedate", "md_developer",
                                            "md_publisher",  "md_genre",       "md_players",
                                            "md_lastplayed", "md_playcount"};

    for (unsigned int i = 0; i < values.size(); i++)
        values[i]->applyTheme(theme, getName(), valElements[i], ALL ^ ThemeFlags::TEXT);

    mDescContainer.applyTheme(theme, getName(), "md_description",
                              POSITION | ThemeFlags::SIZE | Z_INDEX | VISIBLE);
    mDescription.setSize(mDescContainer.getSize().x, 0.0f);
    mDescription.applyTheme(
        theme, getName(), "md_description",
        ALL ^ (POSITION | ThemeFlags::SIZE | ThemeFlags::ORIGIN | TEXT | ROTATION));

    // Repopulate list in case a new theme is displaying a different image.
    // Preserve selection.
    FileData* file = mGrid.getSelected();
    populateList(mRoot->getChildrenListToDisplay(), mRoot);
    mGrid.setCursor(file);

    mGamelistInfo.applyTheme(theme, getName(), "gamelistInfo", ALL ^ ThemeFlags::TEXT);
    // If there is no position defined in the theme for gamelistInfo, then hide it.
    if (mGamelistInfo.getPosition() == glm::vec3{})
        mGamelistInfo.setVisible(false);
    else
        mGamelistInfo.setVisible(true);

    sortChildren();
}

void GridGameListView::onShow()
{
    GuiComponent::onShow();
    updateInfoPanel();
}

void GridGameListView::initMDLabels()
{
    std::vector<TextComponent*> components = getMDLabels();

    const unsigned int colCount = 2;
    const unsigned int rowCount = static_cast<int>(components.size() / 2);

    glm::vec3 start{mSize.x * 0.01f, mSize.y * 0.625f, 0.0f};

    const float colSize = (mSize.x * 0.48f) / colCount;
    const float rowPadding = 0.01f * mSize.y;

    for (unsigned int i = 0; i < components.size(); i++) {
        const unsigned int row = i % rowCount;
        glm::vec3 pos{};
        if (row == 0) {
            pos = start + glm::vec3{colSize * (i / rowCount), 0.0f, 0.0f};
        }
        else {
            // Work from the last component.
            GuiComponent* lc = components[i - 1];
            pos = lc->getPosition() + glm::vec3{0.0f, lc->getSize().y + rowPadding, 0.0f};
        }

        components[i]->setFont(Font::get(FONT_SIZE_SMALL));
        components[i]->setPosition(pos);
        components[i]->setDefaultZIndex(40.0f);
    }
}

void GridGameListView::initMDValues()
{
    std::vector<TextComponent*> labels = getMDLabels();
    std::vector<GuiComponent*> values = getMDValues();

    std::shared_ptr<Font> defaultFont = Font::get(FONT_SIZE_SMALL);
    mRating.setSize(defaultFont->getHeight() * 5.0f, static_cast<float>(defaultFont->getHeight()));
    mReleaseDate.setFont(defaultFont);
    mDeveloper.setFont(defaultFont);
    mPublisher.setFont(defaultFont);
    mGenre.setFont(defaultFont);
    mPlayers.setFont(defaultFont);
    mLastPlayed.setFont(defaultFont);
    mPlayCount.setFont(defaultFont);

    float bottom = 0.0f;

    const float colSize = (mSize.x * 0.48f) / 2.0f;
    for (unsigned int i = 0; i < labels.size(); i++) {
        const float heightDiff = (labels[i]->getSize().y - values[i]->getSize().y) / 2.0f;
        values[i]->setPosition(labels[i]->getPosition() +
                               glm::vec3{labels[i]->getSize().x, heightDiff, 0.0f});
        values[i]->setSize(colSize - labels[i]->getSize().x, values[i]->getSize().y);
        values[i]->setDefaultZIndex(40.0f);

        float testBot = values[i]->getPosition().y + values[i]->getSize().y;
        if (testBot > bottom)
            bottom = testBot;
    }

    mDescContainer.setPosition(mDescContainer.getPosition().x, bottom + mSize.y * 0.01f);
    mDescContainer.setSize(mDescContainer.getSize().x, mSize.y - mDescContainer.getPosition().y);
}

void GridGameListView::updateInfoPanel()
{
    FileData* file = (mGrid.size() == 0 || mGrid.isScrolling()) ? nullptr : mGrid.getSelected();
    bool hideMetaDataFields = false;

    if (file)
        hideMetaDataFields = (file->metadata.get("hidemetadata") == "true");

    if (hideMetaDataFields) {
        mLblRating.setVisible(false);
        mRating.setVisible(false);
        mLblReleaseDate.setVisible(false);
        mReleaseDate.setVisible(false);
        mLblDeveloper.setVisible(false);
        mDeveloper.setVisible(false);
        mLblPublisher.setVisible(false);
        mPublisher.setVisible(false);
        mLblGenre.setVisible(false);
        mGenre.setVisible(false);
        mLblPlayers.setVisible(false);
        mPlayers.setVisible(false);
        mLblLastPlayed.setVisible(false);
        mLastPlayed.setVisible(false);
        mLblPlayCount.setVisible(false);
        mPlayCount.setVisible(false);
    }
    else {
        mLblRating.setVisible(true);
        mRating.setVisible(true);
        mLblReleaseDate.setVisible(true);
        mReleaseDate.setVisible(true);
        mLblDeveloper.setVisible(true);
        mDeveloper.setVisible(true);
        mLblPublisher.setVisible(true);
        mPublisher.setVisible(true);
        mLblGenre.setVisible(true);
        mGenre.setVisible(true);
        mLblPlayers.setVisible(true);
        mPlayers.setVisible(true);
        mLblLastPlayed.setVisible(true);
        mLastPlayed.setVisible(true);
        mLblPlayCount.setVisible(true);
        mPlayCount.setVisible(true);
    }

    bool fadingOut = false;
    if (file == nullptr) {
        fadingOut = true;
    }
    else {
        mMarquee.setImage(file->getMarqueePath(), false, true);

        // Populate the gamelistInfo field which shows an icon if a folder has been entered
        // as well as the game count for the entire system (total and favorites separately).
        // If a filter has been applied, then the number of filtered and total games replaces
        // the game counter.
        std::string gamelistInfoString;
        Alignment infoAlign = mGamelistInfo.getHorizontalAlignment();

        if (mIsFolder && infoAlign == ALIGN_RIGHT)
            gamelistInfoString = ViewController::FOLDER_CHAR + "  ";

        if (mIsFiltered) {
            if (mFilteredGameCountAll == mFilteredGameCount)
                gamelistInfoString += ViewController::FILTER_CHAR + " " +
                                      std::to_string(mFilteredGameCount) + " / " +
                                      std::to_string(mGameCount);
            else
                gamelistInfoString += ViewController::FILTER_CHAR + " " +
                                      std::to_string(mFilteredGameCount) + " + " +
                                      std::to_string(mFilteredGameCountAll - mFilteredGameCount) +
                                      " / " + std::to_string(mGameCount);
        }
        else {
            gamelistInfoString +=
                ViewController::CONTROLLER_CHAR + " " + std::to_string(mGameCount);
            if (!(file->getSystem()->isCollection() &&
                  file->getSystem()->getFullName() == "favorites"))
                gamelistInfoString += "  " + ViewController::FAVORITE_CHAR + " " +
                                      std::to_string(mFavoritesGameCount);
        }

        if (mIsFolder && infoAlign != ALIGN_RIGHT)
            gamelistInfoString += "  " + ViewController::FOLDER_CHAR;

        mGamelistInfo.setValue(gamelistInfoString);

        // Fade in the game image.
        auto func = [this](float t) {
            mImage.setOpacity(static_cast<unsigned char>(
                glm::mix(static_cast<float>(FADE_IN_START_OPACITY), 1.0f, t) * 255));
        };
        mImage.setAnimation(new LambdaAnimation(func, FADE_IN_TIME), 0, nullptr, false);

        mDescription.setText(file->metadata.get("desc"));
        mDescContainer.reset();

        mRating.setValue(file->metadata.get("rating"));
        mReleaseDate.setValue(file->metadata.get("releasedate"));
        mDeveloper.setValue(file->metadata.get("developer"));
        mPublisher.setValue(file->metadata.get("publisher"));
        mGenre.setValue(file->metadata.get("genre"));
        mPlayers.setValue(file->metadata.get("players"));
        mName.setValue(file->metadata.get("name"));

        if (file->getType() == GAME) {
            if (!hideMetaDataFields) {
                mLastPlayed.setValue(file->metadata.get("lastplayed"));
                mPlayCount.setValue(file->metadata.get("playcount"));
            }
        }
        else if (file->getType() == FOLDER) {
            if (!hideMetaDataFields) {
                mLastPlayed.setValue(file->metadata.get("lastplayed"));
                mLblPlayCount.setVisible(false);
                mPlayCount.setVisible(false);
            }
        }

        fadingOut = false;
    }

    std::vector<GuiComponent*> comps = getMDValues();
    comps.push_back(&mDescription);
    comps.push_back(&mName);
    comps.push_back(&mMarquee);
    comps.push_back(&mImage);
    std::vector<TextComponent*> labels = getMDLabels();
    comps.insert(comps.cend(), labels.cbegin(), labels.cend());

    for (auto it = comps.cbegin(); it != comps.cend(); it++) {
        GuiComponent* comp = *it;
        // An animation is playing, then animate if reverse != fadingOut.
        // An animation is not playing, then animate if opacity != our target opacity.
        if ((comp->isAnimationPlaying(0) && comp->isAnimationReversed(0) != fadingOut) ||
            (!comp->isAnimationPlaying(0) && comp->getOpacity() != (fadingOut ? 0 : 255))) {

            // TEMPORARY - This does not seem to work, needs to be reviewed later.
            // auto func = [comp](float t) {
            auto func = [](float t) {
                // comp->setOpacity(static_cast<unsigned char>(glm::mix(0.0f, 1.0f, t) * 255));
            };
            comp->setAnimation(new LambdaAnimation(func, 150), 0, nullptr, fadingOut);
        }
    }
}

void GridGameListView::addPlaceholder(FileData* firstEntry)
{
    // Empty list, add a placeholder.
    FileData* placeholder;

    if (firstEntry && firstEntry->getSystem()->isGroupedCustomCollection())
        placeholder = firstEntry->getSystem()->getPlaceholder();
    else
        placeholder = this->mRoot->getSystem()->getPlaceholder();

    mGrid.add(placeholder->getName(), "", placeholder);
}

void GridGameListView::launch(FileData* game)
{
    // This triggers ViewController to launch the game.
    ViewController::get()->triggerGameLaunch(game);
}

void GridGameListView::remove(FileData* game, bool deleteFile)
{
    // Delete the game file on the filesystem.
    if (deleteFile)
        Utils::FileSystem::removeFile(game->getPath());

    FileData* parent = game->getParent();
    // Select next element in list, or previous if none.
    if (getCursor() == game) {
        std::vector<FileData*> siblings = parent->getChildrenListToDisplay();
        auto gameIter = std::find(siblings.cbegin(), siblings.cend(), game);
        int gamePos = static_cast<int>(std::distance(siblings.cbegin(), gameIter));
        if (gameIter != siblings.cend()) {
            if ((gamePos + 1) < static_cast<int>(siblings.size()))
                setCursor(siblings.at(gamePos + 1));
            else if ((gamePos - 1) > 0)
                setCursor(siblings.at(gamePos - 1));
        }
    }
    mGrid.remove(game);

    if (mGrid.size() == 0)
        addPlaceholder();

    // If a game has been deleted, immediately remove the entry from gamelist.xml
    // regardless of the value of the setting SaveGamelistsMode.
    game->setDeletionFlag(true);
    parent->getSystem()->writeMetaData();

    // Remove before repopulating (removes from parent), then update the view.
    delete game;
    onFileChanged(parent, false);
}

void GridGameListView::removeMedia(FileData* game)
{
    std::string systemMediaDir = FileData::getMediaDirectory() + game->getSystem()->getName();
    std::string mediaType;
    std::string path;

    // If there are no media files left in the directory after the deletion, then remove
    // the directory too. Remove any empty parent directories as well.
    auto removeEmptyDirFunc = [](std::string systemMediaDir, std::string mediaType,
                                 std::string path) {
        std::string parentPath = Utils::FileSystem::getParent(path);
        while (parentPath != systemMediaDir + "/" + mediaType) {
            if (Utils::FileSystem::getDirContent(parentPath).size() == 0) {
                Utils::FileSystem::removeDirectory(parentPath);
                parentPath = Utils::FileSystem::getParent(parentPath);
            }
            else {
                break;
            }
        }
    };

    // Remove all game media files on the filesystem.
    if (Utils::FileSystem::exists(game->getVideoPath())) {
        mediaType = "videos";
        path = game->getVideoPath();
        Utils::FileSystem::removeFile(path);
        removeEmptyDirFunc(systemMediaDir, mediaType, path);
    }

    if (Utils::FileSystem::exists(game->getMiximagePath())) {
        mediaType = "miximages";
        path = game->getMiximagePath();
        Utils::FileSystem::removeFile(path);
        removeEmptyDirFunc(systemMediaDir, mediaType, path);
    }

    if (Utils::FileSystem::exists(game->getScreenshotPath())) {
        mediaType = "screenshots";
        path = game->getScreenshotPath();
        Utils::FileSystem::removeFile(path);
        removeEmptyDirFunc(systemMediaDir, mediaType, path);
    }

    if (Utils::FileSystem::exists(game->getCoverPath())) {
        mediaType = "covers";
        path = game->getCoverPath();
        Utils::FileSystem::removeFile(path);
        removeEmptyDirFunc(systemMediaDir, mediaType, path);
    }

    if (Utils::FileSystem::exists(game->getMarqueePath())) {
        mediaType = "marquees";
        path = game->getMarqueePath();
        Utils::FileSystem::removeFile(path);
        removeEmptyDirFunc(systemMediaDir, mediaType, path);
    }

    if (Utils::FileSystem::exists(game->get3DBoxPath())) {
        mediaType = "3dboxes";
        path = game->get3DBoxPath();
        Utils::FileSystem::removeFile(path);
        removeEmptyDirFunc(systemMediaDir, mediaType, path);
    }

    if (Utils::FileSystem::exists(game->getThumbnailPath())) {
        mediaType = "thumbnails";
        path = game->getThumbnailPath();
        Utils::FileSystem::removeFile(path);
        removeEmptyDirFunc(systemMediaDir, mediaType, path);
    }
}

std::vector<TextComponent*> GridGameListView::getMDLabels()
{
    std::vector<TextComponent*> ret;
    ret.push_back(&mLblRating);
    ret.push_back(&mLblReleaseDate);
    ret.push_back(&mLblDeveloper);
    ret.push_back(&mLblPublisher);
    ret.push_back(&mLblGenre);
    ret.push_back(&mLblPlayers);
    ret.push_back(&mLblLastPlayed);
    ret.push_back(&mLblPlayCount);
    return ret;
}

std::vector<GuiComponent*> GridGameListView::getMDValues()
{
    std::vector<GuiComponent*> ret;
    ret.push_back(&mRating);
    ret.push_back(&mReleaseDate);
    ret.push_back(&mDeveloper);
    ret.push_back(&mPublisher);
    ret.push_back(&mGenre);
    ret.push_back(&mPlayers);
    ret.push_back(&mLastPlayed);
    ret.push_back(&mPlayCount);
    return ret;
}

std::vector<HelpPrompt> GridGameListView::getHelpPrompts()
{
    std::vector<HelpPrompt> prompts;

    if (Settings::getInstance()->getBool("QuickSystemSelect"))
        prompts.push_back(HelpPrompt("lr", "system"));
    prompts.push_back(HelpPrompt("up/down/left/right", "choose"));

    if (mRoot->getSystem()->getThemeFolder() == "custom-collections" && mCursorStack.empty() &&
        ViewController::get()->getState().viewing == ViewController::GAME_LIST)
        prompts.push_back(HelpPrompt("a", "enter"));
    else
        prompts.push_back(HelpPrompt("a", "launch"));

    prompts.push_back(HelpPrompt("b", "back"));

    if (mRoot->getSystem()->isGameSystem() &&
        mRoot->getSystem()->getThemeFolder() != "custom-collections")
        prompts.push_back(HelpPrompt("x", "view media"));

    if (mRoot->getSystem()->isGameSystem() && !mCursorStack.empty() &&
        mRoot->getSystem()->getThemeFolder() == "custom-collections")
        prompts.push_back(HelpPrompt("x", "view media"));

    if (!UIModeController::getInstance()->isUIModeKid())
        prompts.push_back(HelpPrompt("back", "options"));
    if (mRoot->getSystem()->isGameSystem() && Settings::getInstance()->getBool("RandomAddButton"))
        prompts.push_back(HelpPrompt("thumbstickclick", "random"));

    if (mRoot->getSystem()->isGameSystem() &&
        (mRoot->getSystem()->getThemeFolder() != "custom-collections" || !mCursorStack.empty()) &&
        !UIModeController::getInstance()->isUIModeKid() &&
        !UIModeController::getInstance()->isUIModeKiosk() &&
        (Settings::getInstance()->getBool("FavoritesAddButton") ||
         CollectionSystemsManager::get()->isEditing())) {
        std::string prompt = CollectionSystemsManager::get()->getEditingCollection();
        prompts.push_back(HelpPrompt("y", prompt));
    }
    else if (mRoot->getSystem()->isGameSystem() &&
             mRoot->getSystem()->getThemeFolder() == "custom-collections" &&
             CollectionSystemsManager::get()->isEditing()) {
        std::string prompt = CollectionSystemsManager::get()->getEditingCollection();
        prompts.push_back(HelpPrompt("y", prompt));
    }
    return prompts;
}

void GridGameListView::update(int deltaTime)
{
    // Update.
    ISimpleGameListView::update(deltaTime);
}<|MERGE_RESOLUTION|>--- conflicted
+++ resolved
@@ -56,12 +56,8 @@
     populateList(root->getChildrenListToDisplay(), root);
 
     // Metadata labels + values.
-<<<<<<< HEAD
+    addChild(&mBadges);
     mLblRating.setText("Rating: ", false);
-=======
-    addChild(&mBadges);
-    mLblRating.setText("Rating: ");
->>>>>>> cb2b2665
     addChild(&mLblRating);
     addChild(&mRating);
     mLblReleaseDate.setText("Released: ", false);
