--- conflicted
+++ resolved
@@ -19,11 +19,8 @@
 
 **English (United Kingdom)** \
 Weestuarty \
-<<<<<<< HEAD
-=======
 **Catalan** \
 Johnnydement \
->>>>>>> c95dd349
 **German** \
 Thorsten \
 Pest \
@@ -33,11 +30,8 @@
 Fredy27 (neuromancer974) \
 **Italian** \
 Viler \
-<<<<<<< HEAD
-=======
 **Dutch**\
 Stefan VDB\
->>>>>>> c95dd349
 **Polish** \
 kycho \
 **Portuguese (Brazil)** \
