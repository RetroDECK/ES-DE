--- conflicted
+++ resolved
@@ -266,14 +266,10 @@
 
 void ViewController::noGamesDialog()
 {
-<<<<<<< HEAD
 #if defined(RETRODECK)
     mNoGamesErrorMessage = _("NO GAME WERE FOUND. PLEASE PLACE YOUR GAMES IN "
                              "THE RETRODECK ROM DIRECTORY LOCATED IN:\n");
 #elif defined(__ANDROID__)
-=======
-#if defined(__ANDROID__)
->>>>>>> 91a9a9cf
     mNoGamesErrorMessage = _("NO GAME FILES WERE FOUND, PLEASE PLACE YOUR GAMES IN "
                              "THE CONFIGURED ROM DIRECTORY. OPTIONALLY THE ROM "
                              "DIRECTORY STRUCTURE CAN BE GENERATED WHICH WILL "
