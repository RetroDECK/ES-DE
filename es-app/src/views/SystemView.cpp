--- conflicted
+++ resolved
@@ -52,12 +52,9 @@
 
 void SystemView::onHide()
 {
-<<<<<<< HEAD
-=======
     if (mPrimary == nullptr || mPrimary->getCursor() + 1 > static_cast<int>(mSystemElements.size()))
         return;
 
->>>>>>> c95dd349
     for (auto& video : mSystemElements[mPrimary->getCursor()].videoComponents)
         video->stopVideoPlayer(false);
 }
