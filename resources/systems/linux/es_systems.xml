<?xml version="1.0"?>
<!-- This is the ES-DE Frontend game systems configuration file for Linux -->
<systemList>
    <system>
        <name>3do</name>
        <fullname>3DO Interactive Multiplayer</fullname>
        <path>%ROMPATH%/3do</path>
        <extension>.bin .BIN .chd .CHD .cue .CUE .iso .ISO .7z .7Z .zip .ZIP</extension>
        <command label="Opera">%EMULATOR_RETROARCH% -L %CORE_RETROARCH%/opera_libretro.so %ROM%</command>
        <platform>3do</platform>
        <theme>3do</theme>
    </system>
    <system>
        <name>adam</name>
        <fullname>Coleco Adam</fullname>
        <path>%ROMPATH%/adam</path>
        <extension>.1dd .1DD .bin .BIN .col .COL .cqi .CQI .cqm .CQM .d77 .D77 .d88 .D88 .ddp .DDP .dfi .DFI .dsk .DSK .hfe .HFE .imd .IMD .mfi .MFI .mfm .MFM .rom .ROM .td0 .TD0 .wav .WAV .7z .7Z .zip .ZIP</extension>
        <command label="MAME [Diskette] (Standalone)">%STARTDIR%=~/.mame %EMULATOR_MAME% -inipath /var/config/mame/ini -rompath %GAMEDIR%\;%ROMPATH%/adam adam -flop1 %ROM%</command>
        <command label="MAME [Tape] (Standalone)">%STARTDIR%=~/.mame %EMULATOR_MAME% -inipath /var/config/mame/ini -rompath %GAMEDIR%\;%ROMPATH%/adam adam -cass1 %ROM%</command>
        <command label="MAME [Cartridge] (Standalone)">%STARTDIR%=~/.mame %EMULATOR_MAME% -inipath /var/config/mame/ini -rompath %GAMEDIR%\;%ROMPATH%/adam adam -cart1 %ROM%</command>
        <command label="MAME [Software list] (Standalone)">%STARTDIR%=~/.mame %EMULATOR_MAME% -inipath /var/config/mame/ini -rompath %GAMEDIR%\;%ROMPATH%/adam adam %BASENAME%</command>
        <!-- <command label="ColEm (Standalone)">%EMULATOR_COLEM% %INJECT%=%BASENAME%.commands -adam %ROM%</command> -->
        <platform>adam</platform>
        <theme>adam</theme>
    </system>
<!--
    <system>
        <name>ags</name>
        <fullname>Adventure Game Studio Game Engine</fullname>
        <path>%ROMPATH%/ags</path>
        <extension>.desktop .sh</extension>
        <command label="Shortcut or script">%STARTDIR%=%GAMEDIR% %ENABLESHORTCUTS% %EMULATOR_OS-SHELL% %ROM%</command>
        <platform>pcwindows</platform>
        <theme>ags</theme>
    </system>
-->
    <system>
        <name>amiga</name>
        <fullname>Commodore Amiga</fullname>
        <path>%ROMPATH%/amiga</path>
        <extension>.adf .ADF .adz .ADZ .ccd .CCD .chd .CHD .cue .CUE .dms .DMS .fdi .FDI .hdf .HDF .hdz .HDZ .ipf .IPF .iso .ISO .lha .LHA .m3u .M3U .mds .MDS .nrg .NRG .rp9 .RP9 .uae .UAE .7z .7Z .zip .ZIP</extension>
        <command label="PUAE">%EMULATOR_RETROARCH% -L %CORE_RETROARCH%/puae_libretro.so %ROM%</command>
        <command label="PUAE 2021">%EMULATOR_RETROARCH% -L %CORE_RETROARCH%/puae2021_libretro.so %ROM%</command>
        <command label="FS-UAE (Standalone)">%EMULATOR_FS-UAE% %ROM%</command>
        <command label="Amiberry (Standalone)">%STARTDIR%=%EMUDIR% %EMULATOR_AMIBERRY% --autoload %ROM%</command>
        <platform>amiga</platform>
        <theme>amiga</theme>
    </system>
    <system>
        <name>amiga1200</name>
        <fullname>Commodore Amiga 1200</fullname>
        <path>%ROMPATH%/amiga1200</path>
        <extension>.adf .ADF .adz .ADZ .ccd .CCD .chd .CHD .cue .CUE .dms .DMS .fdi .FDI .hdf .HDF .hdz .HDZ .ipf .IPF .iso .ISO .lha .LHA .m3u .M3U .mds .MDS .nrg .NRG .rp9 .RP9 .uae .UAE .7z .7Z .zip .ZIP</extension>
        <command label="PUAE">%EMULATOR_RETROARCH% -L %CORE_RETROARCH%/puae_libretro.so %ROM%</command>
        <command label="PUAE 2021">%EMULATOR_RETROARCH% -L %CORE_RETROARCH%/puae2021_libretro.so %ROM%</command>
        <command label="FS-UAE (Standalone)">%EMULATOR_FS-UAE% %ROM%</command>
        <command label="Amiberry (Standalone)">%STARTDIR%=%EMUDIR% %EMULATOR_AMIBERRY% --autoload %ROM%</command>
        <platform>amiga</platform>
        <theme>amiga1200</theme>
    </system>
    <system>
        <name>amiga600</name>
        <fullname>Commodore Amiga 600</fullname>
        <path>%ROMPATH%/amiga600</path>
        <extension>.adf .ADF .adz .ADZ .ccd .CCD .chd .CHD .cue .CUE .dms .DMS .fdi .FDI .hdf .HDF .hdz .HDZ .ipf .IPF .iso .ISO .lha .LHA .m3u .M3U .mds .MDS .nrg .NRG .rp9 .RP9 .uae .UAE .7z .7Z .zip .ZIP</extension>
        <command label="PUAE">%EMULATOR_RETROARCH% -L %CORE_RETROARCH%/puae_libretro.so %ROM%</command>
        <command label="PUAE 2021">%EMULATOR_RETROARCH% -L %CORE_RETROARCH%/puae2021_libretro.so %ROM%</command>
        <command label="FS-UAE (Standalone)">%EMULATOR_FS-UAE% %ROM%</command>
        <command label="Amiberry (Standalone)">%STARTDIR%=%EMUDIR% %EMULATOR_AMIBERRY% --autoload %ROM%</command>
        <platform>amiga</platform>
        <theme>amiga600</theme>
    </system>
    <system>
        <name>amigacd32</name>
        <fullname>Commodore Amiga CD32</fullname>
        <path>%ROMPATH%/amigacd32</path>
        <extension>.adf .ADF .adz .ADZ .ccd .CCD .chd .CHD .cue .CUE .dms .DMS .fdi .FDI .hdf .HDF .hdz .HDZ .ipf .IPF .iso .ISO .lha .LHA .m3u .M3U .mds .MDS .nrg .NRG .rp9 .RP9 .uae .UAE .7z .7Z .zip .ZIP</extension>
        <command label="PUAE">%EMULATOR_RETROARCH% -L %CORE_RETROARCH%/puae_libretro.so %ROM%</command>
        <command label="PUAE 2021">%EMULATOR_RETROARCH% -L %CORE_RETROARCH%/puae2021_libretro.so %ROM%</command>
        <command label="FS-UAE (Standalone)">%EMULATOR_FS-UAE% --config:amiga-model=CD32 %ROM%</command>
        <command label="Amiberry (Standalone)">%STARTDIR%=%EMUDIR% %EMULATOR_AMIBERRY% --model CD32 --autoload %ROM%</command>
        <platform>amigacd32</platform>
        <theme>amigacd32</theme>
    </system>
    <system>
        <name>amstradcpc</name>
        <fullname>Amstrad CPC</fullname>
        <path>%ROMPATH%/amstradcpc</path>
        <extension>.cdt .CDT .cpr .CPR .dsk .DSK .kcr .KCR .m3u .M3U .sna .SNA .tap .TAR .voc .VOC .7z .7Z .zip .ZIP</extension>
        <command label="Caprice32">%EMULATOR_RETROARCH% -L %CORE_RETROARCH%/cap32_libretro.so %ROM%</command>
        <command label="CrocoDS">%EMULATOR_RETROARCH% -L %CORE_RETROARCH%/crocods_libretro.so %ROM%</command>
        <!-- <command label="CPCemu (Standalone)">%STARTDIR%=~/.CPCemu %EMULATOR_CPCEMU% %ROM%</command> -->
        <!-- <command label="ACE-DL (Standalone)">%EMULATOR_ACE-DL% %INJECT%=%BASENAME%.commands %ROM%</command> -->
        <command label="MAME (Standalone)">%STARTDIR%=~/.mame %EMULATOR_MAME% -inipath /var/config/mame/ini -rompath %GAMEDIR%\;%ROMPATH%/amstradcpc cpc6128 -flop1 %ROM%</command>
        <platform>amstradcpc</platform>
        <theme>amstradcpc</theme>
    </system>
    <system>
        <name>android</name>
        <fullname>Google Android</fullname>
        <path>%ROMPATH%/android</path>
        <extension>.7z .7Z .zip .ZIP</extension>
        <command>PLACEHOLDER %ROM%</command>
        <platform>android</platform>
        <theme>android</theme>
    </system>
    <system>
        <name>androidapps</name>
        <fullname>Android Apps</fullname>
        <path>%ROMPATH%/androidapps</path>
        <extension>.7z .7Z .zip .ZIP</extension>
        <command>PLACEHOLDER %ROM%</command>
        <platform>android</platform>
        <theme>androidapps</theme>
    </system>
    <system>
        <name>androidgames</name>
        <fullname>Android Games</fullname>
        <path>%ROMPATH%/androidgames</path>
        <extension>.7z .7Z .zip .ZIP</extension>
        <command>PLACEHOLDER %ROM%</command>
        <platform>android</platform>
        <theme>androidgames</theme>
    </system>
    <system>
        <name>apple2</name>
        <fullname>Apple II</fullname>
        <path>%ROMPATH%/apple2</path>
        <extension>.do .DO .dsk .DSK .nib .NIB .po .PO</extension>
        <!-- <command label="LinApple (Standalone)">%EMULATOR_LINAPPLE% -f -b &ndash;&ndash;d1 %ROM%</command> -->
        <!-- <command label="Mednafen (Standalone)">%EMULATOR_MEDNAFEN% -force_module apple2 %ROM%</command> -->
        <command label="MAME - Current">%EMULATOR_RETROARCH% -L %CORE_RETROARCH%/mame_libretro.so "apple2e -rompath \"%GAMEDIRRAW%;%ROMPATH%/apple2\" -gameio joy -flop1 \"%ROMRAW%\""</command>
        <command label="MAME (Standalone)">%STARTDIR%=~/.mame %EMULATOR_MAME% -rompath %GAMEDIR%\;%ROMPATH%/apple2 apple2e -gameio joy -flop1 %ROM%</command>
        <command label="izapple2 (Standalone)">%EMULATOR_IZAPPLE2% %ROM%</command>
        <platform>apple2</platform>
        <theme>apple2</theme>
    </system>
    <system>
        <name>apple2gs</name>
        <fullname>Apple IIGS</fullname>
        <path>%ROMPATH%/apple2gs</path>
        <extension>.2mg .2MG .7z .7z .zip .ZIP</extension>
        <command label="MAME - Current">%EMULATOR_RETROARCH% -L %CORE_RETROARCH%/mame_libretro.so "apple2gs -rompath \"%GAMEDIRRAW%;%ROMPATH%/apple2gs\" -gameio joy -flop3 \"%ROMRAW%\""</command>
        <command label="MAME (Standalone)">%STARTDIR%=~/.mame %EMULATOR_MAME% -inipath /var/config/mame/ini -rompath %GAMEDIR%\;%ROMPATH%/apple2gs apple2gs -gameio joy -flop3 %ROM%</command>
        <platform>apple2gs</platform>
        <theme>apple2gs</theme>
    </system>
    <system>
        <name>arcade</name>
        <fullname>Arcade</fullname>
        <path>%ROMPATH%/arcade</path>
        <extension>.cmd .CMD .desktop .neo .NEO .sh .7z .7Z .zip .ZIP</extension>
        <command label="MAME - Current">%EMULATOR_RETROARCH% -L %CORE_RETROARCH%/mame_libretro.so %ROM%</command>
        <command label="MAME 2010">%EMULATOR_RETROARCH% -L %CORE_RETROARCH%/mame2010_libretro.so %ROM%</command>
        <command label="MAME 2003-Plus">%EMULATOR_RETROARCH% -L %CORE_RETROARCH%/mame2003_plus_libretro.so %ROM%</command>
        <command label="MAME 2003">%EMULATOR_RETROARCH% -L %CORE_RETROARCH%/mame2003_libretro.so %ROM%</command>
        <command label="MAME 2000">%EMULATOR_RETROARCH% -L %CORE_RETROARCH%/mame2000_libretro.so %ROM%</command>
        <command label="MAME (Standalone)">%EMULATOR_MAME% -inipath /var/config/mame/ini -rompath %GAMEDIR%\;%ROMPATH%/arcade %BASENAME%</command>
        <command label="FinalBurn Neo">%EMULATOR_RETROARCH% -L %CORE_RETROARCH%/fbneo_libretro.so %ROM%</command>
        <!--<command label="FinalBurn Neo (Standalone)">%EMULATOR_FINALBURN-NEO% -fullscreen %BASENAME%</command>-->
        <command label="FB Alpha 2012">%EMULATOR_RETROARCH% -L %CORE_RETROARCH%/fbalpha2012_libretro.so %ROM%</command>
        <command label="Geolith">%EMULATOR_RETROARCH% -L %CORE_RETROARCH%/geolith_libretro.so %ROM%</command>
        <command label="Flycast">%EMULATOR_RETROARCH% -L %CORE_RETROARCH%/flycast_libretro.so %ROM%</command>
        <!--<command label="Flycast (Standalone)">%EMULATOR_FLYCAST% %ROM%</command>-->
        <!--<command label="Flycast Dojo (Standalone)">%EMULATOR_FLYCAST-DOJO% %ROM%</command>-->
        <command label="Kronos">%EMULATOR_RETROARCH% -L %CORE_RETROARCH%/kronos_libretro.so %ROM%</command>
        <!--<command label="Supermodel (Standalone)">%STARTDIR%=%GAMEDIR% %EMULATOR_SUPERMODEL% -log-output=%GAMEDIR%/Config/Supermodel.log %INJECT%=%BASENAME%.commands %ROM%</command>-->
        <command label="Shortcut or script">%ENABLESHORTCUTS% %EMULATOR_OS-SHELL% %ROM%</command>
        <platform>arcade</platform>
        <theme>arcade</theme>
    </system>
    <system>
        <name>arcadia</name>
        <fullname>Emerson Arcadia 2001</fullname>
        <path>%ROMPATH%/arcadia</path>
        <extension>.bin .BIN .7z .7Z .zip .ZIP</extension>
        <command label="MAME - Current">%EMULATOR_RETROARCH% -L %CORE_RETROARCH%/mame_libretro.so "arcadia -rompath \"%GAMEDIRRAW%;%ROMPATH%/arcadia\" -cart \"%ROMRAW%\""</command>
        <command label="MAME (Standalone)">%EMULATOR_MAME% -inipath /var/config/mame/ini -rompath %GAMEDIR%\;%ROMPATH%/arcadia arcadia -cart %ROM%</command>
        <platform>arcadia</platform>
        <theme>arcadia</theme>
    </system>
    <system>
        <name>archimedes</name>
        <fullname>Acorn Archimedes</fullname>
        <path>%ROMPATH%/archimedes</path>
        <extension>.1dd .1DD .360 .adf .ADF .adl .ADL .adm .ADM .ads .ADS .apd .APD .bbc .BBC .chd .CHD .cqi .CQI .cqm .CQM .d77 .D77 .d88 .D88 .dfi .DFI .dsd .DSD .dsk .DSK .hfe .HFE .ima .IMA .imd .IMD .img .IMG .ipf .IPF .jfd .JFD .mfi .MFI .mfm .MFM .msa .MSA .ssd .SSD .st .ST .td0 .TD0 .ufi .UFI .7z .7Z .zip .ZIP</extension>
        <command label="MAME [Model A440/1] (Standalone)">%EMULATOR_MAME% -inipath /var/config/mame/ini -rompath %GAMEDIR%\;%ROMPATH%/archimedes aa4401 -flop1 %ROM%</command>
        <command label="MAME [Model A3000] (Standalone)">%EMULATOR_MAME% -inipath /var/config/mame/ini -rompath %GAMEDIR%\;%ROMPATH%/archimedes aa3000 -flop1 %ROM%</command>
        <command label="MAME [Model A310] (Standalone)">%EMULATOR_MAME% -inipath /var/config/mame/ini -rompath %GAMEDIR%\;%ROMPATH%/archimedes aa310 -flop1 %ROM%</command>
        <command label="MAME [Model A540] (Standalone)">%EMULATOR_MAME% -inipath /var/config/mame/ini -rompath %GAMEDIR%\;%ROMPATH%/archimedes aa540 -flop1 %ROM%</command>
        <platform>archimedes</platform>
        <theme>archimedes</theme>
    </system>
    <system>
        <name>arduboy</name>
        <fullname>Arduboy Miniature Game System</fullname>
        <path>%ROMPATH%/arduboy</path>
        <extension>.arduboy .ARDUBOY .hex .HEX .7z .7Z .zip .ZIP</extension>
        <command label="Arduous">%EMULATOR_RETROARCH% -L %CORE_RETROARCH%/arduous_libretro.so %ROM%</command>
        <command label="Ardens">%EMULATOR_RETROARCH% -L %CORE_RETROARCH%/ardens_libretro.so %ROM%</command>
        <platform>arduboy</platform>
        <theme>arduboy</theme>
    </system>
    <system>
        <name>astrocde</name>
        <fullname>Bally Astrocade</fullname>
        <path>%ROMPATH%/astrocde</path>
        <extension>.7z .7Z .zip .ZIP</extension>
        <command label="MAME - Current">%EMULATOR_RETROARCH% -L %CORE_RETROARCH%/mame_libretro.so "astrocde -rompath \"%GAMEDIRRAW%;%ROMPATH%/astrocde\" -cart \"%ROMRAW%\""</command>
        <command label="MAME (Standalone)">%EMULATOR_MAME% -inipath /var/config/mame/ini -rompath %GAMEDIR%\;%ROMPATH%/astrocde astrocde -cart %BASENAME%</command>
        <platform>astrocde</platform>
        <theme>astrocade</theme>
    </system>
    <system>
        <name>atari2600</name>
        <fullname>Atari 2600</fullname>
        <path>%ROMPATH%/atari2600</path>
        <extension>.a26 .A26 .bin .BIN .7z .7Z .zip .ZIP</extension>
        <command label="Stella">%EMULATOR_RETROARCH% -L %CORE_RETROARCH%/stella_libretro.so %ROM%</command>
        <command label="Stella 2014">%EMULATOR_RETROARCH% -L %CORE_RETROARCH%/stella2014_libretro.so %ROM%</command>
        <command label="Stella 2023">%EMULATOR_RETROARCH% -L %CORE_RETROARCH%/stella2023_libretro.so %ROM%</command>
<<<<<<< HEAD
        <!-- <command label="Stella (Standalone)">%EMULATOR_STELLA% %ROM%</command> -->
        <!-- <command label="Gopher2600 (Standalone)">%EMULATOR_GOPHER2600% %ROM%</command> -->
        <!-- <command label="ares (Standalone)">%EMULATOR_ARES% &ndash;&ndash;fullscreen &ndash;&ndash;system "Atari 2600" %ROM%</command> -->
=======
        <command label="Stella (Standalone)">%EMULATOR_STELLA% %ROM%</command>
        <command label="Gopher2600 (Standalone)">%EMULATOR_GOPHER2600% %ROM%</command>
        <command label="ares (Standalone)">%EMULATOR_ARES% --fullscreen --system "Atari 2600" %ROM%</command>
>>>>>>> c95dd349
        <platform>atari2600</platform>
        <theme>atari2600</theme>
    </system>
    <system>
        <name>atari5200</name>
        <fullname>Atari 5200</fullname>
        <path>%ROMPATH%/atari5200</path>
        <extension>.a52 .A52 .atr .ATR .atx .ATX .bin .BIN .car .CAR .cas .CAS .cdm .CDM .rom .ROM .xex .XEX .xfd .XFD .7z .7Z .zip .ZIP</extension>
        <command label="a5200">%EMULATOR_RETROARCH% -L %CORE_RETROARCH%/a5200_libretro.so %ROM%</command>
        <command label="Atari800">%EMULATOR_RETROARCH% -L %CORE_RETROARCH%/atari800_libretro.so %ROM%</command>
	<!--<command label="Atari800 (Standalone)">%EMULATOR_ATARI800% %ROM%</command> -->
        <platform>atari5200</platform>
        <theme>atari5200</theme>
    </system>
    <system>
        <name>atari7800</name>
        <fullname>Atari 7800 ProSystem</fullname>
        <path>%ROMPATH%/atari7800</path>
        <extension>.a78 .A78 .bin .BIN .7z .7Z .zip .ZIP</extension>
        <command label="ProSystem">%EMULATOR_RETROARCH% -L %CORE_RETROARCH%/prosystem_libretro.so %ROM%</command>
        <command label="MAME - Current">%EMULATOR_RETROARCH% -L %CORE_RETROARCH%/mame_libretro.so "a7800 -rompath \"%GAMEDIRRAW%;%ROMPATH%/atari7800\" -cart \"%ROMRAW%\""</command>
        <command label="MAME (Standalone)">%EMULATOR_MAME% -inipath /var/config/mame/ini -rompath %GAMEDIR%\;%ROMPATH%/atari7800 a7800 -cart %ROM%</command>
        <platform>atari7800</platform>
        <theme>atari7800</theme>
    </system>
    <system>
        <name>atari800</name>
        <fullname>Atari 800</fullname>
        <path>%ROMPATH%/atari800</path>
        <extension>.a52 .A52 .atr .ATR .atx .ATX .bin .BIN .car .CAR .cas .CAS .cdm .CDM .rom .ROM .xex .XEX .xfd .XFD .7z .7Z .zip .ZIP</extension>
        <command label="Atari800">%EMULATOR_RETROARCH% -L %CORE_RETROARCH%/atari800_libretro.so %ROM%</command>
        <!-- <command label="Atari800 (Standalone)">%EMULATOR_ATARI800% %ROM%</command> -->
        <platform>atari800</platform>
        <theme>atari800</theme>
    </system>
    <system>
        <name>atarijaguar</name>
        <fullname>Atari Jaguar</fullname>
        <path>%ROMPATH%/atarijaguar</path>
        <extension>.abs .ABS .bin .BIN .cdi .CDI .cof .COF .cue .CUE .j64 .J64 .jag .JAG .prg .PRG .rom .ROM .7z .7Z .zip .ZIP</extension>
        <command label="Virtual Jaguar">%EMULATOR_RETROARCH% -L %CORE_RETROARCH%/virtualjaguar_libretro.so %ROM%</command>
        <!-- <command label="BigPEmu">%EMULATOR_BIGPEMU% %ROM%</command> -->
        <!-- <command label="BigPEmu (Wine)">%STARTDIR%=%EMUDIR% %PRECOMMAND_WINE% %EMULATOR_BIGPEMU-WINDOWS% %ROM%</command> -->
        <!-- <command label="BigPEmu (Proton)">%STARTDIR%=%EMUDIR% %PRECOMMAND_PROTON% %EMULATOR_BIGPEMU-WINDOWS% %ROM%</command> -->
        <command label="MAME (Standalone)">%STARTDIR%=~/.mame %EMULATOR_MAME% -inipath /var/config/mame/ini -rompath %GAMEDIR%\;%ROMPATH%/atarijaguar jaguar -cart %ROM%</command>
        <platform>atarijaguar</platform>
        <theme>atarijaguar</theme>
    </system>
<!--
    <system>
        <name>atarijaguarcd</name>
        <fullname>Atari Jaguar CD</fullname>
        <path>%ROMPATH%/atarijaguarcd</path>
        <extension>.abs .ABS .bin .BIN .cdi .CDI .cof .COF .cue .CUE .j64 .J64 .jag .JAG .prg .PRG .rom .ROM .7z .7Z .zip .ZIP</extension>
        <command label="BigPEmu">%EMULATOR_BIGPEMU% %ROM%</command>
        <command label="BigPEmu (Wine)">%STARTDIR%=%EMUDIR% %PRECOMMAND_WINE% %EMULATOR_BIGPEMU-WINDOWS% %ROM%</command>
        <command label="BigPEmu (Proton)">%STARTDIR%=%EMUDIR% %PRECOMMAND_PROTON% %EMULATOR_BIGPEMU-WINDOWS% %ROM%</command>
        <platform>atarijaguarcd</platform>
        <theme>atarijaguarcd</theme>
    </system>
-->
    <system>
        <name>atarilynx</name>
        <fullname>Atari Lynx</fullname>
        <path>%ROMPATH%/atarilynx</path>
        <extension>.lnx .LNX .o .O .7z .7Z .zip .ZIP</extension>
        <command label="Handy">%EMULATOR_RETROARCH% -L %CORE_RETROARCH%/handy_libretro.so %ROM%</command>
        <command label="Beetle Lynx">%EMULATOR_RETROARCH% -L %CORE_RETROARCH%/mednafen_lynx_libretro.so %ROM%</command>
	<!-- <command label="Mednafen (Standalone)">%EMULATOR_MEDNAFEN% -force_module lynx %ROM%</command> -->
        <platform>atarilynx</platform>
        <theme>atarilynx</theme>
    </system>
    <system>
        <name>atarist</name>
        <fullname>Atari ST</fullname>
        <path>%ROMPATH%/atarist</path>
        <extension>.st .ST .msa .MSA .stx .STX .dim .DIM .ipf .IPF .m3u .M3U .7z .7Z .zip .ZIP</extension>
        <command label="Hatari">%EMULATOR_RETROARCH% -L %CORE_RETROARCH%/hatari_libretro.so %ROM%</command>
        <!-- <command label="Hatari (Standalone)">%EMULATOR_HATARI% %ROM%</command> -->
        <platform>atarist</platform>
        <theme>atarist</theme>
    </system>
    <system>
        <name>atarixe</name>
        <fullname>Atari XE</fullname>
        <path>%ROMPATH%/atarixe</path>
        <extension>.a52 .A52 .atr .ATR .atx .ATX .bin .BIN .car .CAR .cas .CAS .cdm .CDM .xex .XEX .xfd .XFD .7z .7Z .zip .ZIP</extension>
        <command label="Atari800">%EMULATOR_RETROARCH% -L %CORE_RETROARCH%/atari800_libretro.so %ROM%</command>
        <!-- <command label="Atari800 (Standalone)">%EMULATOR_ATARI800% %ROM%</command> -->
        <platform>atarixe</platform>
        <theme>atarixe</theme>
    </system>
    <system>
        <name>atomiswave</name>
        <fullname>Sammy Corporation Atomiswave</fullname>
        <path>%ROMPATH%/atomiswave</path>
        <extension>.bin .BIN .dat .DAT .elf .ELF .lst .LST .7z .7Z .zip .ZIP</extension>
        <command label="Flycast">%EMULATOR_RETROARCH% -L %CORE_RETROARCH%/flycast_libretro.so %ROM%</command>
        <!-- <command label="Flycast (Standalone)">%EMULATOR_FLYCAST% %ROM%</command> -->
        <!-- <command label="Flycast Dojo (Standalone)">%EMULATOR_FLYCAST-DOJO% %ROM%</command> -->
        <platform>arcade</platform>
        <theme>atomiswave</theme>
    </system>
    <system>
        <name>bbcmicro</name>
        <fullname>Acorn Computers BBC Micro</fullname>
        <path>%ROMPATH%/bbcmicro</path>
        <extension>.dsd .DSD .img .IMG .ssd .SSD .7z .7Z .zip .ZIP</extension>
        <command label="MAME (Standalone)">%STARTDIR%=~/.mame %EMULATOR_MAME% -inipath /var/config/mame/ini -rompath %GAMEDIR%\;%ROMPATH%/bbcmicro bbcb -autoboot_delay "2" -autoboot_command "*cat\n\n*exec !boot\n" -analogue acornjoy -flop1 %ROM%</command>
        <platform>bbcmicro</platform>
        <theme>bbcmicro</theme>
    </system>
    <system>
        <name>c64</name>
        <fullname>Commodore 64</fullname>
        <path>%ROMPATH%/c64</path>
        <extension>.bin .BIN .cmd .CMD .crt .CRT .d2m .D2M .d4m .D4M .d64 .D64 .d6z .D6Z .d71 .D71 .d7z .D7Z .d80 .D80 .d81 .D81 .d82 .D82 .d8z .D8Z .g41 .G41 .g4z .G4Z .g64 .G64 .g6z .G6Z .gz .GZ .lnx .LNX .m3u .M3U .nbz .NBZ .nib .NIB .p00 .P00 .prg .PRG .t64 .T64 .tap .TAP .vfl .VFL .vsf .VSF .x64 .X64 .x6z .X6Z .7z .7Z .zip .ZIP</extension>
        <command label="VICE x64sc Accurate">%EMULATOR_RETROARCH% -L %CORE_RETROARCH%/vice_x64sc_libretro.so %ROM%</command>
        <!-- <command label="VICE x64sc Accurate (Standalone)">%EMULATOR_VICE-X64SC% %ROM%</command> -->
        <command label="VICE x64 Fast">%EMULATOR_RETROARCH% -L %CORE_RETROARCH%/vice_x64_libretro.so %ROM%</command>
        <command label="VICE x64 SuperCPU">%EMULATOR_RETROARCH% -L %CORE_RETROARCH%/vice_xscpu64_libretro.so %ROM%</command>
        <command label="VICE x128">%EMULATOR_RETROARCH% -L %CORE_RETROARCH%/vice_x128_libretro.so %ROM%</command>
        <command label="Frodo">%EMULATOR_RETROARCH% -L %CORE_RETROARCH%/frodo_libretro.so %ROM%</command>
        <platform>c64</platform>
        <theme>c64</theme>
    </system>
    <system>
        <name>cdimono1</name>
        <fullname>Philips CD-i</fullname>
        <path>%ROMPATH%/cdimono1</path>
        <extension>.chd .CHD .cue .CUE .iso .ISO</extension>
        <command label="SAME CDi">%EMULATOR_RETROARCH% -L %CORE_RETROARCH%/same_cdi_libretro.so %ROM%</command>
        <command label="CDi 2015">%EMULATOR_RETROARCH% -L %CORE_RETROARCH%/cdi2015_libretro.so %ROM%</command>
        <command label="MAME (Standalone)">%EMULATOR_MAME% -inipath /var/config/mame/ini -rompath %GAMEDIR%\;%ROMPATH%/cdimono1 cdimono1 -cdrom %ROM%</command>
        <platform>cdimono1</platform>
        <theme>cdimono1</theme>
    </system>
    <system>
        <name>cdtv</name>
        <fullname>Commodore CDTV</fullname>
        <path>%ROMPATH%/cdtv</path>
        <extension>.adf .ADF .adz .ADZ .ccd .CCD .chd .CHD .cue .CUE .dms .DMS .fdi .FDI .hdf .HDF .hdz .HDZ .ipf .IPF .iso .ISO .lha .LHA .m3u .M3U .mds .MDS .nrg .NRG .rp9 .RP9 .uae .UAE .7z .7Z .zip .ZIP</extension>
        <command label="PUAE">%EMULATOR_RETROARCH% -L %CORE_RETROARCH%/puae_libretro.so %ROM%</command>
        <command label="PUAE 2021">%EMULATOR_RETROARCH% -L %CORE_RETROARCH%/puae2021_libretro.so %ROM%</command>
        <!-- <command label="FS-UAE (Standalone)">%EMULATOR_FS-UAE% &ndash;&ndashconfig:amiga-model=CDTV %ROM%</command> -->
        <!-- <command label="Amiberry (Standalone)">%STARTDIR%=%EMUDIR% %EMULATOR_AMIBERRY% &ndash;&ndashmodel CDTV &ndash;&ndash;autoload %ROM%</command> -->
        <platform>cdtv</platform>
        <theme>cdtv</theme>
    </system>
    <system>
        <name>chailove</name>
        <fullname>ChaiLove Game Engine</fullname>
        <path>%ROMPATH%/chailove</path>
        <extension>.chai .CHAI .chailove .CHAILOVE .7z .7Z .zip .ZIP</extension>
        <command label="ChaiLove">%EMULATOR_RETROARCH% -L %CORE_RETROARCH%/chailove_libretro.so %ROM%</command>
        <platform>love</platform>
        <theme>chailove</theme>
    </system>
    <system>
        <name>channelf</name>
        <fullname>Fairchild Channel F</fullname>
        <path>%ROMPATH%/channelf</path>
        <extension>.bin .BIN .chf .CHF .7z .7Z .zip .ZIP</extension>
        <command label="FreeChaF">%EMULATOR_RETROARCH% -L %CORE_RETROARCH%/freechaf_libretro.so %ROM%</command>
        <command label="MAME - Current">%EMULATOR_RETROARCH% -L %CORE_RETROARCH%/mame_libretro.so "channelf -rompath \"%GAMEDIRRAW%;%ROMPATH%/channelf\" -cart \"%ROMRAW%\""</command>
        <command label="MAME (Standalone)">%EMULATOR_MAME% -inipath /var/config/mame/ini -rompath %GAMEDIR%\;%ROMPATH%/channelf channelf -cart %ROM%</command>
        <platform>channelf</platform>
        <theme>channelf</theme>
    </system>
<!-- 
    <system>
        <name>coco</name>
        <fullname>Tandy Color Computer</fullname>
        <path>%ROMPATH%/coco</path>
        <extension>.cas .CAS .ccc .CCC .dsk .DSK .rom .ROM</extension>
        <command label="XRoar CoCo 2 NTSC (Standalone)">%EMULATOR_XROAR% -fs -default-machine coco2bus %ROM%</command>
        <command label="XRoar CoCo 2 PAL (Standalone)">%EMULATOR_XROAR% -fs -default-machine coco2b %ROM%</command>
        <command label="MAME [Cartridge] (Standalone)">%STARTDIR%=~/.mame %EMULATOR_MAME% -inipath /var/config/mame/ini -rompath %GAMEDIR%\;%ROMPATH%/coco coco -cart %ROM%</command>
        <command label="MAME [Tape] (Standalone)">%STARTDIR%=~/.mame %EMULATOR_MAME% -inipath /var/config/mame/ini -rompath %GAMEDIR%\;%ROMPATH%/coco coco -autoboot_delay "2" -autoboot_command "cloadm:exec\n" -cass %ROM%</command>
        <platform>coco</platform>
        <theme>coco</theme>
    </system>
-->
    <system>
        <name>colecovision</name>
        <fullname>Coleco ColecoVision</fullname>
        <path>%ROMPATH%/colecovision</path>
        <extension>.bin .BIN .cas .CAS .col .COL .cv .CV .dsk .DSK .m3u .M3U .mx1 .MX1 .mx2 .MX2 .ri .RI .rom .ROM .sc .SC .sg .SG .7z .7Z .zip .ZIP</extension>
        <command label="blueMSX">%EMULATOR_RETROARCH% -L %CORE_RETROARCH%/bluemsx_libretro.so %ROM%</command>
        <command label="Gearcoleco">%EMULATOR_RETROARCH% -L %CORE_RETROARCH%/gearcoleco_libretro.so %ROM%</command>
        <!-- <command label="openMSX (Standalone)">%EMULATOR_OPENMSX% -machine ColecoVision_SGM %INJECT%=%BASENAME%.commands -cart %ROM%</command> -->
        <!-- <command label="ares (Standalone)">%EMULATOR_ARES% &ndash;&ndash;fullscreen &ndash;&ndash;system "ColecoVision" %ROM%</command> -->
        <!-- <command label="ColEm (Standalone)">%EMULATOR_COLEM% %INJECT%=%BASENAME%.commands -cv %ROM%</command> -->
        <platform>colecovision</platform>
        <theme>colecovision</theme>
    </system>
    <system>
        <name>consolearcade</name>
        <fullname>Console Arcade Systems</fullname>
        <path>%ROMPATH%/consolearcade</path>
        <extension>.arcadedef .desktop .iso .ISO .sh .xbe .XBE .7z .7Z .zip .ZIP</extension>
        <command label="MAME - Current">%EMULATOR_RETROARCH% -L %CORE_RETROARCH%/mame_libretro.so %ROM%</command>
        <command label="MAME (Standalone)">%EMULATOR_MAME% -inipath /var/config/mame/ini -rompath %GAMEDIR%\;%ROMPATH%/consolearcade %BASENAME%</command>
        <command label="Flycast">%EMULATOR_RETROARCH% -L %CORE_RETROARCH%/flycast_libretro.so %ROM%</command>
        <!--<command label="Flycast (Standalone)">%EMULATOR_FLYCAST% %ROM%</command>-->
        <!--<command label="Flycast Dojo (Standalone)">%EMULATOR_FLYCAST-DOJO% %ROM%</command>-->
        <command label="Kronos">%EMULATOR_RETROARCH% -L %CORE_RETROARCH%/kronos_libretro.so %ROM%</command>
        <!--<command label="Mednafen [Sega Saturn] (Standalone)">%EMULATOR_MEDNAFEN% -force_module ss %ROM%</command>-->
        <!--<command label="Play! (Standalone)">%EMULATOR_PLAY!% &ndash;&ndash;disc %ROM%</command>-->
        <command label="RPCS3 Shortcut (Standalone)">%ENABLESHORTCUTS% %EMULATOR_OS-SHELL% %ROM%</command>
        <!--<command label="Triforce (Standalone)">%INJECT%=%BASENAME%.esprefix %EMULATOR_TRIFORCE% -b -e %ROM%</command>-->
        <command label="xemu (Standalone)">%INJECT%=%BASENAME%.esprefix %EMULATOR_XEMU% -dvd_path %ROM%</command>
        <command label="Shortcut or script">%ENABLESHORTCUTS% %EMULATOR_OS-SHELL% %ROM%</command>
        <platform>arcade</platform>
        <theme>consolearcade</theme>
    </system>
    <system>
        <name>cps</name>
        <fullname>Capcom Play System</fullname>
        <path>%ROMPATH%/cps</path>
        <extension>.7z .7Z .zip .ZIP</extension>
        <command label="MAME - Current">%EMULATOR_RETROARCH% -L %CORE_RETROARCH%/mame_libretro.so %ROM%</command>
        <command label="MAME 2010">%EMULATOR_RETROARCH% -L %CORE_RETROARCH%/mame2010_libretro.so %ROM%</command>
        <command label="MAME 2003-Plus">%EMULATOR_RETROARCH% -L %CORE_RETROARCH%/mame2003_plus_libretro.so %ROM%</command>
        <command label="MAME 2003">%EMULATOR_RETROARCH% -L %CORE_RETROARCH%/mame2003_libretro.so %ROM%</command>
        <command label="MAME 2000">%EMULATOR_RETROARCH% -L %CORE_RETROARCH%/mame2000_libretro.so %ROM%</command>
        <command label="MAME (Standalone)">%EMULATOR_MAME% -inipath /var/config/mame/ini -rompath %GAMEDIR%\;%ROMPATH%/cps %BASENAME%</command>
        <command label="FinalBurn Neo">%EMULATOR_RETROARCH% -L %CORE_RETROARCH%/fbneo_libretro.so %ROM%</command>
        <!-- <command label="FinalBurn Neo (Standalone)">%EMULATOR_FINALBURN-NEO% -fullscreen %BASENAME%</command> -->
        <command label="FB Alpha 2012">%EMULATOR_RETROARCH% -L %CORE_RETROARCH%/fbalpha2012_libretro.so %ROM%</command>
        <command label="FB Alpha 2012 CPS-1">%EMULATOR_RETROARCH% -L %CORE_RETROARCH%/fbalpha2012_cps1_libretro.so %ROM%</command>
        <command label="FB Alpha 2012 CPS-2">%EMULATOR_RETROARCH% -L %CORE_RETROARCH%/fbalpha2012_cps2_libretro.so %ROM%</command>
        <command label="FB Alpha 2012 CPS-3">%EMULATOR_RETROARCH% -L %CORE_RETROARCH%/fbalpha2012_cps3_libretro.so %ROM%</command>
        <platform>arcade</platform>
        <theme>cps</theme>
    </system>
    <system>
        <name>cps1</name>
        <fullname>Capcom Play System I</fullname>
        <path>%ROMPATH%/cps1</path>
        <extension>.7z .7Z .zip .ZIP</extension>
        <command label="MAME - Current">%EMULATOR_RETROARCH% -L %CORE_RETROARCH%/mame_libretro.so %ROM%</command>
        <command label="MAME 2010">%EMULATOR_RETROARCH% -L %CORE_RETROARCH%/mame2010_libretro.so %ROM%</command>
        <command label="MAME 2003-Plus">%EMULATOR_RETROARCH% -L %CORE_RETROARCH%/mame2003_plus_libretro.so %ROM%</command>
        <command label="MAME 2003">%EMULATOR_RETROARCH% -L %CORE_RETROARCH%/mame2003_libretro.so %ROM%</command>
        <command label="MAME 2000">%EMULATOR_RETROARCH% -L %CORE_RETROARCH%/mame2000_libretro.so %ROM%</command>
        <command label="MAME (Standalone)">%EMULATOR_MAME% -inipath /var/config/mame/ini -rompath %GAMEDIR%\;%ROMPATH%/cps1 %BASENAME%</command>
        <command label="FinalBurn Neo">%EMULATOR_RETROARCH% -L %CORE_RETROARCH%/fbneo_libretro.so %ROM%</command>
        <!-- <command label="FinalBurn Neo (Standalone)">%EMULATOR_FINALBURN-NEO% -fullscreen %BASENAME%</command> -->
        <command label="FB Alpha 2012">%EMULATOR_RETROARCH% -L %CORE_RETROARCH%/fbalpha2012_libretro.so %ROM%</command>
        <command label="FB Alpha 2012 CPS-1">%EMULATOR_RETROARCH% -L %CORE_RETROARCH%/fbalpha2012_cps1_libretro.so %ROM%</command>
        <platform>arcade</platform>
        <theme>cps1</theme>
    </system>
    <system>
        <name>cps2</name>
        <fullname>Capcom Play System II</fullname>
        <path>%ROMPATH%/cps2</path>
        <extension>.7z .7Z .zip .ZIP</extension>
        <command label="MAME - Current">%EMULATOR_RETROARCH% -L %CORE_RETROARCH%/mame_libretro.so %ROM%</command>
        <command label="MAME 2010">%EMULATOR_RETROARCH% -L %CORE_RETROARCH%/mame2010_libretro.so %ROM%</command>
        <command label="MAME 2003-Plus">%EMULATOR_RETROARCH% -L %CORE_RETROARCH%/mame2003_plus_libretro.so %ROM%</command>
        <command label="MAME 2003">%EMULATOR_RETROARCH% -L %CORE_RETROARCH%/mame2003_libretro.so %ROM%</command>
        <command label="MAME 2000">%EMULATOR_RETROARCH% -L %CORE_RETROARCH%/mame2000_libretro.so %ROM%</command>
        <command label="MAME (Standalone)">%EMULATOR_MAME% -inipath /var/config/mame/ini -rompath %GAMEDIR%\;%ROMPATH%/cps2 %BASENAME%</command>
        <command label="FinalBurn Neo">%EMULATOR_RETROARCH% -L %CORE_RETROARCH%/fbneo_libretro.so %ROM%</command>
        <!-- <command label="FinalBurn Neo (Standalone)">%EMULATOR_FINALBURN-NEO% -fullscreen %BASENAME%</command> -->
        <command label="FB Alpha 2012">%EMULATOR_RETROARCH% -L %CORE_RETROARCH%/fbalpha2012_libretro.so %ROM%</command>
        <command label="FB Alpha 2012 CPS-2">%EMULATOR_RETROARCH% -L %CORE_RETROARCH%/fbalpha2012_cps2_libretro.so %ROM%</command>
        <platform>arcade</platform>
        <theme>cps2</theme>
    </system>
    <system>
        <name>cps3</name>
        <fullname>Capcom Play System III</fullname>
        <path>%ROMPATH%/cps3</path>
        <extension>.7z .7Z .zip .ZIP</extension>
        <command label="MAME - Current">%EMULATOR_RETROARCH% -L %CORE_RETROARCH%/mame_libretro.so %ROM%</command>
        <command label="MAME 2010">%EMULATOR_RETROARCH% -L %CORE_RETROARCH%/mame2010_libretro.so %ROM%</command>
        <command label="MAME 2003-Plus">%EMULATOR_RETROARCH% -L %CORE_RETROARCH%/mame2003_plus_libretro.so %ROM%</command>
        <command label="MAME 2003">%EMULATOR_RETROARCH% -L %CORE_RETROARCH%/mame2003_libretro.so %ROM%</command>
        <command label="MAME 2000">%EMULATOR_RETROARCH% -L %CORE_RETROARCH%/mame2000_libretro.so %ROM%</command>
        <command label="MAME (Standalone)">%EMULATOR_MAME% -inipath /var/config/mame/ini -rompath %GAMEDIR%\;%ROMPATH%/cps3 %BASENAME%</command>
        <command label="FinalBurn Neo">%EMULATOR_RETROARCH% -L %CORE_RETROARCH%/fbneo_libretro.so %ROM%</command>
        <!-- <command label="FinalBurn Neo (Standalone)">%EMULATOR_FINALBURN-NEO% -fullscreen %BASENAME%</command> -->
        <command label="FB Alpha 2012">%EMULATOR_RETROARCH% -L %CORE_RETROARCH%/fbalpha2012_libretro.so %ROM%</command>
        <command label="FB Alpha 2012 CPS-3">%EMULATOR_RETROARCH% -L %CORE_RETROARCH%/fbalpha2012_cps3_libretro.so %ROM%</command>
        <platform>arcade</platform>
        <theme>cps3</theme>
    </system>
    <system>
        <name>crvision</name>
        <fullname>VTech CreatiVision</fullname>
        <path>%ROMPATH%/crvision</path>
        <extension>.bin .BIN .rom .ROM .7z .7Z .zip .ZIP</extension>
        <command label="MAME - Current">%EMULATOR_RETROARCH% -L %CORE_RETROARCH%/mame_libretro.so "crvision -rompath \"%GAMEDIRRAW%;%ROMPATH%/crvision\" -cart \"%ROMRAW%\""</command>
        <command label="MAME (Standalone)">%EMULATOR_MAME% -inipath /var/config/mame/ini -rompath %GAMEDIR%\;%ROMPATH%/crvision crvision -cart %ROM%</command>
        <platform>crvision</platform>
        <theme>crvision</theme>
    </system>
    <system>
        <name>daphne</name>
        <fullname>Daphne Arcade LaserDisc Emulator</fullname>
        <path>%ROMPATH%/daphne</path>
        <extension>.daphne .dirksimple .ogv .OGV .singe .7z .7Z .zip .ZIP</extension>
        <!--<command label="Hypseus [Daphne] (Standalone)">%EMULATOR_HYPSEUS-SINGE% %BASENAME% vldp -framefile %GAMEDIR%/%BASENAME%.txt %INJECT%=%BASENAME%.commands</command>-->
        <!--<command label="Hypseus [Singe] (Standalone)">%EMULATOR_HYPSEUS-SINGE% singe vldp -framefile %GAMEDIR%/%BASENAME%.txt -script %GAMEDIR%/%BASENAME%.singe %INJECT%=%BASENAME%.commands</command>-->
        <command label="MAME - Current">%EMULATOR_RETROARCH% -L %CORE_RETROARCH%/mame_libretro.so %ROM%</command>
        <command label="MAME (Standalone)">%EMULATOR_MAME% -inipath /var/config/mame/ini -rompath %GAMEDIR%\;%ROMPATH%/daphne %BASENAME%</command>
        <command label="DirkSimple">%EMULATOR_RETROARCH% -L %CORE_RETROARCH%/dirksimple_libretro.so %ROM%</command>
        <platform>daphne, arcade</platform>
        <theme>daphne</theme>
    </system>
    <system>
        <name>desktop</name>
        <fullname>Desktop Applications</fullname>
        <path>%ROMPATH%/desktop</path>
        <extension>.AppImage .desktop .sh</extension>
        <command label="Suspend ES-DE">%ENABLESHORTCUTS% %EMULATOR_OS-SHELL% %ROM%</command>
        <command label="Keep ES-DE running">%RUNINBACKGROUND% %ENABLESHORTCUTS% %EMULATOR_OS-SHELL% %ROM%</command>
        <command label="AppImage (Suspend ES-DE)">%EMULATOR_OS-SHELL% -c "%ROM%"</command>
        <command label="AppImage (Keep ES-DE running)">%RUNINBACKGROUND% %EMULATOR_OS-SHELL% -c "%ROM%"</command>
        <platform>pcwindows</platform>
        <theme>desktop</theme>
    </system>
    <system>
        <name>doom</name>
        <fullname>Doom</fullname>
        <path>%ROMPATH%/doom</path>
        <extension>.doom .DOOM .desktop .ipk3 .IPK3 .iwad .IWAD .pk3 .PK3 .pk4 .PK4 .pwad .PWAD .sh .wad .WAD</extension>
        <command label="GZDoom (Standalone)">gzdoom.sh %ROM%</command>
        <command label="PrBoom">%EMULATOR_RETROARCH% -L %CORE_RETROARCH%/prboom_libretro.so %ROM%</command>
        <!-- <command label="PrBoom+ (Standalone)">%EMULATOR_PRBOOM-PLUS% -iwad %ROM%</command> -->
        <command label="Boom 3">%EMULATOR_RETROARCH% -L %CORE_RETROARCH%/boom3_libretro.so %ROM%</command>
        <command label="Boom 3 xp">%EMULATOR_RETROARCH% -L %CORE_RETROARCH%/boom3_xp_libretro.so %ROM%</command>
        <command label="Shortcut or script">%ENABLESHORTCUTS% %EMULATOR_OS-SHELL% %ROM%</command>
        <platform>pc, pcwindows</platform>
        <theme>doom</theme>
    </system>
    <system>
        <name>dos</name>
        <fullname>DOS (PC)</fullname>
        <path>%ROMPATH%/dos</path>
        <extension>.bat .BAT .com .COM .conf .CONF .cue .CUE .dosz .DOSZ .exe .EXE .img .IMG .iso .ISO .7z .7Z .zip .ZIP</extension>
        <command label="DOSBox-Pure">%EMULATOR_RETROARCH% -L %CORE_RETROARCH%/dosbox_pure_libretro.so %ROM%</command>
        <command label="DOSBox-Core">%EMULATOR_RETROARCH% -L %CORE_RETROARCH%/dosbox_core_libretro.so %ROM%</command>
        <command label="DOSBox-SVN">%EMULATOR_RETROARCH% -L %CORE_RETROARCH%/dosbox_svn_libretro.so %ROM%</command>
<<<<<<< HEAD
        <!-- <command label="DOSBox-X (Standalone)">%STARTDIR%=%GAMEDIR% %EMULATOR_DOSBOX-X% %ROM%</command> -->
        <!-- <command label="DOSBox Staging (Standalone)">%STARTDIR%=%GAMEDIR% %EMULATOR_DOSBOX-STAGING% %ROM%</command> -->
=======
        <command label="DOSBox-X (Standalone)">%STARTDIR%=%GAMEDIR% %EMULATOR_DOSBOX-X% %ROM%</command>
        <command label="DOSBox Staging (Standalone)">%STARTDIR%=%GAMEDIR% %EMULATOR_DOSBOX-STAGING% %ROM%</command>
>>>>>>> c95dd349
        <command label="VirtualXT">%EMULATOR_RETROARCH% -L %CORE_RETROARCH%/virtualxt_libretro.so %ROM%</command>
        <platform>dos</platform>
        <theme>dos</theme>
    </system>
<!--
    <system>
        <name>dragon32</name>
        <fullname>Dragon Data Dragon 32</fullname>
        <path>%ROMPATH%/dragon32</path>
        <extension>.cas .CAS .ccc .CCC .dsk .DSK .rom .ROM .7z .7Z .zip .ZIP</extension>
        <command label="MAME Dragon 32 [Tape] (Standalone)">%STARTDIR%=~/.mame %EMULATOR_MAME% -rompath %GAMEDIR%\;%ROMPATH%/dragon32 dragon32 -autoboot_delay "4" -autoboot_command "cloadm\"\"\n" -cass %ROM%</command>
        <command label="MAME Dragon 32 [Cartridge] (Standalone)">%STARTDIR%=~/.mame %EMULATOR_MAME% -rompath %GAMEDIR%\;%ROMPATH%/dragon32 dragon32 -cart %ROM%</command>
        <command label="MAME Dragon 64 [Tape] (Standalone)">%STARTDIR%=~/.mame %EMULATOR_MAME% -rompath %GAMEDIR%\;%ROMPATH%/dragon32 dragon64 -autoboot_delay "4" -autoboot_command "cloadm\"\"\n" -cass %ROM%</command>
        <command label="MAME Dragon 64 [Cartridge] (Standalone)">%STARTDIR%=~/.mame %EMULATOR_MAME% -rompath %GAMEDIR%\;%ROMPATH%/dragon32 dragon64 -cart %ROM%</command>
        <command label="XRoar Dragon 32 (Standalone)">%EMULATOR_XROAR% -fs -default-machine dragon32 %ROM%</command>
        <command label="XRoar Dragon 64 (Standalone)">%EMULATOR_XROAR% -fs -default-machine dragon64 %ROM%</command>
        <platform>dragon32</platform>
        <theme>dragon32</theme>
    </system>
-->
    <system>
        <name>dreamcast</name>
        <fullname>Sega Dreamcast</fullname>
        <path>%ROMPATH%/dreamcast</path>
        <extension>.cdi .CDI .chd .CHD .cue .CUE .dat .DAT .elf .ELF .gdi .GDI .iso .ISO .lst .LST .m3u .M3U</extension> <!-- removed .7z .7Z .zip .ZIP -->
        <command label="Flycast">%EMULATOR_RETROARCH% -L %CORE_RETROARCH%/flycast_libretro.so %ROM%</command>
        <!-- <command label="Flycast (Standalone)">%EMULATOR_FLYCAST% %ROM%</command> -->
        <!-- <command label="Flycast Dojo (Standalone)">%EMULATOR_FLYCAST-DOJO% %ROM%</command> -->
        <!-- <command label="Redream (Standalone)">%EMULATOR_REDREAM% %ROM%</command> -->
        <platform>dreamcast</platform>
        <theme>dreamcast</theme>
    </system>
    <system>
        <name>easyrpg</name>
        <fullname>EasyRPG Game Engine</fullname>
        <path>%ROMPATH%/easyrpg</path>
        <extension>.easyrpg .zip .ZIP</extension>
        <command label="EasyRPG">%EMULATOR_RETROARCH% -L %CORE_RETROARCH%/easyrpg_libretro.so %ROM%</command>
        <!-- <command label="EasyRPG Player (Standalone)">%STARTDIR%=%GAMEENTRYDIR% %EMULATOR_EASYRPG%</command> -->
        <platform>easyrpg</platform>
        <theme>easyrpg</theme>
    </system>
    <system>
        <name>electron</name>
        <fullname>Acorn Electron</fullname>
        <path>%ROMPATH%/electron</path>
        <extension>.1dd .1DD .adf .ADF .adl .ADL .adm .ADM .ads .ADS .bbc .BBC .bin .BIN .cqi .CQI .cqm .CQM .csw .CSW .d77 .D77 .d88 .D88 .dfi .DFI .dsd .DSD .dsk .DSK .hfe .HFE .imd .IMD .img .IMG .mfi .MFI .mfm .MFM .rom .ROM .ssd .SSD .td0 .TD0 .uef .UEF .wav .WAV .7z .7Z .zip .ZIP</extension>
        <command label="MAME [Tape] (Standalone)">%EMULATOR_MAME% -inipath /var/config/mame/ini -rompath %GAMEDIR%\;%ROMPATH%/electron electron64 -autoboot_delay "2" -autoboot_command "*T.\nCH.\"\"\n" -cass1 %ROM%</command>
        <command label="MAME [Diskette DFS] (Standalone)">%EMULATOR_MAME% -inipath /var/config/mame/ini -rompath %GAMEDIR%\;%ROMPATH%/electron electron64 -exp plus1 -cart1 seds -autoboot_delay "2" -autoboot_command "*CAT\n\n\n\n\n\n*EXEC !BOOT\n" -flop1 %ROM%</command>
        <command label="MAME [Diskette ADFS] (Standalone)">%EMULATOR_MAME% -inipath /var/config/mame/ini -rompath %GAMEDIR%\;%ROMPATH%/electron electron64 -exp plus3 -exp:plus3:fdc:1 35dd -autoboot_delay "2" -autoboot_command "*CAT\n\n\n\n\n\n*RUN !BOOT\n" -flop1 %ROM%</command>
        <platform>electron</platform>
        <theme>electron</theme>
    </system>
    <system>
        <name>emulators</name>
        <fullname>Emulators</fullname>
        <path>%ROMPATH%/emulators</path>
        <extension>.AppImage .desktop .sh</extension>
        <command label="Suspend ES-DE">%ENABLESHORTCUTS% %EMULATOR_OS-SHELL% %ROM%</command>
        <command label="Keep ES-DE running">%RUNINBACKGROUND% %ENABLESHORTCUTS% %EMULATOR_OS-SHELL% %ROM%</command>
        <command label="AppImage (Suspend ES-DE)">%EMULATOR_OS-SHELL% -c "%ROM%"</command>
        <command label="AppImage (Keep ES-DE running)">%RUNINBACKGROUND% %EMULATOR_OS-SHELL% -c "%ROM%"</command>
        <platform>pcwindows</platform>
        <theme>emulators</theme>
    </system>
    <system>
        <name>famicom</name>
        <fullname>Nintendo Family Computer</fullname>
        <path>%ROMPATH%/famicom</path>
        <extension>.3dsen .3DSEN .fds .FDS .nes .NES .unf .UNF .unif .UNIF .7z .7Z .zip .ZIP</extension>
        <command label="Mesen">%EMULATOR_RETROARCH% -L %CORE_RETROARCH%/mesen_libretro.so %ROM%</command>
        <!--<command label="Mesen (Standalone)">%EMULATOR_MESEN% &ndash;&ndash;fullscreen %ROM%</command>-->
        <command label="Nestopia UE">%EMULATOR_RETROARCH% -L %CORE_RETROARCH%/nestopia_libretro.so %ROM%</command>
        <!-- <command label="Nestopia UE (Standalone)">%EMULATOR_NESTOPIA-UE% &ndash;&ndash;fullscreen %ROM%</command> -->
        <command label="FCEUmm">%EMULATOR_RETROARCH% -L %CORE_RETROARCH%/fceumm_libretro.so %ROM%</command>
        <command label="QuickNES">%EMULATOR_RETROARCH% -L %CORE_RETROARCH%/quicknes_libretro.so %ROM%</command>
<<<<<<< HEAD
        <!-- <command label="puNES (Standalone)">%EMULATOR_PUNES% -u yes %ROM%</command> -->
        <!-- <command label="Mednafen (Standalone)">%EMULATOR_MEDNAFEN% -force_module nes %ROM%</command> -->
        <!-- <command label="ares (Standalone)">%EMULATOR_ARES% &ndash;&ndash;fullscreen &ndash;&ndash;system "Famicom" %ROM%</command> -->
        <!-- <command label="ares FDS (Standalone)">%EMULATOR_ARES% &ndash;&ndash;fullscreen &ndash;&ndash;system "Famicom Disk System" %ROM%</command> -->
        <!-- <command label="jgenesis (Standalone)">%EMULATOR_JGENESIS% &ndash;&ndash;file-path %ROM%</command> -->
        <!-- <command label="3dSen (Wine)">%STARTDIR%=%EMUDIR% %PRECOMMAND_WINE% %EMULATOR_3DSEN-WINDOWS% -id=%INJECT%=%BASENAME%.3dsen</command> -->
        <!-- <command label="3dSen (Proton)">%STARTDIR%=%EMUDIR% %PRECOMMAND_PROTON% %EMULATOR_3DSEN-WINDOWS% -id=%INJECT%=%BASENAME%.3dsen</command> -->
=======
        <command label="puNES (Standalone)">%EMULATOR_PUNES% -u yes %ROM%</command>
        <command label="Mednafen (Standalone)">%EMULATOR_MEDNAFEN% -force_module nes %ROM%</command>
        <command label="ares (Standalone)">%EMULATOR_ARES% --fullscreen --system "Famicom" %ROM%</command>
        <command label="ares FDS (Standalone)">%EMULATOR_ARES% --fullscreen --system "Famicom Disk System" %ROM%</command>
        <command label="jgenesis (Standalone)">%EMULATOR_JGENESIS% --file-path %ROM%</command>
        <command label="3dSen (Wine)">%STARTDIR%=%EMUDIR% %PRECOMMAND_WINE% %EMULATOR_3DSEN-WINDOWS% -id=%INJECT%=%BASENAME%.3dsen</command>
        <command label="3dSen (Proton)">%STARTDIR%=%EMUDIR% %PRECOMMAND_PROTON% %EMULATOR_3DSEN-WINDOWS% -id=%INJECT%=%BASENAME%.3dsen</command>
>>>>>>> c95dd349
        <platform>famicom</platform>
        <theme>famicom</theme>
    </system>
    <system>
        <name>fba</name>
        <fullname>FinalBurn Alpha</fullname>
        <path>%ROMPATH%/fba</path>
        <extension>.iso .ISO .7z .7Z .zip .ZIP</extension>
        <command label="FB Alpha 2012">%EMULATOR_RETROARCH% -L %CORE_RETROARCH%/fbalpha2012_libretro.so %ROM%</command>
        <command label="FB Alpha 2012 Neo Geo">%EMULATOR_RETROARCH% -L %CORE_RETROARCH%/fbalpha2012_neogeo_libretro.so %ROM%</command>
        <command label="FB Alpha 2012 CPS-1">%EMULATOR_RETROARCH% -L %CORE_RETROARCH%/fbalpha2012_cps1_libretro.so %ROM%</command>
        <command label="FB Alpha 2012 CPS-2">%EMULATOR_RETROARCH% -L %CORE_RETROARCH%/fbalpha2012_cps2_libretro.so %ROM%</command>
        <command label="FB Alpha 2012 CPS-3">%EMULATOR_RETROARCH% -L %CORE_RETROARCH%/fbalpha2012_cps3_libretro.so %ROM%</command>
        <platform>arcade</platform>
        <theme>fba</theme>
    </system>
    <system>
        <name>fbneo</name>
        <fullname>FinalBurn Neo</fullname>
        <path>%ROMPATH%/fbneo</path>
        <extension>.7z .7Z .zip .ZIP</extension>
        <command label="FinalBurn Neo">%EMULATOR_RETROARCH% -L %CORE_RETROARCH%/fbneo_libretro.so %ROM%</command>
        <!-- <command label="FinalBurn Neo (Standalone)">%EMULATOR_FINALBURN-NEO% -fullscreen %BASENAME%</command> -->
        <platform>arcade</platform>
        <theme>fbneo</theme>
    </system>
    <system>
        <name>fds</name>
        <fullname>Nintendo Famicom Disk System</fullname>
        <path>%ROMPATH%/fds</path>
        <extension>.nes .NES .fds .FDS .unf .UNF .UNIF .UNIF .7z .7Z .zip .ZIP</extension>
        <command label="Mesen">%EMULATOR_RETROARCH% -L %CORE_RETROARCH%/mesen_libretro.so %ROM%</command>
        <!--<command label="Mesen (Standalone)">%EMULATOR_MESEN% &ndash;&ndash;fullscreen %ROM%</command>-->
        <command label="Nestopia UE">%EMULATOR_RETROARCH% -L %CORE_RETROARCH%/nestopia_libretro.so %ROM%</command>
        <!-- <command label="Nestopia UE (Standalone)">%EMULATOR_NESTOPIA-UE% &ndash;&ndash;fullscreen %ROM%</command> -->
        <command label="FCEUmm">%EMULATOR_RETROARCH% -L %CORE_RETROARCH%/fceumm_libretro.so %ROM%</command>
        <!-- <command label="Mednafen (Standalone)">%EMULATOR_MEDNAFEN% -force_module nes %ROM%</command> -->
        <!-- <command label="ares (Standalone)">%EMULATOR_ARES% &ndash;&ndash;fullscreen &ndash;&ndash;system "Famicom Disk System" %ROM%</command> -->
        <platform>fds</platform>
        <theme>fds</theme>
    </system>

    <system>
        <name>flash</name>
        <fullname>Adobe Flash</fullname>
        <path>%ROMPATH%/flash</path>
        <extension>.swf .SWF</extension>
        <command label="Ruffle (Standalone)">%EMULATOR_RUFFLE% %ROM%</command>
        <!-- <command label="Lightspark (Standalone)">%EMULATOR_LIGHTSPARK% &ndash;&ndash;fullscreen %ROM%</command> -->
        <platform>flash</platform>
        <theme>flash</theme>
    </system>

    <system>
        <name>fm7</name>
        <fullname>Fujitsu FM-7</fullname>
        <path>%ROMPATH%/fm7</path>
        <extension>.1dd .1DD .cqi .CQI .cqm .CQM .d77 .D77 .d88 .D88 .dfi .DFI .dsk .DSK .hfe .HFE .imd .IMD .mfi .MFI .mfm .MFM .t77 .T77 .td0 .TD0 .wav .WAV .7z .7Z .zip .ZIP</extension>
        <command label="MAME [FM-7 Diskette] (Standalone)">%EMULATOR_MAME% -inipath /var/config/mame/ini -rompath %GAMEDIR%\;%ROMPATH%/fm7 fm7 -flop1 %ROM%</command>
        <command label="MAME [FM-7 Tape] (Standalone)">%EMULATOR_MAME% -inipath /var/config/mame/ini -rompath %GAMEDIR%\;%ROMPATH%/fm7 fm7 -autoboot_delay "5" -autoboot_command "load\n\n\nrun\n" -cass1 %ROM%</command>
        <command label="MAME [FM-7 Software list] (Standalone)">%EMULATOR_MAME% -inipath /var/config/mame/ini -rompath %GAMEDIR%\;%ROMPATH%/fm7 fm7 %BASENAME%</command>
        <command label="MAME [FM77AV Diskette] (Standalone)">%EMULATOR_MAME% -inipath /var/config/mame/ini -rompath %GAMEDIR%\;%ROMPATH%/fm7 fm77av -flop1 %ROM%</command>
        <command label="MAME [FM77AV Tape] (Standalone)">%EMULATOR_MAME% -inipath /var/config/mame/ini -rompath %GAMEDIR%\;%ROMPATH%/fm7 fm77av -autoboot_delay "5" -autoboot_command "load\n\n\nrun\n" -cass1 %ROM%</command>
        <command label="MAME [FM77AV Software list] (Standalone)">%EMULATOR_MAME% -inipath /var/config/mame/ini -rompath %GAMEDIR%\;%ROMPATH%/fm7 fm77av %BASENAME%</command>
        <platform>fm7</platform>
        <theme>fm7</theme>
    </system>
    <system>
        <name>fmtowns</name>
        <fullname>Fujitsu FM Towns</fullname>
        <path>%ROMPATH%/fmtowns</path>
        <extension>.cdr .CDR .chd .CHD .cue .CUE .gdi .GDI .iso .ISO</extension>
        <command label="MAME - Current">%EMULATOR_RETROARCH% -L %CORE_RETROARCH%/mame_libretro.so "fmtownshr -rompath \"%GAMEDIRRAW%;%ROMPATH%/fmtowns\" -cdrom \"%ROMRAW%\""</command>
        <command label="MAME (Standalone)">%EMULATOR_MAME% -inipath /var/config/mame/ini -rompath %GAMEDIR%\;%ROMPATH%/fmtowns fmtownshr -cdrom %ROM%</command>
        <!--<command label="Tsugaru (Standalone)">%EMULATOR_TSUGARU% %EMUDIR%/roms -HOSTSHORTCUT ESC 0 0 FORCEQUIT -FULLSCREEN -CD %ROM% %INJECT%=%BASENAME%.cfg</command>-->
        <platform>fmtowns</platform>
        <theme>fmtowns</theme>
    </system>
<!--
    <system>
        <name>fpinball</name>
        <fullname>Future Pinball</fullname>
        <path>%ROMPATH%/fpinball</path>
        <extension>.fpt .FPT</extension>
        <command label="Future Pinball (Standalone)">PLACEHOLDER %ROM%</command>
        <platform>fpinball</platform>
        <theme>fpinball</theme>
    </system>
-->
    <system>
        <name>gamate</name>
        <fullname>Bit Corporation Gamate</fullname>
        <path>%ROMPATH%/gamate</path>
        <extension>.bin .BIN .7z .7Z .zip .ZIP</extension>
        <command label="MAME - Current">%EMULATOR_RETROARCH% -L %CORE_RETROARCH%/mame_libretro.so "gamate -rompath \"%GAMEDIRRAW%;%ROMPATH%/gamate\" -cart \"%ROMRAW%\""</command>
        <command label="MAME (Standalone)">%EMULATOR_MAME% -inipath /var/config/mame/ini -rompath %GAMEDIR%\;%ROMPATH%/gamate gamate -cart %ROM%</command>
        <platform>gamate</platform>
        <theme>gamate</theme>
    </system>
    <system>
        <name>gameandwatch</name>
        <fullname>Nintendo Game and Watch</fullname>
        <path>%ROMPATH%/gameandwatch</path>
        <extension>.mgw .MGW .7z .7Z .zip .ZIP</extension>
        <command label="Handheld Electronic (GW)">%EMULATOR_RETROARCH% -L %CORE_RETROARCH%/gw_libretro.so %ROM%</command>
        <command label="MAME - Current">%EMULATOR_RETROARCH% -L %CORE_RETROARCH%/mame_libretro.so %ROM%</command>
        <!-- <command label="MAME Local Artwork (Standalone)">%EMULATOR_MAME% -inipath /var/config/mame/ini -artpath %ROMPATH%/gameandwatch/artwork -rompath %GAMEDIR%\;%ROMPATH%/gameandwatch %BASENAME%</command> -->
        <command label="MAME (Standalone)">%EMULATOR_MAME% -inipath /var/config/mame/ini -rompath %GAMEDIR%\;%ROMPATH%/gameandwatch %BASENAME%</command>
        <platform>gameandwatch</platform>
        <theme>gameandwatch</theme>
    </system>
    <system>
        <name>gamecom</name>
        <fullname>Tiger Electronics Game.com</fullname>
        <path>%ROMPATH%/gamecom</path>
        <extension>.tgc .TGC .7z .7Z .zip .ZIP</extension>
        <command label="MAME - Current">%EMULATOR_RETROARCH% -L %CORE_RETROARCH%/mame_libretro.so "gamecom -rompath \"%GAMEDIRRAW%;%ROMPATH%/gamecom\" -cartridge1 \"%ROMRAW%\""</command>
        <command label="MAME (Standalone)">%EMULATOR_MAME% -inipath /var/config/mame/ini -rompath %GAMEDIR%\;%ROMPATH%/gamecom gamecom -cartridge1 %ROM%</command>
        <platform>gamecom</platform>
        <theme>gamecom</theme>
    </system>
    <system>
        <name>gamegear</name>
        <fullname>Sega Game Gear</fullname>
        <path>%ROMPATH%/gamegear</path>
        <extension>.68k .68K .bin .BIN .bms .BMS .chd .CHD .col .COL .cue .CUE .gen .GEN .gg .GG .iso .ISO .m3u .M3U .md .MD .mdx .MDX .rom .ROM .sg .SG .sgd .SGD .smd .SMD .sms .SMS .7z .7Z .zip .ZIP</extension>
        <command label="Genesis Plus GX">%EMULATOR_RETROARCH% -L %CORE_RETROARCH%/genesis_plus_gx_libretro.so %ROM%</command>
        <command label="Genesis Plus GX Wide">%EMULATOR_RETROARCH% -L %CORE_RETROARCH%/genesis_plus_gx_wide_libretro.so %ROM%</command>
        <command label="Gearsystem">%EMULATOR_RETROARCH% -L %CORE_RETROARCH%/gearsystem_libretro.so %ROM%</command>
        <command label="SMS Plus GX">%EMULATOR_RETROARCH% -L %CORE_RETROARCH%/smsplus_libretro.so %ROM%</command>
        <command label="PicoDrive">%EMULATOR_RETROARCH% -L %CORE_RETROARCH%/picodrive_libretro.so %ROM%</command>
<<<<<<< HEAD
        <!-- <command label="Mednafen (Standalone)">%EMULATOR_MEDNAFEN% -force_module gg %ROM%</command> -->
        <!-- <command label="Mesen (Standalone)">%EMULATOR_MESEN% &ndash;&ndash;fullscreen %ROM%</command> -->
        <!-- <command label="ares (Standalone)">%EMULATOR_ARES% &ndash;&ndash;fullscreen &ndash;&ndash;system "Game Gear" %ROM%</command> -->
        <!-- <command label="jgenesis (Standalone)">%EMULATOR_JGENESIS% &ndash;&ndash;file-path %ROM%</command> -->
=======
        <command label="Mednafen (Standalone)">%EMULATOR_MEDNAFEN% -force_module gg %ROM%</command>
        <command label="Mesen (Standalone)">%EMULATOR_MESEN% --fullscreen %ROM%</command>
        <command label="ares (Standalone)">%EMULATOR_ARES% --fullscreen --system "Game Gear" %ROM%</command>
        <command label="jgenesis (Standalone)">%EMULATOR_JGENESIS% --file-path %ROM%</command>
>>>>>>> c95dd349
        <platform>gamegear</platform>
        <theme>gamegear</theme>
    </system>
    <system>
        <name>gb</name>
        <fullname>Nintendo Game Boy</fullname>
        <path>%ROMPATH%/gb</path>
        <extension>.bs .BS .cgb .CGB .dmg .DMG .gb .GB .gbc .GBC .sgb .SGB .sfc .SFC .smc .SMC .7z .7Z .zip .ZIP</extension>
        <command label="Gambatte">%EMULATOR_RETROARCH% -L %CORE_RETROARCH%/gambatte_libretro.so %ROM%</command>
        <command label="SameBoy">%EMULATOR_RETROARCH% -L %CORE_RETROARCH%/sameboy_libretro.so %ROM%</command>
        <!-- <command label="SameBoy (Standalone)">%EMULATOR_SAMEBOY% -f %ROM%</command> -->
        <command label="Gearboy">%EMULATOR_RETROARCH% -L %CORE_RETROARCH%/gearboy_libretro.so %ROM%</command>
        <!-- <command label="Gearboy (Standalone)">%EMULATOR_GEARBOY% %ROM%</command> -->
        <command label="TGB Dual">%EMULATOR_RETROARCH% -L %CORE_RETROARCH%/tgbdual_libretro.so %ROM%</command>
        <command label="DoubleCherryGB">%EMULATOR_RETROARCH% -L %CORE_RETROARCH%/DoubleCherryGB_libretro.so %ROM%</command>
        <command label="Mesen-S">%EMULATOR_RETROARCH% -L %CORE_RETROARCH%/mesen-s_libretro.so %ROM%</command>
        <!--<command label="Mesen (Standalone)">%EMULATOR_MESEN% &ndash;&ndash;fullscreen %ROM%</command>-->
        <command label="bsnes">%EMULATOR_RETROARCH% -L %CORE_RETROARCH%/bsnes_libretro.so %ROM%</command>
        <command label="mGBA">%EMULATOR_RETROARCH% -L %CORE_RETROARCH%/mgba_libretro.so %ROM%</command>
        <!-- <command label="mGBA (Standalone)">%EMULATOR_MGBA% -f %ROM%</command> -->
        <command label="VBA-M">%EMULATOR_RETROARCH% -L %CORE_RETROARCH%/vbam_libretro.so %ROM%</command>
<<<<<<< HEAD
        <!-- <command label="VBA-M (Standalone)">%EMULATOR_VBA-M% -f %ROM%</command> -->
        <!-- <command label="Mednafen (Standalone)">%EMULATOR_MEDNAFEN% -force_module gb %ROM%</command> -->
        <!-- <command label="ares (Standalone)">%EMULATOR_ARES% &ndash;&ndash;fullscreen &ndash;&ndash;system "Game Boy" %ROM%</command> -->
        <!-- <command label="SkyEmu (Standalone)">%EMULATOR_SKYEMU% %ROM%</command> -->
        <!-- <command label="jgenesis (Standalone)">%EMULATOR_JGENESIS% &ndash;&ndash;file-path %ROM%</command> -->
=======
        <command label="VBA-M (Standalone)">%EMULATOR_VBA-M% -f %ROM%</command>
        <command label="Mednafen (Standalone)">%EMULATOR_MEDNAFEN% -force_module gb %ROM%</command>
        <command label="ares (Standalone)">%EMULATOR_ARES% --fullscreen --system "Game Boy" %ROM%</command>
        <command label="SkyEmu (Standalone)">%EMULATOR_SKYEMU% %ROM%</command>
        <command label="jgenesis (Standalone)">%EMULATOR_JGENESIS% --file-path %ROM%</command>
>>>>>>> c95dd349
        <platform>gb</platform>
        <theme>gb</theme>
    </system>
    <system>
        <name>gba</name>
        <fullname>Nintendo Game Boy Advance</fullname>
        <path>%ROMPATH%/gba</path>
        <extension>.agb .AGB .bin .BIN .cgb .CGB .dmg .DMG .gb .GB .gba .GBA .gbc .GBC .sgb .SGB .7z .7Z .zip .ZIP</extension>
        <command label="mGBA">%EMULATOR_RETROARCH% -L %CORE_RETROARCH%/mgba_libretro.so %ROM%</command>
        <!-- <command label="mGBA (Standalone)">%EMULATOR_MGBA% -f %ROM%</command> -->
        <command label="VBA-M">%EMULATOR_RETROARCH% -L %CORE_RETROARCH%/vbam_libretro.so %ROM%</command>
        <!-- <command label="VBA-M (Standalone)">%EMULATOR_VBA-M% -f %ROM%</command> -->
        <command label="VBA Next">%EMULATOR_RETROARCH% -L %CORE_RETROARCH%/vba_next_libretro.so %ROM%</command>
        <command label="gpSP">%EMULATOR_RETROARCH% -L %CORE_RETROARCH%/gpsp_libretro.so %ROM%</command>
<<<<<<< HEAD
        <!-- <command label="Mednafen (Standalone)">%EMULATOR_MEDNAFEN% -force_module gba %ROM%</command> -->
        <!-- <command label="ares (Standalone)">%EMULATOR_ARES% &ndash;&ndash;fullscreen &ndash;&ndash;system "Game Boy Advance" %ROM%</command> -->
        <!-- <command label="SkyEmu (Standalone)">%EMULATOR_SKYEMU% %ROM%</command> -->
        <!-- <command label="NooDS (Standalone)">%EMULATOR_NOODS% %ROM%</command> -->
=======
        <command label="Mednafen (Standalone)">%EMULATOR_MEDNAFEN% -force_module gba %ROM%</command>
        <command label="ares (Standalone)">%EMULATOR_ARES% --fullscreen --system "Game Boy Advance" %ROM%</command>
        <command label="SkyEmu (Standalone)">%EMULATOR_SKYEMU% %ROM%</command>
        <command label="NooDS (Standalone)">%EMULATOR_NOODS% %ROM%</command>
>>>>>>> c95dd349
        <platform>gba</platform>
        <theme>gba</theme>
    </system>
    <system>
        <name>gbc</name>
        <fullname>Nintendo Game Boy Color</fullname>
        <path>%ROMPATH%/gbc</path>
        <extension>.bs .BS .cgb .CGB .dmg .DMG .gb .GB .gbc .GBC .sgb .SGB .sfc .SFC .smc .SMC .7z .7Z .zip .ZIP</extension>
        <command label="Gambatte">%EMULATOR_RETROARCH% -L %CORE_RETROARCH%/gambatte_libretro.so %ROM%</command>
        <command label="SameBoy">%EMULATOR_RETROARCH% -L %CORE_RETROARCH%/sameboy_libretro.so %ROM%</command>
        <!-- <command label="Sameboy (Standalone)">%EMULATOR_SAMEBOY% -f %ROM%</command> -->
        <command label="Gearboy">%EMULATOR_RETROARCH% -L %CORE_RETROARCH%/gearboy_libretro.so %ROM%</command>
        <!-- <command label="Gearboy (Standalone)">%EMULATOR_GEARBOY% %ROM%</command> -->
        <command label="TGB Dual">%EMULATOR_RETROARCH% -L %CORE_RETROARCH%/tgbdual_libretro.so %ROM%</command>
        <command label="DoubleCherryGB">%EMULATOR_RETROARCH% -L %CORE_RETROARCH%/DoubleCherryGB_libretro.so %ROM%</command>
        <command label="Mesen-S">%EMULATOR_RETROARCH% -L %CORE_RETROARCH%/mesen-s_libretro.so %ROM%</command>
        <!--<command label="Mesen (Standalone)">%EMULATOR_MESEN% &ndash;&ndash;fullscreen %ROM%</command>-->
        <command label="bsnes">%EMULATOR_RETROARCH% -L %CORE_RETROARCH%/bsnes_libretro.so %ROM%</command>
        <command label="mGBA">%EMULATOR_RETROARCH% -L %CORE_RETROARCH%/mgba_libretro.so %ROM%</command>
        <!-- <command label="mGBA (Standalone)">%EMULATOR_MGBA% -f %ROM%</command> -->
        <command label="VBA-M">%EMULATOR_RETROARCH% -L %CORE_RETROARCH%/vbam_libretro.so %ROM%</command>
<<<<<<< HEAD
        <!-- <command label="VBA-M (Standalone)">%EMULATOR_VBA-M% -f %ROM%</command> -->
        <!-- <command label="Mednafen (Standalone)">%EMULATOR_MEDNAFEN% -force_module gb %ROM%</command> -->
        <!-- <command label="ares (Standalone)">%EMULATOR_ARES% &ndash;&ndash;fullscreen &ndash;&ndash;system "Game Boy Color" %ROM%</command> -->
        <!-- <command label="SkyEmu (Standalone)">%EMULATOR_SKYEMU% %ROM%</command> -->
        <!-- <command label="jgenesis (Standalone)">%EMULATOR_JGENESIS% &ndash;&ndash;file-path %ROM%</command> -->
=======
        <command label="VBA-M (Standalone)">%EMULATOR_VBA-M% -f %ROM%</command>
        <command label="Mednafen (Standalone)">%EMULATOR_MEDNAFEN% -force_module gb %ROM%</command>
        <command label="ares (Standalone)">%EMULATOR_ARES% --fullscreen --system "Game Boy Color" %ROM%</command>
        <command label="SkyEmu (Standalone)">%EMULATOR_SKYEMU% %ROM%</command>
        <command label="jgenesis (Standalone)">%EMULATOR_JGENESIS% --file-path %ROM%</command>
>>>>>>> c95dd349
        <platform>gbc</platform>
        <theme>gbc</theme>
    </system>
    <system>
        <name>gc</name>
        <fullname>Nintendo GameCube</fullname>
        <path>%ROMPATH%/gc</path>
        <extension>.ciso .CISO .dff .DFF .dol .DOL .elf .ELF .gcm .GCM .gcz .GCZ .iso .ISO .json .JSON .m3u .M3U .rvz .RVZ .tgc .TGC .wad .WAD .wbfs .WBFS .wia .WIA .7z .7Z .zip .ZIP</extension>
        <command label="Dolphin (Standalone)">%INJECT%=%BASENAME%.esprefix %EMULATOR_DOLPHIN% -b -e %ROM%</command>
        <command label="Dolphin">%EMULATOR_RETROARCH% -L %CORE_RETROARCH%/dolphin_libretro.so %ROM%</command>
        <command label="PrimeHack (Standalone)">%INJECT%=%BASENAME%.esprefix %EMULATOR_PRIMEHACK% -b -e %ROM%</command>
        <!-- <command label="Triforce (Standalone)">%INJECT%=%BASENAME%.esprefix %EMULATOR_TRIFORCE% -b -e %ROM%</command> -->
        <platform>gc</platform>
        <theme>gc</theme>
    </system>
    <system>
        <name>genesis</name>
        <fullname>Sega Genesis</fullname>
        <path>%ROMPATH%/genesis</path>
        <extension>.32x .32X .68k .68K .bin .BIN .bms .BMS .chd .CHD .cue .CUE .gen .GEN .gg .GG .iso .ISO .m3u .M3U .md .MD .mdx .MDX .sg .SG .sgd .SGD .smd .SMD .sms .SMS .7z .7Z .zip .ZIP</extension>
        <command label="Genesis Plus GX">%EMULATOR_RETROARCH% -L %CORE_RETROARCH%/genesis_plus_gx_libretro.so %ROM%</command>
        <command label="Genesis Plus GX Wide">%EMULATOR_RETROARCH% -L %CORE_RETROARCH%/genesis_plus_gx_wide_libretro.so %ROM%</command>
        <command label="PicoDrive">%EMULATOR_RETROARCH% -L %CORE_RETROARCH%/picodrive_libretro.so %ROM%</command>
        <command label="BlastEm">%EMULATOR_RETROARCH% -L %CORE_RETROARCH%/blastem_libretro.so %ROM%</command>
<<<<<<< HEAD
        <!-- <command label="BlastEm (Standalone)">%EMULATOR_BLASTEM% -m gen %ROM%</command> -->
        <!-- <command label="Mednafen (Standalone)">%EMULATOR_MEDNAFEN% -force_module md %ROM%</command> -->
        <!-- <command label="ares (Standalone)">%EMULATOR_ARES% &ndash;&ndash;fullscreen &ndash;&ndash;system "Mega Drive" %ROM%</command> -->
        <!-- <command label="jgenesis (Standalone)">%EMULATOR_JGENESIS% &ndash;&ndash;file-path %ROM%</command> -->
=======
        <command label="BlastEm (Standalone)">%EMULATOR_BLASTEM% -m gen %ROM%</command>
        <command label="Mednafen (Standalone)">%EMULATOR_MEDNAFEN% -force_module md %ROM%</command>
        <command label="ares (Standalone)">%EMULATOR_ARES% --fullscreen --system "Mega Drive" %ROM%</command>
        <command label="jgenesis (Standalone)">%EMULATOR_JGENESIS% --file-path %ROM%</command>
>>>>>>> c95dd349
        <platform>genesis</platform>
        <theme>genesis</theme>
    </system>
    <system>
        <name>gmaster</name>
        <fullname>Hartung Game Master</fullname>
        <path>%ROMPATH%/gmaster</path>
        <extension>.bin .BIN .7z .7Z .zip .ZIP</extension>
        <command label="MAME - Current">%EMULATOR_RETROARCH% -L %CORE_RETROARCH%/mame_libretro.so "gmaster -rompath \"%GAMEDIRRAW%;%ROMPATH%/gmaster\" -cart \"%ROMRAW%\""</command>
        <command label="MAME (Standalone)">%EMULATOR_MAME% -inipath /var/config/mame/ini -rompath %GAMEDIR%\;%ROMPATH%/gmaster gmaster -cart %ROM%</command>
        <platform>gmaster</platform>
        <theme>gmaster</theme>
    </system>
    <system>
        <name>gx4000</name>
        <fullname>Amstrad GX4000</fullname>
        <path>%ROMPATH%/gx4000</path>
        <extension>.bin .BIN .cdt .CDT .cpr .CPR .dsk .DSK .kcr .KCR .m3u .M3U .sna .SNA .tap .TAR .voc .VOC .7z .7Z .zip .ZIP</extension>
        <command label="Caprice32">%EMULATOR_RETROARCH% -L %CORE_RETROARCH%/cap32_libretro.so %ROM%</command>
        <command label="CrocoDS">%EMULATOR_RETROARCH% -L %CORE_RETROARCH%/crocods_libretro.so %ROM%</command>
        <command label="MAME (Standalone)">%EMULATOR_MAME% -inipath /var/config/mame/ini -rompath %GAMEDIR%\;%ROMPATH%/gx4000 gx4000 -cart %ROM%</command>
        <platform>gx4000</platform>
        <theme>gx4000</theme>
    </system>
    <system>
        <name>intellivision</name>
        <fullname>Mattel Electronics Intellivision</fullname>
        <path>%ROMPATH%/intellivision</path>
        <extension>.bin .BIN .int .INT .rom .ROM .7z .7Z .zip .ZIP</extension>
        <command label="FreeIntv">%EMULATOR_RETROARCH% -L %CORE_RETROARCH%/freeintv_libretro.so %ROM%</command>
        <command label="MAME - Current">%EMULATOR_RETROARCH% -L %CORE_RETROARCH%/mame_libretro.so "intv -rompath \"%GAMEDIRRAW%;%ROMPATH%/intellivision\" -cart \"%ROMRAW%\""</command>
        <command label="MAME (Standalone)">%EMULATOR_MAME% -inipath /var/config/mame/ini -rompath %GAMEDIR%\;%ROMPATH%/intellivision intv -cart %ROM%</command>
        <platform>intellivision</platform>
        <theme>intellivision</theme>
    </system>
    <system>
        <name>j2me</name>
        <fullname>Java 2 Micro Edition (J2ME)</fullname>
        <path>%ROMPATH%/j2me</path>
        <extension>.jar .JAR .7z .7Z .zip .ZIP</extension>
        <command label="SquirrelJME">%EMULATOR_RETROARCH% -L %CORE_RETROARCH%/squirreljme_libretro.so %ROM%</command>
        <platform>android</platform>
        <theme>j2me</theme>
    </system>
<!--
    <system>
        <name>kodi</name>
        <fullname>Kodi Home Theatre Software</fullname>
        <path>%ROMPATH%/kodi</path>
        <extension>.desktop .sh</extension>
        <command label="Kodi (Standalone)">%RUNINBACKGROUND% %ENABLESHORTCUTS% %EMULATOR_OS-SHELL% %ROM%</command>
        <platform>pcwindows</platform>
        <theme>kodi</theme>
    </system>
-->
    <system>
        <name>laserdisc</name>
        <fullname>LaserDisc Games</fullname>
        <path>%ROMPATH%/laserdisc</path>
        <extension>.daphne .dirksimple .ogv .OGV .singe .7z .7Z .zip .ZIP</extension>
        <!--<command label="Hypseus [Daphne] (Standalone)">%EMULATOR_HYPSEUS-SINGE% %BASENAME% vldp -framefile %GAMEDIR%/%BASENAME%.txt %INJECT%=%BASENAME%.commands</command>-->
        <!--<command label="Hypseus [Singe] (Standalone)">%EMULATOR_HYPSEUS-SINGE% singe vldp -framefile %GAMEDIR%/%BASENAME%.txt -script %GAMEDIR%/%BASENAME%.singe %INJECT%=%BASENAME%.commands</command>-->
        <command label="MAME - Current">%EMULATOR_RETROARCH% -L %CORE_RETROARCH%/mame_libretro.so %ROM%</command>
        <command label="MAME (Standalone)">%EMULATOR_MAME% -inipath /var/config/mame/ini -rompath %GAMEDIR%\;%ROMPATH%/laserdisc %BASENAME%</command>
        <command label="DirkSimple">%EMULATOR_RETROARCH% -L %CORE_RETROARCH%/dirksimple_libretro.so %ROM%</command>
        <platform>daphne, arcade</platform>
        <theme>laserdisc</theme>
    </system>
    <system>
        <name>lcdgames</name>
        <fullname>LCD Handheld Games</fullname>
        <path>%ROMPATH%/lcdgames</path>
        <extension>.mgw .MGW .7z .7Z .zip .ZIP</extension>
        <command label="MAME - Current">%EMULATOR_RETROARCH% -L %CORE_RETROARCH%/mame_libretro.so %ROM%</command>
        <!-- <command label="MAME Local Artwork (Standalone)">%EMULATOR_MAME% -inipath /var/config/mame/ini -artpath %ROMPATH%/lcdgames/artwork -rompath %GAMEDIR%\;%ROMPATH%/lcdgames %BASENAME%</command> -->
        <command label="MAME (Standalone)">%EMULATOR_MAME% -inipath /var/config/mame/ini -rompath %GAMEDIR%\;%ROMPATH%/lcdgames %BASENAME%</command>
        <command label="Handheld Electronic (GW)">%EMULATOR_RETROARCH% -L %CORE_RETROARCH%/gw_libretro.so %ROM%</command>
        <platform>lcdgames, gameandwatch</platform>
        <theme>lcdgames</theme>
    </system>
    <system>
        <name>lowresnx</name>
        <fullname>LowRes NX Fantasy Console</fullname>
        <path>%ROMPATH%/lowresnx</path>
        <extension>.nx .NX</extension>
        <command label="LowRes NX">%EMULATOR_RETROARCH% -L %CORE_RETROARCH%/lowresnx_libretro.so %ROM%</command>
        <platform>lowresnx</platform>
        <theme>lowresnx</theme>
    </system>
    <system>
        <name>lutris</name>
        <fullname>Lutris Open Gaming Platform</fullname>
        <path>%ROMPATH%/lutris</path>
        <extension>.desktop .sh</extension>
        <command label="Lutris (Standalone)">%ENABLESHORTCUTS% %EMULATOR_OS-SHELL% %ROM%</command>
        <platform>pc, pcwindows</platform>
        <theme>lutris</theme>
    </system>
    <system>
        <name>lutro</name>
        <fullname>Lutro Game Engine</fullname>
        <path>%ROMPATH%/lutro</path>
        <extension>.lua .LUA .lutro .LUTRO .7z .7Z .zip .ZIP</extension>
        <command label="Lutro">%EMULATOR_RETROARCH% -L %CORE_RETROARCH%/lutro_libretro.so %ROM%</command>
        <platform>lutro</platform>
        <theme>lutro</theme>
    </system>
    <system>
        <name>macintosh</name>
        <fullname>Apple Macintosh</fullname>
        <path>%ROMPATH%/macintosh</path>
        <extension>.dsk .DSK .game .GAME</extension>
        <command label="MAME Mac SE Bootable (Standalone)">%EMULATOR_MAME% -inipath /var/config/mame/ini -rompath %GAMEDIR%\;%ROMPATH%/macintosh macse -flop1 %ROM%</command>
        <command label="MAME Mac SE Boot Disk (Standalone)">%EMULATOR_MAME% -inipath /var/config/mame/ini -rompath %GAMEDIR%\;%ROMPATH%/macintosh macse -flop1 %GAMEDIR%/boot.dsk -flop2 %ROM%</command>
        <command label="MAME Mac Plus Bootable (Standalone)">%EMULATOR_MAME% -inipath /var/config/mame/ini -rompath %GAMEDIR%\;%ROMPATH%/macintosh macplus -flop1 %ROM%</command>
        <command label="MAME Mac Plus Boot Disk (Standalone)">%EMULATOR_MAME% -inipath /var/config/mame/ini -rompath %GAMEDIR%\;%ROMPATH%/macintosh macplus -flop1 %GAMEDIR%/boot.dsk -flop2 %ROM%</command>
        <!-- <command label="Basilisk II (Standalone)">%EMULATOR_BASILISKII% &ndash;&ndash;nogui true</command> -->
        <!-- <command label="SheepShaver (Standalone)">%EMULATOR_SHEEPSHAVER% &ndash;&ndash;nogui true</command> -->
        <platform>macintosh</platform>
        <theme>macintosh</theme>
    </system>
    <system>
        <name>mame</name>
        <fullname>Multiple Arcade Machine Emulator</fullname>
        <path>%ROMPATH%/mame</path>
        <extension>.cmd .CMD .desktop .neo .NEO .sh .7z .7Z .zip .ZIP</extension>
        <command label="MAME - Current">%EMULATOR_RETROARCH% -L %CORE_RETROARCH%/mame_libretro.so %ROM%</command>
        <command label="MAME 2010">%EMULATOR_RETROARCH% -L %CORE_RETROARCH%/mame2010_libretro.so %ROM%</command>
        <command label="MAME 2003-Plus">%EMULATOR_RETROARCH% -L %CORE_RETROARCH%/mame2003_plus_libretro.so %ROM%</command>
        <command label="MAME 2003">%EMULATOR_RETROARCH% -L %CORE_RETROARCH%/mame2003_libretro.so %ROM%</command>
        <command label="MAME 2000">%EMULATOR_RETROARCH% -L %CORE_RETROARCH%/mame2000_libretro.so %ROM%</command>
        <command label="MAME (Standalone)">%EMULATOR_MAME% -inipath /var/config/mame/ini -rompath %GAMEDIR%\;%ROMPATH%/mame %BASENAME%</command>
        <command label="FinalBurn Neo">%EMULATOR_RETROARCH% -L %CORE_RETROARCH%/fbneo_libretro.so %ROM%</command>
        <!-- <command label="FinalBurn Neo (Standalone)">%EMULATOR_FINALBURN-NEO% -fullscreen %BASENAME%</command> -->
        <command label="FB Alpha 2012">%EMULATOR_RETROARCH% -L %CORE_RETROARCH%/fbalpha2012_libretro.so %ROM%</command>
        <command label="Geolith">%EMULATOR_RETROARCH% -L %CORE_RETROARCH%/geolith_libretro.so %ROM%</command>
        <command label="Flycast">%EMULATOR_RETROARCH% -L %CORE_RETROARCH%/flycast_libretro.so %ROM%</command>
        <!-- <command label="Flycast (Standalone)">%EMULATOR_FLYCAST% %ROM%</command> -->
        <!-- <command label="Flycast Dojo (Standalone)">%EMULATOR_FLYCAST-DOJO% %ROM%</command> -->
        <command label="Kronos">%EMULATOR_RETROARCH% -L %CORE_RETROARCH%/kronos_libretro.so %ROM%</command>
        <!-- <command label="Supermodel (Standalone)">%STARTDIR%=%GAMEDIR% %EMULATOR_SUPERMODEL% -log-output=%GAMEDIR%/Config/Supermodel.log -force-feedback %INJECT%=%BASENAME%.commands %ROM%</command> -->
        <command label="Shortcut or script">%ENABLESHORTCUTS% %EMULATOR_OS-SHELL% %ROM%</command>
        <platform>arcade</platform>
        <theme>mame</theme>
    </system>
<!--
    <system>
        <name>mame-advmame</name>
        <fullname>AdvanceMAME</fullname>
        <path>%ROMPATH%/mame-advmame</path>
        <extension>.7z .7Z .zip .ZIP</extension>
        <command label="AdvanceMAME (Standalone)">%STARTDIR%=~/.advance %EMULATOR_ADVANCEMAME% %BASENAME%</command>
        <platform>arcade</platform>
        <theme>mame-advmame</theme>
    </system>
-->
    <system>
        <name>mastersystem</name>
        <fullname>Sega Master System</fullname>
        <path>%ROMPATH%/mastersystem</path>
        <extension>.68k .68K .bin .BIN .bms .BMS .chd .CHD .col .COL .cue .CUE .gen .GEN .gg .GG .iso .ISO .m3u .M3U .md .MD .mdx .MDX .rom .ROM .sg .SG .sgd .SGD .smd .SMD .sms .SMS .7z .7Z .zip .ZIP</extension>
        <command label="Genesis Plus GX">%EMULATOR_RETROARCH% -L %CORE_RETROARCH%/genesis_plus_gx_libretro.so %ROM%</command>
        <command label="Genesis Plus GX Wide">%EMULATOR_RETROARCH% -L %CORE_RETROARCH%/genesis_plus_gx_wide_libretro.so %ROM%</command>
        <command label="SMS Plus GX">%EMULATOR_RETROARCH% -L %CORE_RETROARCH%/smsplus_libretro.so %ROM%</command>
        <command label="Gearsystem">%EMULATOR_RETROARCH% -L %CORE_RETROARCH%/gearsystem_libretro.so %ROM%</command>
        <command label="PicoDrive">%EMULATOR_RETROARCH% -L %CORE_RETROARCH%/picodrive_libretro.so %ROM%</command>
<<<<<<< HEAD
        <!-- <command label="Mednafen (Standalone)">%EMULATOR_MEDNAFEN% -force_module sms %ROM%</command> -->
        <!-- <command label="Mesen (Standalone)">%EMULATOR_MESEN% &ndash;&ndash;fullscreen %ROM%</command> -->
        <!-- <command label="ares (Standalone)">%EMULATOR_ARES% &ndash;&ndash;fullscreen &ndash;&ndash;system "Master System" %ROM%</command> -->
        <!-- <command label="jgenesis (Standalone)">%EMULATOR_JGENESIS% &ndash;&ndash;file-path %ROM%</command> -->
=======
        <command label="Mednafen (Standalone)">%EMULATOR_MEDNAFEN% -force_module sms %ROM%</command>
        <command label="Mesen (Standalone)">%EMULATOR_MESEN% --fullscreen %ROM%</command>
        <command label="ares (Standalone)">%EMULATOR_ARES% --fullscreen --system "Master System" %ROM%</command>
        <command label="jgenesis (Standalone)">%EMULATOR_JGENESIS% --file-path %ROM%</command>
>>>>>>> c95dd349
        <platform>mastersystem</platform>
        <theme>mastersystem</theme>
    </system>
    <system>
        <name>megacd</name>
        <fullname>Sega Mega-CD</fullname>
        <path>%ROMPATH%/megacd</path>
        <extension>.68k .68K .bin .BIN .bms .BMS .chd .CHD .cue .CUE .gen .GEN .gg .GG .iso .ISO .m3u .M3U .md .MD .mdx .MDX .sg .SG .sgd .SGD .smd .SMD .sms .SMS .7z .7Z .zip .ZIP</extension>
        <command label="Genesis Plus GX">%EMULATOR_RETROARCH% -L %CORE_RETROARCH%/genesis_plus_gx_libretro.so %ROM%</command>
        <command label="Genesis Plus GX Wide">%EMULATOR_RETROARCH% -L %CORE_RETROARCH%/genesis_plus_gx_wide_libretro.so %ROM%</command>
        <command label="PicoDrive">%EMULATOR_RETROARCH% -L %CORE_RETROARCH%/picodrive_libretro.so %ROM%</command>
<<<<<<< HEAD
        <!-- <command label="ares (Standalone)">%EMULATOR_ARES% &ndash;&ndash;fullscreen &ndash;&ndash;system "Mega CD" %ROM%</command> -->
        <!-- <command label="jgenesis (Standalone)">%EMULATOR_JGENESIS% &ndash;&ndash;file-path %ROM%</command> -->
=======
        <command label="ares (Standalone)">%EMULATOR_ARES% --fullscreen --system "Mega CD" %ROM%</command>
        <command label="jgenesis (Standalone)">%EMULATOR_JGENESIS% --file-path %ROM%</command>
>>>>>>> c95dd349
        <platform>segacd</platform>
        <theme>megacd</theme>
    </system>
    <system>
        <name>megacdjp</name>
        <fullname>Sega Mega-CD</fullname>
        <path>%ROMPATH%/megacdjp</path>
        <extension>.68k .68K .bin .BIN .bms .BMS .chd .CHD .cue .CUE .gen .GEN .gg .GG .iso .ISO .m3u .M3U .md .MD .mdx .MDX .sg .SG .sgd .SGD .smd .SMD .sms .SMS .7z .7Z .zip .ZIP</extension>
        <command label="Genesis Plus GX">%EMULATOR_RETROARCH% -L %CORE_RETROARCH%/genesis_plus_gx_libretro.so %ROM%</command>
        <command label="Genesis Plus GX Wide">%EMULATOR_RETROARCH% -L %CORE_RETROARCH%/genesis_plus_gx_wide_libretro.so %ROM%</command>
        <command label="PicoDrive">%EMULATOR_RETROARCH% -L %CORE_RETROARCH%/picodrive_libretro.so %ROM%</command>
<<<<<<< HEAD
        <!-- <command label="ares (Standalone)">%EMULATOR_ARES% &ndash;&ndash;fullscreen &ndash;&ndash;system "Mega CD" %ROM%</command> -->
        <!-- <command label="jgenesis (Standalone)">%EMULATOR_JGENESIS% &ndash;&ndash;file-path %ROM%</command> -->
=======
        <command label="ares (Standalone)">%EMULATOR_ARES% --fullscreen --system "Mega CD" %ROM%</command>
        <command label="jgenesis (Standalone)">%EMULATOR_JGENESIS% --file-path %ROM%</command>
>>>>>>> c95dd349
        <platform>segacd</platform>
        <theme>megacdjp</theme>
    </system>
    <system>
        <name>megadrive</name>
        <fullname>Sega Mega Drive</fullname>
        <path>%ROMPATH%/megadrive</path>
        <extension>.32x .32X .68k .68K .bin .BIN .bms .BMS .chd .CHD .cue .CUE .gen .GEN .gg .GG .iso .ISO .m3u .M3U .md .MD .mdx .MDX .sg .SG .sgd .SGD .smd .SMD .sms .SMS .7z .7Z .zip .ZIP</extension>
        <command label="Genesis Plus GX">%EMULATOR_RETROARCH% -L %CORE_RETROARCH%/genesis_plus_gx_libretro.so %ROM%</command>
        <command label="Genesis Plus GX Wide">%EMULATOR_RETROARCH% -L %CORE_RETROARCH%/genesis_plus_gx_wide_libretro.so %ROM%</command>
        <command label="PicoDrive">%EMULATOR_RETROARCH% -L %CORE_RETROARCH%/picodrive_libretro.so %ROM%</command>
        <command label="BlastEm">%EMULATOR_RETROARCH% -L %CORE_RETROARCH%/blastem_libretro.so %ROM%</command>
<<<<<<< HEAD
        <!-- <command label="BlastEm (Standalone)">%EMULATOR_BLASTEM% -m gen %ROM%</command> -->
        <!-- <command label="Mednafen (Standalone)">%EMULATOR_MEDNAFEN% -force_module md %ROM%</command> -->
        <!-- <command label="ares (Standalone)">%EMULATOR_ARES% &ndash;&ndash;fullscreen &ndash;&ndash;system "Mega Drive" %ROM%</command> -->
        <!-- <command label="jgenesis (Standalone)">%EMULATOR_JGENESIS% &ndash;&ndash;file-path %ROM%</command> -->
=======
        <command label="BlastEm (Standalone)">%EMULATOR_BLASTEM% -m gen %ROM%</command>
        <command label="Mednafen (Standalone)">%EMULATOR_MEDNAFEN% -force_module md %ROM%</command>
        <command label="ares (Standalone)">%EMULATOR_ARES% --fullscreen --system "Mega Drive" %ROM%</command>
        <command label="jgenesis (Standalone)">%EMULATOR_JGENESIS% --file-path %ROM%</command>
>>>>>>> c95dd349
        <platform>megadrive</platform>
        <theme>megadrive</theme>
    </system>
<!--
    <system>
        <name>megadrivejp</name>
        <fullname>Sega Mega Drive</fullname>
        <path>%ROMPATH%/megadrivejp</path>
        <extension>.32x .32X .68k .68K .bin .BIN .bms .BMS .chd .CHD .cue .CUE .gen .GEN .gg .GG .iso .ISO .m3u .M3U .md .MD .mdx .MDX .sg .SG .sgd .SGD .smd .SMD .sms .SMS .7z .7Z .zip .ZIP</extension>
        <command label="Genesis Plus GX">%EMULATOR_RETROARCH% -L %CORE_RETROARCH%/genesis_plus_gx_libretro.so %ROM%</command>
        <command label="Genesis Plus GX Wide">%EMULATOR_RETROARCH% -L %CORE_RETROARCH%/genesis_plus_gx_wide_libretro.so %ROM%</command>
        <command label="PicoDrive">%EMULATOR_RETROARCH% -L %CORE_RETROARCH%/picodrive_libretro.so %ROM%</command>
        <command label="BlastEm">%EMULATOR_RETROARCH% -L %CORE_RETROARCH%/blastem_libretro.so %ROM%</command>
        <command label="BlastEm (Standalone)">%EMULATOR_BLASTEM% -m gen %ROM%</command>
        <command label="Mednafen (Standalone)">%EMULATOR_MEDNAFEN% -force_module md %ROM%</command>
<<<<<<< HEAD
        <command label="ares (Standalone)">%EMULATOR_ARES% &ndash;&ndash;fullscreen &ndash;&ndash;system "Mega Drive" %ROM%</command>
        <command label="jgenesis (Standalone)">%EMULATOR_JGENESIS% &ndash;&ndash;file-path %ROM%</command>
=======
        <command label="ares (Standalone)">%EMULATOR_ARES% --fullscreen --system "Mega Drive" %ROM%</command>
        <command label="jgenesis (Standalone)">%EMULATOR_JGENESIS% --file-path %ROM%</command>
>>>>>>> c95dd349
        <platform>megadrive</platform>
        <theme>megadrivejp</theme>
    </system>
-->
    <system>
        <name>megaduck</name>
        <fullname>Creatronic Mega Duck</fullname>
        <path>%ROMPATH%/megaduck</path>
        <extension>.bin .BIN .7z .7Z .zip .ZIP</extension>
        <command label="SameDuck">%EMULATOR_RETROARCH% -L %CORE_RETROARCH%/sameduck_libretro.so %ROM%</command>
        <command label="MAME - Current">%EMULATOR_RETROARCH% -L %CORE_RETROARCH%/mame_libretro.so "megaduck -rompath \"%GAMEDIRRAW%;%ROMPATH%/megaduck\" -cart \"%ROMRAW%\""</command>
        <command label="MAME (Standalone)">%EMULATOR_MAME% -inipath /var/config/mame/ini -rompath %GAMEDIR%\;%ROMPATH%/megaduck megaduck -cart %ROM%</command>
        <platform>megaduck</platform>
        <theme>megaduck</theme>
    </system>
    <system>
        <name>mess</name>
        <fullname>Multi Emulator Super System</fullname>
        <path>%ROMPATH%/mess</path>
        <extension>.chd .CHD .7z .7Z .zip .ZIP</extension>
        <command label="MESS 2015">%EMULATOR_RETROARCH% -L %CORE_RETROARCH%/mess2015_libretro.so %ROM%</command>
        <platform>mess</platform>
        <theme>mess</theme>
    </system>
    <system>
        <name>model2</name>
        <fullname>Sega Model 2</fullname>
        <path>%ROMPATH%/model2</path>
        <extension>.7z .7Z .zip .ZIP</extension>
        <command label="MAME - Current">%EMULATOR_RETROARCH% -L %CORE_RETROARCH%/mame_libretro.so %ROM%</command>
        <command label="MAME (Standalone)">%EMULATOR_MAME% -inipath /var/config/mame/ini -rompath %GAMEDIR%\;%ROMPATH%/model2 %BASENAME%</command>
        <!--<command label="Model 2 Emulator (Wine)">%STARTDIR%=%EMUDIR% %PRECOMMAND_WINE% %EMULATOR_M2EMULATOR-WINDOWS% %BASENAME%</command>-->
        <!--<command label="Model 2 Emulator (Proton)">%STARTDIR%=%EMUDIR% %PRECOMMAND_PROTON% %EMULATOR_M2EMULATOR-WINDOWS% %BASENAME%</command>-->
        <platform>arcade</platform>
        <theme>model2</theme>
    </system>
<!--
    <system>
        <name>model3</name>
        <fullname>Sega Model 3</fullname>
        <path>%ROMPATH%/model3</path>
        <extension>.7z .7Z .zip .ZIP</extension>
        <command label="Supermodel (Standalone)">%STARTDIR%=%GAMEDIR% %EMULATOR_SUPERMODEL% -log-output=%GAMEDIR%/Config/Supermodel.log -force-feedback %INJECT%=%BASENAME%.commands %ROM%</command>
        <platform>arcade</platform>
        <theme>model3</theme>
    </system>
-->
    <system>
        <name>moto</name>
        <fullname>Thomson MO/TO Series</fullname>
        <path>%ROMPATH%/moto</path>
        <extension>.fd .FD .k7 .K7 .m5 .M5 .m7 .M7 .rom .ROM .sap .SAP .7z .7Z .zip .ZIP</extension>
        <command label="Theodore">%EMULATOR_RETROARCH% -L %CORE_RETROARCH%/theodore_libretro.so %ROM%</command>
        <platform>moto</platform>
        <theme>moto</theme>
    </system>
    <system>
        <name>msx</name>
        <fullname>MSX</fullname>
        <path>%ROMPATH%/msx</path>
        <extension>.cas .CAS .col .COL .di1 .DI1 .di2 .DI2 .dmk .DMK .dsk .DSK .fd1 .FD1 .fd2 .FD2 .m3u .M3U .mx1 .MX1 .mx2 .MX2 .ogv .OGV .ri .RI .rom .ROM .sc .SC .sg .SG .wav .WAV .xsa .XSA .7z .7Z .zip .ZIP</extension>
        <command label="blueMSX">%EMULATOR_RETROARCH% -L %CORE_RETROARCH%/bluemsx_libretro.so %ROM%</command>
        <command label="fMSX">%EMULATOR_RETROARCH% -L %CORE_RETROARCH%/fmsx_libretro.so %ROM%</command>
        <!-- <command label="openMSX (Standalone)">%EMULATOR_OPENMSX% -machine National_CF-3300 %INJECT%=%BASENAME%.commands %ROM%</command> -->
        <!-- <command label="openMSX No Machine (Standalone)">%EMULATOR_OPENMSX% %INJECT%=%BASENAME%.commands %ROM%</command> -->
        <!-- <command label="ares (Standalone)">%EMULATOR_ARES% &ndash;&ndash;fullscreen &ndash;&ndash;system "MSX" %ROM%</command> -->
        <platform>msx</platform>
        <theme>msx</theme>
    </system>
    <system>
        <name>msx1</name>
        <fullname>MSX1</fullname>
        <path>%ROMPATH%/msx1</path>
        <extension>.cas .CAS .col .COL .di1 .DI1 .di2 .DI2 .dmk .DMK .dsk .DSK .fd1 .FD1 .fd2 .FD2 .m3u .M3U .mx1 .MX1 .mx2 .MX2 .ogv .OGV .ri .RI .rom .ROM .sc .SC .sg .SG .wav .WAV .xsa .XSA .7z .7Z .zip .ZIP</extension>
        <command label="blueMSX">%EMULATOR_RETROARCH% -L %CORE_RETROARCH%/bluemsx_libretro.so %ROM%</command>
        <command label="fMSX">%EMULATOR_RETROARCH% -L %CORE_RETROARCH%/fmsx_libretro.so %ROM%</command>
        <!-- <command label="openMSX (Standalone)">%EMULATOR_OPENMSX% -machine National_CF-3300 %INJECT%=%BASENAME%.commands %ROM%</command> -->
        <!-- <command label="openMSX No Machine (Standalone)">%EMULATOR_OPENMSX% %INJECT%=%BASENAME%.commands %ROM%</command> -->
        <!-- <command label="ares (Standalone)">%EMULATOR_ARES% &ndash;&ndash;fullscreen &ndash;&ndash;system "MSX" %ROM%</command> -->
        <platform>msx</platform>
        <theme>msx1</theme>
    </system>
    <system>
        <name>msx2</name>
        <fullname>MSX2</fullname>
        <path>%ROMPATH%/msx2</path>
        <extension>.cas .CAS .col .COL .di1 .DI1 .di2 .DI2 .dmk .DMK .dsk .DSK .fd1 .FD1 .fd2 .FD2 .m3u .M3U .mx1 .MX1 .mx2 .MX2 .ogv .OGV .ri .RI .rom .ROM .sc .SC .sg .SG .wav .WAV .xsa .XSA .7z .7Z .zip .ZIP</extension>
        <command label="blueMSX">%EMULATOR_RETROARCH% -L %CORE_RETROARCH%/bluemsx_libretro.so %ROM%</command>
        <command label="fMSX">%EMULATOR_RETROARCH% -L %CORE_RETROARCH%/fmsx_libretro.so %ROM%</command>
        <!-- <command label="openMSX (Standalone)">%EMULATOR_OPENMSX% -machine Panasonic_FS-A1WSX %INJECT%=%BASENAME%.commands %ROM%</command> -->
        <!-- <command label="openMSX No Machine (Standalone)">%EMULATOR_OPENMSX% %INJECT%=%BASENAME%.commands %ROM%</command> -->
        <!-- <command label="ares (Standalone)">%EMULATOR_ARES% &ndash;&ndash;fullscreen &ndash;&ndash;system "MSX2" %ROM%</command> -->
        <platform>msx2</platform>
        <theme>msx2</theme>
    </system>
    <system>
        <name>msxturbor</name>
        <fullname>MSX Turbo R</fullname>
        <path>%ROMPATH%/msxturbor</path>
        <extension>.cas .CAS .col .COL .di1 .DI1 .di2 .DI2 .dmk .DMK .dsk .DSK .fd1 .FD1 .fd2 .FD2 .m3u .M3U .mx1 .MX1 .mx2 .MX2 .ogv .OGV .ri .RI .rom .ROM .sc .SC .sg .SG .wav .WAV .xsa .XSA .7z .7Z .zip .ZIP</extension>
        <command label="blueMSX">%EMULATOR_RETROARCH% -L %CORE_RETROARCH%/bluemsx_libretro.so %ROM%</command>
        <!-- <command label="openMSX (Standalone)">%EMULATOR_OPENMSX% -machine Panasonic_FS-A1GT %INJECT%=%BASENAME%.commands %ROM%</command> -->
        <!-- <command label="openMSX No Machine (Standalone)">%EMULATOR_OPENMSX% %INJECT%=%BASENAME%.commands %ROM%</command> -->
        <platform>msxturbor</platform>
        <theme>msxturbor</theme>
    </system>
    <system>
        <name>mugen</name>
        <fullname>M.U.G.E.N Game Engine</fullname>
        <path>%ROMPATH%/mugen</path>
        <extension>.mugen</extension>
        <command label="Ikemen GO (Standalone)">%STARTDIR%=%GAMEDIR% %EMULATOR_OS-SHELL% -c "%ROM%"</command>
        <platform>mugen</platform>
        <theme>mugen</theme>
    </system>
    <system>
        <name>multivision</name>
        <fullname>Othello Multivision</fullname>
        <path>%ROMPATH%/multivision</path>
        <extension>.bin .BIN .gg .GG .rom .ROM .sg .SG .sms .SMS .7z .7Z .zip .ZIP</extension>
        <command label="Gearsystem">%EMULATOR_RETROARCH% -L %CORE_RETROARCH%/gearsystem_libretro.so %ROM%</command>
        <!--<command label="Mesen (Standalone)">%EMULATOR_MESEN% &ndash;&ndash;fullscreen %ROM%</command>-->
        <platform>sg-1000</platform>
        <theme>multivision</theme>
    </system>
    <system>
        <name>n3ds</name>
        <fullname>Nintendo 3DS</fullname>
        <path>%ROMPATH%/n3ds</path>
        <extension>.3ds .3DS .3dsx .3DSX .app .APP .axf .AXF .cci .CCI .cxi .CXI .elf .ELF .7z .7Z .zip .ZIP</extension>
        <command label="Citra">%EMULATOR_RETROARCH% -L %CORE_RETROARCH%/citra_libretro.so %ROM%</command>
        <command label="Citra 2018">%EMULATOR_RETROARCH% -L %CORE_RETROARCH%/citra2018_libretro.so %ROM%</command>
        <command label="Citra (via Ponzu)">%EMULATOR_CITRA% %ROM%</command>
        <!--<command label="Lime3DS (Standalone)">%EMULATOR_LIME3DS% %ROM%</command>-->
        <!--<command label="Panda3DS (Standalone)">%EMULATOR_PANDA3DS% %ROM%</command>-->
        <platform>n3ds</platform>
        <theme>n3ds</theme>
    </system>
    <system>
        <name>n64</name>
        <fullname>Nintendo 64</fullname>
        <path>%ROMPATH%/n64</path>
        <extension>.bin .BIN .d64 .D64 .n64 .N64 .ndd .NDD .u1 .U1 .v64 .V64 .z64 .Z64 .7z .7Z .zip .ZIP</extension>
        <command label="Mupen64Plus-Next">%EMULATOR_RETROARCH% -L %CORE_RETROARCH%/mupen64plus_next_libretro.so %ROM%</command>
        <!-- <command label="Mupen64Plus (Standalone)">%EMULATOR_MUPEN64PLUS% &ndash;&ndash;nogui %ROM%</command> -->
        <command label="ParaLLEl N64">%EMULATOR_RETROARCH% -L %CORE_RETROARCH%/parallel_n64_libretro.so %ROM%</command>
        <!-- <command label="simple64 (Standalone)">%EMULATOR_SIMPLE64% &ndash;&ndash;nogui %ROM%</command> -->
        <!-- <command label="Rosalie's Mupen GUI (Standalone)">%EMULATOR_ROSALIES-MUPEN-GUI% &ndash;&ndash;nogui -q %ROM%</command> -->
        <!-- <command label="ares (Standalone)">%EMULATOR_ARES% &ndash;&ndash;fullscreen &ndash;&ndash;system "Nintendo 64" %ROM%</command> -->
        <platform>n64</platform>
        <theme>n64</theme>
    </system>
    <system>
        <name>n64dd</name>
        <fullname>Nintendo 64DD</fullname>
        <path>%ROMPATH%/n64dd</path>
        <extension>.bin .BIN .d64 .D64 .n64 .N64 .ndd .NDD .u1 .U1 .v64 .V64 .z64 .Z64 .7z .7Z .zip .ZIP</extension>
        <command label="ParaLLEl N64">%EMULATOR_RETROARCH% -L %CORE_RETROARCH%/parallel_n64_libretro.so %ROM%</command>
        <command label="Mupen64Plus-Next">%EMULATOR_RETROARCH% -L %CORE_RETROARCH%/mupen64plus_next_libretro.so %ROM%</command>
        <!-- <command label="Rosalie's Mupen GUI (Standalone)">%EMULATOR_ROSALIES-MUPEN-GUI% &ndash;&ndash;nogui -q %ROM%</command> -->
        <!-- <command label="ares (Standalone)">%EMULATOR_ARES% &ndash;&ndash;fullscreen &ndash;&ndash;system "Nintendo 64DD" %ROM%</command>-->
        <platform>n64</platform>
        <theme>n64dd</theme>
    </system>
    <system>
        <name>naomi</name>
        <fullname>Sega NAOMI</fullname>
        <path>%ROMPATH%/naomi</path>
        <extension>.bin .BIN .dat .DAT .elf .ELF .lst .LST .7z .7Z .zip .ZIP</extension>
        <command label="Flycast">%EMULATOR_RETROARCH% -L %CORE_RETROARCH%/flycast_libretro.so %ROM%</command>
        <!-- <command label="Flycast (Standalone)">%EMULATOR_FLYCAST% %ROM%</command> -->
        <!-- <command label="Flycast Dojo (Standalone)">%EMULATOR_FLYCAST-DOJO% %ROM%</command>-->
        <platform>arcade</platform>
        <theme>naomi</theme>
    </system>
    <system>
        <name>naomi2</name>
        <fullname>Sega NAOMI 2</fullname>
        <path>%ROMPATH%/naomi2</path>
        <extension>.bin .BIN .dat .DAT .elf .ELF .lst .LST .7z .7Z .zip .ZIP</extension>
        <command label="Flycast">%EMULATOR_RETROARCH% -L %CORE_RETROARCH%/flycast_libretro.so %ROM%</command>
        <!-- <command label="Flycast (Standalone)">%EMULATOR_FLYCAST% %ROM%</command>-->
        <!-- <command label="Flycast Dojo (Standalone)">%EMULATOR_FLYCAST-DOJO% %ROM%</command>-->
        <platform>arcade</platform>
        <theme>naomi2</theme>
    </system>
    <system>
        <name>naomigd</name>
        <fullname>Sega NAOMI GD-ROM</fullname>
        <path>%ROMPATH%/naomigd</path>
        <extension>.bin .BIN .dat .DAT .elf .ELF .lst .LST .7z .7Z .zip .ZIP</extension>
        <command label="Flycast">%EMULATOR_RETROARCH% -L %CORE_RETROARCH%/flycast_libretro.so %ROM%</command>
        <!-- <command label="Flycast (Standalone)">%EMULATOR_FLYCAST% %ROM%</command> -->
        <!-- <command label="Flycast Dojo (Standalone)">%EMULATOR_FLYCAST-DOJO% %ROM%</command>-->
        <platform>arcade</platform>
        <theme>naomigd</theme>
    </system>
    <system>
        <name>nds</name>
        <fullname>Nintendo DS</fullname>
        <path>%ROMPATH%/nds</path>
        <extension>.app .APP .bin .BIN .nds .NDS .7z .7Z .zip .ZIP</extension>
        <command label="DeSmuME">%EMULATOR_RETROARCH% -L %CORE_RETROARCH%/desmume_libretro.so %ROM%</command>
        <command label="DeSmuME 2015">%EMULATOR_RETROARCH% -L %CORE_RETROARCH%/desmume2015_libretro.so %ROM%</command>
<<<<<<< HEAD
        <command label="melonDS">%EMULATOR_RETROARCH% -L %CORE_RETROARCH%/melonds_libretro.so %ROM%</command>
        <command label="melonDS (Standalone)">%EMULATOR_MELONDS% %ROM%</command>
        <!-- <command label="DeSmuME (Standalone)">%EMULATOR_DESMUME% %ROM%</command> -->
        <!-- <command label="SkyEmu (Standalone)">%EMULATOR_SKYEMU% %ROM%</command> -->
        <!-- <command label="NooDS (Standalone)">%EMULATOR_NOODS% %ROM%</command> -->
=======
        <command label="DeSmuME (Standalone)">%EMULATOR_DESMUME% %ROM%</command>
        <command label="SkyEmu (Standalone)">%EMULATOR_SKYEMU% %ROM%</command>
        <command label="NooDS (Standalone)">%EMULATOR_NOODS% %ROM%</command>
>>>>>>> c95dd349
        <platform>nds</platform>
        <theme>nds</theme>
    </system>
    <system>
        <name>neogeo</name>
        <fullname>SNK Neo Geo</fullname>
        <path>%ROMPATH%/neogeo</path>
        <extension>.neo .NEO .7z .7Z .zip .ZIP</extension>
        <command label="FinalBurn Neo">%EMULATOR_RETROARCH% -L %CORE_RETROARCH%/fbneo_libretro.so %ROM%</command>
        <!-- <command label="FinalBurn Neo (Standalone)">%EMULATOR_FINALBURN-NEO% -fullscreen %BASENAME%</command> -->
        <command label="Geolith">%EMULATOR_RETROARCH% -L %CORE_RETROARCH%/geolith_libretro.so %ROM%</command>
        <command label="MAME (Standalone)">%EMULATOR_MAME% -inipath /var/config/mame/ini -rompath %GAMEDIR%\;%ROMPATH%/neogeo %BASENAME%</command>
        <platform>neogeo</platform>
        <theme>neogeo</theme>
    </system>
    <system>
        <name>neogeocd</name>
        <fullname>SNK Neo Geo CD</fullname>
        <path>%ROMPATH%/neogeocd</path>
        <extension>.chd .CHD .cue .CUE</extension>
        <command label="NeoCD">%EMULATOR_RETROARCH% -L %CORE_RETROARCH%/neocd_libretro.so %ROM%</command>
        <command label="FinalBurn Neo">%EMULATOR_RETROARCH% --subsystem neocd -L %CORE_RETROARCH%/fbneo_libretro.so %ROM%</command>
        <!-- <command label="FinalBurn Neo (Standalone)">%EMULATOR_FINALBURN-NEO% neocdz -fullscreen -cd %ROM%</command> -->
        <command label="MAME (Standalone)">%EMULATOR_MAME% -inipath /var/config/mame/ini -rompath %GAMEDIR%\;%ROMPATH%/neogeocd neocdz -cdrm %ROM%</command>
        <platform>neogeocd</platform>
        <theme>neogeocd</theme>
    </system>
    <system>
        <name>neogeocdjp</name>
        <fullname>SNK Neo Geo CD</fullname>
        <path>%ROMPATH%/neogeocdjp</path>
        <extension>.chd .CHD .cue .CUE</extension>
        <command label="NeoCD">%EMULATOR_RETROARCH% -L %CORE_RETROARCH%/neocd_libretro.so %ROM%</command>
        <command label="FinalBurn Neo">%EMULATOR_RETROARCH% --subsystem neocd -L %CORE_RETROARCH%/fbneo_libretro.so %ROM%</command>
        <!-- <command label="FinalBurn Neo (Standalone)">%EMULATOR_FINALBURN-NEO% neocdz -fullscreen -cd %ROM%</command> -->
        <command label="MAME (Standalone)">%EMULATOR_MAME% -inipath /var/config/mame/ini -rompath %GAMEDIR%\;%ROMPATH%/neogeocdjp neocdz -cdrm %ROM%</command>
        <platform>neogeocd</platform>
        <theme>neogeocdjp</theme>
    </system>
    <system>
        <name>nes</name>
        <fullname>Nintendo Entertainment System</fullname>
        <path>%ROMPATH%/nes</path>
        <extension>.3dsen .3DSEN .fds .FDS .nes .NES .unf .UNF .unif .UNIF .7z .7Z .zip .ZIP</extension>
        <command label="Mesen">%EMULATOR_RETROARCH% -L %CORE_RETROARCH%/mesen_libretro.so %ROM%</command>
        <!--<command label="Mesen (Standalone)">%EMULATOR_MESEN% &ndash;&ndash;fullscreen %ROM%</command>-->
        <command label="Nestopia UE">%EMULATOR_RETROARCH% -L %CORE_RETROARCH%/nestopia_libretro.so %ROM%</command>
        <!-- <command label="Nestopia UE (Standalone)">%EMULATOR_NESTOPIA-UE% &ndash;&ndash;fullscreen %ROM%</command> -->
        <command label="FCEUmm">%EMULATOR_RETROARCH% -L %CORE_RETROARCH%/fceumm_libretro.so %ROM%</command>
        <command label="QuickNES">%EMULATOR_RETROARCH% -L %CORE_RETROARCH%/quicknes_libretro.so %ROM%</command>
<<<<<<< HEAD
        <!-- <command label="puNES (Standalone)">%EMULATOR_PUNES% -u yes %ROM%</command> -->
        <!-- <command label="Mednafen (Standalone)">%EMULATOR_MEDNAFEN% -force_module nes %ROM%</command> -->
        <!-- <command label="ares (Standalone)">%EMULATOR_ARES% &ndash;&ndash;fullscreen &ndash;&ndash;system "Famicom" %ROM%</command> -->
        <!-- <command label="ares FDS (Standalone)">%EMULATOR_ARES% &ndash;&ndash;fullscreen &ndash;&ndash;system "Famicom Disk System" %ROM%</command> -->
        <!-- <command label="jgenesis (Standalone)">%EMULATOR_JGENESIS% &ndash;&ndash;file-path %ROM%</command> -->
        <!-- <command label="3dSen (Wine)">%STARTDIR%=%EMUDIR% %PRECOMMAND_WINE% %EMULATOR_3DSEN-WINDOWS% -id=%INJECT%=%BASENAME%.3dsen</command> -->
        <!-- <command label="3dSen (Proton)">%STARTDIR%=%EMUDIR% %PRECOMMAND_PROTON% %EMULATOR_3DSEN-WINDOWS% -id=%INJECT%=%BASENAME%.3dsen</command> -->
=======
        <command label="puNES (Standalone)">%EMULATOR_PUNES% -u yes %ROM%</command>
        <command label="Mednafen (Standalone)">%EMULATOR_MEDNAFEN% -force_module nes %ROM%</command>
        <command label="ares (Standalone)">%EMULATOR_ARES% --fullscreen --system "Famicom" %ROM%</command>
        <command label="ares FDS (Standalone)">%EMULATOR_ARES% --fullscreen --system "Famicom Disk System" %ROM%</command>
        <command label="jgenesis (Standalone)">%EMULATOR_JGENESIS% --file-path %ROM%</command>
        <command label="3dSen (Wine)">%STARTDIR%=%EMUDIR% %PRECOMMAND_WINE% %EMULATOR_3DSEN-WINDOWS% -id=%INJECT%=%BASENAME%.3dsen</command>
        <command label="3dSen (Proton)">%STARTDIR%=%EMUDIR% %PRECOMMAND_PROTON% %EMULATOR_3DSEN-WINDOWS% -id=%INJECT%=%BASENAME%.3dsen</command>
>>>>>>> c95dd349
        <platform>nes</platform>
        <theme>nes</theme>
    </system>
<!--
    <system>
        <name>ngage</name>
        <fullname>Nokia N-Gage</fullname>
        <path>%ROMPATH%/ngage</path>
        <extension>.ngage .zip .ZIP</extension>
        <command label="EKA2L1 [Mounted] (Standalone)">%EMULATOR_EKA2L1% &ndash;&ndash;fullscreen &ndash;&ndash;device RH-29 &ndash;&ndash;mount %ROM% &ndash;&ndash;run "%BASENAME%"</command>
        <command label="EKA2L1 [Installed] (Standalone)">%EMULATOR_EKA2L1% &ndash;&ndash;fullscreen &ndash;&ndash;device RH-29 &ndash;&ndash;run "%BASENAME%"</command>
        <command label="EKA2L1 [Mounted] (Wine)">%STARTDIR%=%EMUDIR% %PRECOMMAND_WINE% %EMULATOR_EKA2L1-WINDOWS% &ndash;&ndash;fullscreen &ndash;&ndash;device RH-29 &ndash;&ndash;mount %ROM% &ndash;&ndash;run "%BASENAME%"</command>
        <command label="EKA2L1 [Installed] (Wine)">%STARTDIR%=%EMUDIR% %PRECOMMAND_WINE% %EMULATOR_EKA2L1-WINDOWS% &ndash;&ndash;fullscreen &ndash;&ndash;device RH-29 &ndash;&ndash;run "%BASENAME%"</command>
        <platform>ngage</platform>
        <theme>ngage</theme>
    </system>
-->
    <system>
        <name>ngp</name>
        <fullname>SNK Neo Geo Pocket</fullname>
        <path>%ROMPATH%/ngp</path>
        <extension>.ngc .NGC .ngp .NGP .ngpc .NGPC .npc .NPC .7z .7Z .zip .ZIP</extension>
        <command label="Beetle NeoPop">%EMULATOR_RETROARCH% -L %CORE_RETROARCH%/mednafen_ngp_libretro.so %ROM%</command>
        <command label="RACE">%EMULATOR_RETROARCH% -L %CORE_RETROARCH%/race_libretro.so %ROM%</command>
        <!-- <command label="Mednafen (Standalone)">%EMULATOR_MEDNAFEN% -force_module ngp %ROM%</command> -->
        <!-- <command label="ares (Standalone)">%EMULATOR_ARES% &ndash;&ndash;fullscreen &ndash;&ndash;system "Neo Geo Pocket" %ROM%</command> -->
        <platform>ngp</platform>
        <theme>ngp</theme>
    </system>
    <system>
        <name>ngpc</name>
        <fullname>SNK Neo Geo Pocket Color</fullname>
        <path>%ROMPATH%/ngpc</path>
        <extension>.ngc .NGC .ngp .NGP .ngpc .NGPC .npc .NPC .7z .7Z .zip .ZIP</extension>
        <command label="Beetle NeoPop">%EMULATOR_RETROARCH% -L %CORE_RETROARCH%/mednafen_ngp_libretro.so %ROM%</command>
        <command label="RACE">%EMULATOR_RETROARCH% -L %CORE_RETROARCH%/race_libretro.so %ROM%</command>
        <!-- <command label="Mednafen (Standalone)">%EMULATOR_MEDNAFEN% -force_module ngp %ROM%</command> -->
        <!-- <command label="ares (Standalone)">%EMULATOR_ARES% &ndash;&ndash;fullscreen &ndash;&ndash;system "Neo Geo Pocket Color" %ROM%</command> -->
        <platform>ngpc</platform>
        <theme>ngpc</theme>
    </system>
    <system>
        <name>odyssey2</name>
        <fullname>Magnavox Odyssey 2</fullname>
        <path>%ROMPATH%/odyssey2</path>
        <extension>.bin .BIN .7z .7Z .zip .ZIP</extension>
        <command label="O2EM">%EMULATOR_RETROARCH% -L %CORE_RETROARCH%/o2em_libretro.so %ROM%</command>
        <command label="MAME - Current">%EMULATOR_RETROARCH% -L %CORE_RETROARCH%/mame_libretro.so "odyssey2 -rompath \"%GAMEDIRRAW%;%ROMPATH%/odyssey2\" -cart \"%ROMRAW%\""</command>
        <command label="MAME (Standalone)">%EMULATOR_MAME% -inipath /var/config/mame/ini -rompath %GAMEDIR%\;%ROMPATH%/odyssey2 odyssey2 -cart %ROM%</command>
        <platform>odyssey2</platform>
        <theme>odyssey2</theme>
    </system>
    <system>
        <name>openbor</name>
        <fullname>OpenBOR Game Engine</fullname>
        <path>%ROMPATH%/openbor</path>
        <extension>.AppImage</extension>
        <command label="OpenBOR (Standalone)">%STARTDIR%=%GAMEDIR% %EMULATOR_OS-SHELL% -c "%ROM%"</command>
        <platform>openbor</platform>
        <theme>openbor</theme>
    </system>
<!--
    <system>
        <name>oric</name>
        <fullname>Tangerine Computer Systems Oric</fullname>
        <path>%ROMPATH%/oric</path>
        <extension>.dsk .DSK .ort .ORT .tap .TAP .wav .WAV</extension>
        <command label="MAME (Standalone)">%STARTDIR%=~/.mame %EMULATOR_MAME% -inipath /var/config/mame/ini -rompath %GAMEDIR%\;%ROMPATH%/oric oric1 -autoboot_delay "4" -autoboot_command "cload\"\"\n" -cass %ROM%</command>
        <command label="Oricutron (Standalone)">%STARTDIR%=%EMUDIR% %EMULATOR_ORICUTRON% %ROM%</command>
        <platform>oric</platform>
        <theme>oric</theme>
    </system>
-->
    <system>
        <name>palm</name>
        <fullname>Palm OS</fullname>
        <path>%ROMPATH%/palm</path>
        <extension>.img .IMG .pqa .PQA .prc .PRC .7z .7Z .zip .ZIP</extension>
        <command label="Mu">%EMULATOR_RETROARCH% -L %CORE_RETROARCH%/mu_libretro.so %ROM%</command>
        <platform>palm</platform>
        <theme>palm</theme>
    </system>
    <system>
        <name>pc</name>
        <fullname>IBM PC</fullname>
        <path>%ROMPATH%/pc</path>
        <extension>.bat .BAT .com .COM .conf .CONF .cue .CUE .dosz .DOSZ .exe .EXE .img .IMG .iso .ISO .7z .7Z .zip .ZIP</extension>
        <command label="DOSBox-Pure">%EMULATOR_RETROARCH% -L %CORE_RETROARCH%/dosbox_pure_libretro.so %ROM%</command>
        <command label="DOSBox-Core">%EMULATOR_RETROARCH% -L %CORE_RETROARCH%/dosbox_core_libretro.so %ROM%</command>
        <command label="DOSBox-SVN">%EMULATOR_RETROARCH% -L %CORE_RETROARCH%/dosbox_svn_libretro.so %ROM%</command>
<<<<<<< HEAD
        <!-- <command label="DOSBox-X (Standalone)">%STARTDIR%=%GAMEDIR% %EMULATOR_DOSBOX-X% %ROM%</command> -->
        <!-- <command label="DOSBox Staging (Standalone)">%STARTDIR%=%GAMEDIR% %EMULATOR_DOSBOX-STAGING% %ROM%</command> -->
=======
        <command label="DOSBox-X (Standalone)">%STARTDIR%=%GAMEDIR% %EMULATOR_DOSBOX-X% %ROM%</command>
        <command label="DOSBox Staging (Standalone)">%STARTDIR%=%GAMEDIR% %EMULATOR_DOSBOX-STAGING% %ROM%</command>
>>>>>>> c95dd349
        <command label="VirtualXT">%EMULATOR_RETROARCH% -L %CORE_RETROARCH%/virtualxt_libretro.so %ROM%</command>
        <platform>pc</platform>
        <theme>pc</theme>
    </system>
    <system>
        <name>pc88</name>
        <fullname>NEC PC-8800 Series</fullname>
        <path>%ROMPATH%/pc88</path>
        <extension>.88d .88D .cmt .CMT .d88 .D88 .m3u .M3U .t88 .T88 .u88 .U88</extension>
        <command label="QUASI88">%EMULATOR_RETROARCH% -L %CORE_RETROARCH%/quasi88_libretro.so %ROM%</command>
        <!-- <command label="QUASI88 (Standalone)">%EMULATOR_QUASI88% -romdir ~/.quasi88 %ROM%</command>-->
        <platform>pc88</platform>
        <theme>pc88</theme>
    </system>
    <system>
        <name>pc98</name>
        <fullname>NEC PC-9800 Series</fullname>
        <path>%ROMPATH%/pc98</path>
        <extension>.2hd .2HD .88d .88D .98d .98D .d88 .D88 .d98 .D98 .cmd .CMD .dup .DUP .fdd .FDD .fdi .FDI .hdd .HDD .hdi .HDI .hdm .HDM .hdn .HDN .m3u .M3U .nhd .NHD .tfd .TFD .thd .THD .xdf .XDF .7z .7Z .zip .ZIP</extension>
        <command label="Neko Project II Kai">%EMULATOR_RETROARCH% -L %CORE_RETROARCH%/np2kai_libretro.so %ROM%</command>
        <command label="Neko Project II">%STARTDIR%=%GAMEDIR% %EMULATOR_RETROARCH% -L %CORE_RETROARCH%/nekop2_libretro.so %ROM%</command>
        <platform>pc98</platform>
        <theme>pc98</theme>
    </system>
    <system>
        <name>pcarcade</name>
        <fullname>PC Arcade Systems</fullname>
        <path>%ROMPATH%/pcarcade</path>
        <extension>.AppImage .desktop .exe .EXE .sh</extension>
        <!-- <command label="Wine (Standalone)">%STARTDIR%=%GAMEDIR% %EMULATOR_WINE% %ROM%</command> -->
        <!-- <command label="Proton (Standalone)">%STARTDIR%=%GAMEDIR% %EMULATOR_PROTON% %ROM%</command> -->
        <command label="AppImage">%EMULATOR_OS-SHELL% -c "%ROM%"</command>
        <command label="Shortcut or script">%ENABLESHORTCUTS% %EMULATOR_OS-SHELL% %ROM%</command>
        <platform>arcade</platform>
        <theme>pcarcade</theme>
    </system>
    <system>
        <name>pcengine</name>
        <fullname>NEC PC Engine</fullname>
        <path>%ROMPATH%/pcengine</path>
        <extension>.ccd .CCD .chd .CHD .cue .CUE .img .IMG .iso .ISO .m3u .M3U .pce .PCE .sgx .SGX .toc .TOC .7z .7Z .zip .ZIP</extension>
        <command label="Beetle PCE">%EMULATOR_RETROARCH% -L %CORE_RETROARCH%/mednafen_pce_libretro.so %ROM%</command>
        <command label="Beetle PCE FAST">%EMULATOR_RETROARCH% -L %CORE_RETROARCH%/mednafen_pce_fast_libretro.so %ROM%</command>
        <!-- <command label="Mednafen (Standalone)">%EMULATOR_MEDNAFEN% -force_module pce %ROM%</command> -->
        <!-- <command label="Mesen (Standalone)">%EMULATOR_MESEN% &ndash;&ndash;fullscreen %ROM%</command> -->
        <!-- <command label="ares (Standalone)">%EMULATOR_ARES% &ndash;&ndash;fullscreen &ndash;&ndash;system "PC Engine" %ROM%</command> -->
        <platform>pcengine</platform>
        <theme>pcengine</theme>
    </system>
    <system>
        <name>pcenginecd</name>
        <fullname>NEC PC Engine CD</fullname>
        <path>%ROMPATH%/pcenginecd</path>
        <extension>.ccd .CCD .chd .CHD .cue .CUE .img .IMG .iso .ISO .m3u .M3U .pce .PCE .sgx .SGX .toc .TOC .7z .7Z .zip .ZIP</extension>
        <command label="Beetle PCE">%EMULATOR_RETROARCH% -L %CORE_RETROARCH%/mednafen_pce_libretro.so %ROM%</command>
        <command label="Beetle PCE FAST">%EMULATOR_RETROARCH% -L %CORE_RETROARCH%/mednafen_pce_fast_libretro.so %ROM%</command>
        <!-- <command label="Mednafen (Standalone)">%EMULATOR_MEDNAFEN% -force_module pce %ROM%</command> -->
        <!-- <command label="Mesen (Standalone)">%EMULATOR_MESEN% &ndash;&ndash;fullscreen %ROM%</command>-->
        <!-- <command label="ares (Standalone)">%EMULATOR_ARES% &ndash;&ndash;fullscreen &ndash;&ndash;system "PC Engine CD" %ROM%</command> -->
        <platform>pcenginecd</platform>
        <theme>pcenginecd</theme>
    </system>
    <system>
        <name>pcfx</name>
        <fullname>NEC PC-FX</fullname>
        <path>%ROMPATH%/pcfx</path>
        <extension>.ccd .CCD .chd .CHD .cue CUE .m3u .M3U .toc .TOC .7z .7Z .zip .ZIP</extension>
        <command label="Beetle PC-FX">%EMULATOR_RETROARCH% -L %CORE_RETROARCH%/mednafen_pcfx_libretro.so %ROM%</command>
        <!-- <command label="Mednafen (Standalone)">%EMULATOR_MEDNAFEN% -force_module pcfx %ROM%</command> -->
        <platform>pcfx</platform>
        <theme>pcfx</theme>
    </system>
    <system>
        <name>pico8</name>
        <fullname>PICO-8 Fantasy Console</fullname>
        <path>%ROMPATH%/pico8</path>
        <extension>.p8 .P8 .png .PNG</extension>
        <command label="PICO-8 (Standalone)">%EMULATOR_PICO-8% -desktop_path ~/retrodeck/screenshots -root_path %GAMEDIR% -run %ROM%</command>
        <command label="PICO-8 Splore (Standalone)">%EMULATOR_PICO-8% -desktop_path ~/retrodeck/screenshots -root_path %GAMEDIR% -splore</command>
        <command label="Retro8">%EMULATOR_RETROARCH% -L %CORE_RETROARCH%/retro8_libretro.so %ROM%</command>
        <platform>pico8</platform>
        <theme>pico8</theme>
    </system>
    <system>
        <name>plus4</name>
        <fullname>Commodore Plus/4</fullname>
        <path>%ROMPATH%/plus4</path>
        <extension>.bin .BIN .cmd .CMD .crt .CRT .d2m .D2M .d4m .D4M .d64 .D64 .d6z .D6Z .d71 .D71 .d7z .D7Z .d80 .D80 .d81 .D81 .d82 .D82 .d8z .D8Z .g41 .G41 .g4z .G4Z .g64 .G64 .g6z .G6Z .gz .GZ .lnx .LNX .m3u .M3U .nbz .NBZ .nib .NIB .p00 .P00 .prg .PRG .t64 .T64 .tap .TAP .vfl .VFL .vsf .VSF .x64 .X64 .x6z .X6Z .7z .7Z .zip .ZIP</extension>
        <command label="VICE xplus4">%EMULATOR_RETROARCH% -L %CORE_RETROARCH%/vice_xplus4_libretro.so %ROM%</command>
        <!-- <command label="VICE xplus4 (Standalone)">%EMULATOR_VICE-XPLUS4% %ROM%</command>-->
        <platform>plus4</platform>
        <theme>plus4</theme>
    </system>
    <system>
        <name>pokemini</name>
        <fullname>Nintendo Pokémon Mini</fullname>
        <path>%ROMPATH%/pokemini</path>
        <extension>.min .MIN .7z .7Z .zip .ZIP</extension>
        <command label="PokeMini">%EMULATOR_RETROARCH% -L %CORE_RETROARCH%/pokemini_libretro.so %ROM%</command>
        <platform>pokemini</platform>
        <theme>pokemini</theme>
    </system>
    <system>
        <name>ports</name>
        <fullname>Ports</fullname>
        <path>%ROMPATH%/ports</path>
        <extension>.AppImage .desktop .exe .EXE .game .GAME .phd .PHD .psx .PSX .sh</extension>
        <command label="Shortcut or script">%ENABLESHORTCUTS% %EMULATOR_OS-SHELL% %ROM%</command>
        <command label="AppImage">%EMULATOR_OS-SHELL% -c "%ROM%"</command>
        <!-- <command label="ECWolf (Wolfenstein 3D)">%EMULATOR_RETROARCH% -L %CORE_RETROARCH%/ecwolf_libretro.so %ROM%</command>-->
        <!-- <command label="NXEngine (Cave Story)">%EMULATOR_RETROARCH% -L %CORE_RETROARCH%/nxengine_libretro.so %ROM%</command>-->
        <!-- <command label="OpenLara (Tomb Raider)">%EMULATOR_RETROARCH% -L %CORE_RETROARCH%/openlara_libretro.so %ROM%</command>-->
        <!-- <command label="Super Bros War">%EMULATOR_RETROARCH% -L %CORE_RETROARCH%/superbroswar_libretro.so %ROM%</command>-->
        <platform>pc, pcwindows</platform>
        <theme>ports</theme>
    </system>
    <system>
        <name>portmaster</name>
        <fullname>PortMaster</fullname>
        <path>%ROMPATH%/portmaster</path>
        <extension>.sh</extension>
        <command label="PortMaster">%ENABLESHORTCUTS% %EMULATOR_OS-SHELL% %ROM%</command>
        <platform>portmaster, pc, pcwindows</platform>
        <theme>portmaster</theme>
    </system>
    <system>
        <name>ps2</name>
        <fullname>Sony PlayStation 2</fullname>
        <path>%ROMPATH%/ps2</path>
        <extension>.arcadedef .bin .BIN .chd .CHD .ciso .CISO .cso .CSO .dump .DUMP .elf .ELF .gz .GZ .m3u .M3U .mdf .MDF .img .IMG .iso .ISO .isz .ISZ .ngr .NRG .zso .ZSO</extension>
	    <command label="PCSX2 (Standalone)">%EMULATOR_PCSX2% -batch %ROM%</command>
        <command label="LRPS2">%EMULATOR_RETROARCH% -L %CORE_RETROARCH%/pcsx2_libretro.so %ROM%</command>
        <command label="PCSX2">%EMULATOR_RETROARCH% -L %CORE_RETROARCH%/pcsx2_libretro.so %ROM%</command>
        <!-- <command label="PCSX2 Legacy (Standalone)">%EMULATOR_PCSX2-LEGACY% &ndash;&ndash;nogui %ROM%</command>-->
        <!-- <command label="Play! (Standalone)">%EMULATOR_PLAY!% &ndash;&ndash;disc %ROM%</command>-->
        <platform>ps2</platform>
        <theme>ps2</theme>
    </system>
    <system>
        <name>ps3</name>
        <fullname>Sony PlayStation 3</fullname>
        <path>%ROMPATH%/ps3</path>
        <extension>.desktop .ps3 .PS3 .ps3dir .PS3DIR</extension>
        <command label="RPCS3 Shortcut (Standalone)">%ENABLESHORTCUTS% %EMULATOR_OS-SHELL% %ROM%</command>
        <command label="RPCS3 Directory (Standalone)">%EMULATOR_RPCS3% --no-gui %ROM%</command>
        <platform>ps3</platform>
        <theme>ps3</theme>
    </system>
<!--
    <system>
        <name>ps4</name>
        <fullname>Sony PlayStation 4</fullname>
        <path>%ROMPATH%/ps4</path>
        <extension>.7z .7Z .zip .ZIP</extension>
        <command>PLACEHOLDER %ROM%</command>
        <platform>ps4</platform>
        <theme>ps4</theme>
    </system>
 -->
    <system>
        <name>psp</name>
        <fullname>Sony PlayStation Portable</fullname>
        <path>%ROMPATH%/psp</path>
        <extension>.chd .CHD .cso .CSO .elf .ELF .iso .ISO .pbp .PBP .prx .PRX .7z .7Z .zip .ZIP</extension>
        <command label="PPSSPP (Standalone)">%EMULATOR_PPSSPP% %ROM%</command>
        <command label="PPSSPP">%EMULATOR_RETROARCH% -L %CORE_RETROARCH%/ppsspp_libretro.so %ROM%</command>
        <platform>psp</platform>
        <theme>psp</theme>
    </system>
    <system>
        <name>psvita</name>
        <fullname>Sony PlayStation Vita</fullname>
        <path>%ROMPATH%/psvita</path>
        <extension>.psvita</extension>
        <command label="Vita3K (Standalone)">%EMULATOR_VITA3K% -r %INJECT%=%BASENAME%.psvita</command>
        <platform>psvita</platform>
        <theme>psvita</theme>
    </system>
    <system>
        <name>psx</name>
        <fullname>Sony PlayStation</fullname>
        <path>%ROMPATH%/psx</path>
        <extension>.bin .BIN .cbn .CBN .ccd .CCD .chd .CHD .cue .CUE .ecm .ECM .exe .EXE .img .IMG .iso .ISO .m3u .M3U .mdf .MDF .mds .MDS .minipsf .MINIPSF .pbp .PBP .psexe .PSEXE .psf .PSF .toc .TOC .z .Z .znx .ZNX .7z .7Z .zip .ZIP</extension>
        <command label="SwanStation">%EMULATOR_RETROARCH% -L %CORE_RETROARCH%/swanstation_libretro.so %ROM%</command>
        <command label="Beetle PSX">%EMULATOR_RETROARCH% -L %CORE_RETROARCH%/mednafen_psx_libretro.so %ROM%</command>
        <command label="Beetle PSX HW">%EMULATOR_RETROARCH% -L %CORE_RETROARCH%/mednafen_psx_hw_libretro.so %ROM%</command>
        <command label="PCSX ReARMed">%EMULATOR_RETROARCH% -L %CORE_RETROARCH%/pcsx_rearmed_libretro.so %ROM%</command>
        <command label="DuckStation (Standalone)">%EMULATOR_DUCKSTATION% -batch %ROM%</command>
        <!-- <command label="Mednafen (Standalone)">%EMULATOR_MEDNAFEN% -force_module psx %ROM%</command>-->
        <platform>psx</platform>
        <theme>psx</theme>
    </system>
    <system>
        <name>pv1000</name>
        <fullname>Casio PV-1000</fullname>
        <path>%ROMPATH%/pv1000</path>
        <extension>.bin .BIN .7z .7Z .zip .ZIP</extension>
        <command label="MAME - Current">%EMULATOR_RETROARCH% -L %CORE_RETROARCH%/mame_libretro.so "pv1000 -rompath \"%GAMEDIRRAW%;%ROMPATH%/pv1000\" -cart \"%ROMRAW%\""</command>
        <command label="MAME (Standalone)">%EMULATOR_MAME% -inipath /var/config/mame/ini -rompath %GAMEDIR%\;%ROMPATH%/pv1000 pv1000 -cart %ROM%</command>
        <platform>pv1000</platform>
        <theme>pv1000</theme>
    </system>
    <system>
        <name>quake</name>
        <fullname>Quake</fullname>
        <path>%ROMPATH%/quake</path>
        <extension>.desktop .pak .PAK .pk3 .PK3 .sh</extension>
        <command label="TyrQuake">%EMULATOR_RETROARCH% -L %CORE_RETROARCH%/tyrquake_libretro.so %ROM%</command>
        <command label="vitaQuake 2">%EMULATOR_RETROARCH% -L %CORE_RETROARCH%/vitaquake2_libretro.so %ROM%</command>
        <command label="vitaQuake 2 [Rogue]">%EMULATOR_RETROARCH% -L %CORE_RETROARCH%/vitaquake2-rogue_libretro.so %ROM%</command>
        <command label="vitaQuake 2 [Xatrix]">%EMULATOR_RETROARCH% -L %CORE_RETROARCH%/vitaquake2-xatrix_libretro.so %ROM%</command>
        <command label="vitaQuake 2 [Zaero]">%EMULATOR_RETROARCH% -L %CORE_RETROARCH%/vitaquake2-zaero_libretro.so %ROM%</command>
        <command label="vitaQuake 3">%EMULATOR_RETROARCH% -L %CORE_RETROARCH%/vitaquake3_libretro.so %ROM%</command>
        <command label="Shortcut or script">%ENABLESHORTCUTS% %EMULATOR_OS-SHELL% %ROM%</command>
        <platform>pc, pcwindows</platform>
        <theme>quake</theme>
    </system>
<!--
    <system>
        <name>samcoupe</name>
        <fullname>MGT SAM Coupé</fullname>
        <path>%ROMPATH%/samcoupe</path>
        <extension>.dsk .DSK .mgt .MGT .sad .SAD .sbt .SBT .7z .7Z .zip .ZIP</extension>
        <command label="SimCoupé (Standalone)">%EMULATOR_SIMCOUPE% %ROM%</command>
        <platform>samcoupe</platform>
        <theme>samcoupe</theme>
    </system>
-->
    <system>
        <name>satellaview</name>
        <fullname>Nintendo Satellaview</fullname>
        <path>%ROMPATH%/satellaview</path>
        <extension>.bml .BML .bs .BS .fig .FIG .sfc .SFC .smc .SMC .swc .SWC .st .ST .7z .7Z .zip .ZIP</extension>
        <command label="Snes9x - Current">%EMULATOR_RETROARCH% -L %CORE_RETROARCH%/snes9x_libretro.so %ROM%</command>
        <command label="Snes9x 2010">%EMULATOR_RETROARCH% -L %CORE_RETROARCH%/snes9x2010_libretro.so %ROM%</command>
        <!-- <command label="Snes9x (Standalone)">%EMULATOR_SNES9X% %ROM%</command> -->
        <command label="bsnes">%EMULATOR_RETROARCH% -L %CORE_RETROARCH%/bsnes_libretro.so %ROM%</command>
        <command label="bsnes-hd">%EMULATOR_RETROARCH% -L %CORE_RETROARCH%/bsnes_hd_beta_libretro.so %ROM%</command>
        <command label="bsnes-mercury Accuracy">%EMULATOR_RETROARCH% -L %CORE_RETROARCH%/bsnes_mercury_accuracy_libretro.so %ROM%</command>
        <!-- <command label="bsnes (Standalone)">%EMULATOR_BSNES% &ndash;&ndashfullscreen %ROM%</command> -->
        <command label="Mesen-S">%EMULATOR_RETROARCH% -L %CORE_RETROARCH%/mesen-s_libretro.so %ROM%</command>
        <!-- <command label="Mesen (Standalone)">%EMULATOR_MESEN% &ndash;&ndash;fullscreen %ROM%</command>-->
        <!-- <command label="ares (Standalone)">%EMULATOR_ARES% &ndash;&ndash;fullscreen &ndash;&ndash;system "Super Famicom" %ROM%</command>-->
        <platform>satellaview</platform>
        <theme>satellaview</theme>
    </system>
    <system>
        <name>saturn</name>
        <fullname>Sega Saturn</fullname>
        <path>%ROMPATH%/saturn</path>
        <extension>.bin .BIN .ccd .CCD .chd .CHD .cue .CUE .iso .ISO .m3u .M3U .mds .MDS .toc .TOC .7z .7Z .zip .ZIP</extension>
        <command label="Beetle Saturn">%EMULATOR_RETROARCH% -L %CORE_RETROARCH%/mednafen_saturn_libretro.so %ROM%</command>
        <command label="Kronos">%EMULATOR_RETROARCH% -L %CORE_RETROARCH%/kronos_libretro.so %ROM%</command>
        <command label="YabaSanshiro">%EMULATOR_RETROARCH% -L %CORE_RETROARCH%/yabasanshiro_libretro.so %ROM%</command>
        <command label="Yabause">%EMULATOR_RETROARCH% -L %CORE_RETROARCH%/yabause_libretro.so %ROM%</command>
        <!-- <command label="Mednafen (Standalone)">%EMULATOR_MEDNAFEN% -force_module ss %ROM%</command> -->
        <platform>saturn</platform>
        <theme>saturn</theme>
    </system>
    <system>
        <name>saturnjp</name>
        <fullname>Sega Saturn</fullname>
        <path>%ROMPATH%/saturnjp</path>
        <extension>.bin .BIN .ccd .CCD .chd .CHD .cue .CUE .iso .ISO .m3u .M3U .mds .MDS .toc .TOC .7z .7Z .zip .ZIP</extension>
        <command label="Beetle Saturn">%EMULATOR_RETROARCH% -L %CORE_RETROARCH%/mednafen_saturn_libretro.so %ROM%</command>
        <command label="Kronos">%EMULATOR_RETROARCH% -L %CORE_RETROARCH%/kronos_libretro.so %ROM%</command>
        <command label="YabaSanshiro">%EMULATOR_RETROARCH% -L %CORE_RETROARCH%/yabasanshiro_libretro.so %ROM%</command>
        <command label="Yabause">%EMULATOR_RETROARCH% -L %CORE_RETROARCH%/yabause_libretro.so %ROM%</command>
        <!-- <command label="Mednafen (Standalone)">%EMULATOR_MEDNAFEN% -force_module ss %ROM%</command> -->
        <platform>saturn</platform>
        <theme>saturnjp</theme>
    </system>
    <system>
        <name>scummvm</name>
        <fullname>ScummVM Game Engine</fullname>
        <path>%ROMPATH%/scummvm</path>
        <extension>.scummvm .SCUMMVM .svm .SVM</extension>
        <command label="ScummVM">%EMULATOR_RETROARCH% -L %CORE_RETROARCH%/scummvm_libretro.so %ROM%</command>
        <!-- <command label="ScummVM (Standalone)">%STARTDIR%=%GAMEDIR% %EMULATOR_SCUMMVM% %BASENAME%</command> -->
        <platform>scummvm</platform>
        <theme>scummvm</theme>
    </system>
    <system>
        <name>scv</name>
        <fullname>Epoch Super Cassette Vision</fullname>
        <path>%ROMPATH%/scv</path>
        <extension>.0 .bin .BIN .7z .7Z .zip .ZIP</extension>
        <command label="MAME - Current">%EMULATOR_RETROARCH% -L %CORE_RETROARCH%/mame_libretro.so "scv -rompath \"%GAMEDIRRAW%;%ROMPATH%/scv\" -cart \"%ROMRAW%\""</command>
        <command label="MAME (Standalone)">%EMULATOR_MAME% -inipath /var/config/mame/ini -rompath %GAMEDIR%\;%ROMPATH%/scv scv -cart %ROM%</command>
        <platform>scv</platform>
        <theme>scv</theme>
    </system>
    <system>
        <name>sega32x</name>
        <fullname>Sega Mega Drive 32X</fullname>
        <path>%ROMPATH%/sega32x</path>
        <extension>.32x .32X .68k .68K .bin .BIN .chd .CHD .cue .CUE .gen .GEN .iso .ISO .md .MD .smd .SMD .sms .SMS .7z .7Z .zip .ZIP</extension>
        <command label="PicoDrive">%EMULATOR_RETROARCH% -L %CORE_RETROARCH%/picodrive_libretro.so %ROM%</command>
        <!-- <command label="ares (Standalone)">%EMULATOR_ARES% &ndash;&ndash;fullscreen &ndash;&ndash;system "Mega 32X" %ROM%</command> -->
        <platform>sega32x</platform>
        <theme>sega32x</theme>
    </system>
    <system>
        <name>sega32xjp</name>
        <fullname>Sega Super 32X</fullname>
        <path>%ROMPATH%/sega32xjp</path>
        <extension>.32x .32X .68k .68K .bin .BIN .chd .CHD .cue .CUE .gen .GEN .iso .ISO .md .MD .smd .SMD .sms .SMS .7z .7Z .zip .ZIP</extension>
        <command label="PicoDrive">%EMULATOR_RETROARCH% -L %CORE_RETROARCH%/picodrive_libretro.so %ROM%</command>
        <!-- <command label="ares (Standalone)">%EMULATOR_ARES% &ndash;&ndash;fullscreen &ndash;&ndash;system "Mega 32X" %ROM%</command> -->
        <platform>sega32x</platform>
        <theme>sega32xjp</theme>
    </system>
    <system>
        <name>sega32xna</name>
        <fullname>Sega Genesis 32X</fullname>
        <path>%ROMPATH%/sega32xna</path>
        <extension>.32x .32X .68k .68K .bin .BIN .chd .CHD .cue .CUE .gen .GEN .iso .ISO .md .MD .smd .SMD .sms .SMS .7z .7Z .zip .ZIP</extension>
        <command label="PicoDrive">%EMULATOR_RETROARCH% -L %CORE_RETROARCH%/picodrive_libretro.so %ROM%</command>
        <!-- <command label="ares (Standalone)">%EMULATOR_ARES% &ndash;&ndash;fullscreen &ndash;&ndash;system "Mega 32X" %ROM%</command> -->
        <platform>sega32x</platform>
        <theme>sega32xna</theme>
    </system>
    <system>
        <name>segacd</name>
        <fullname>Sega CD</fullname>
        <path>%ROMPATH%/segacd</path>
        <extension>.68k .68K .bin .BIN .bms .BMS .chd .CHD .cue .CUE .gen .GEN .gg .GG .iso .ISO .m3u .M3U .md .MD .mdx .MDX .sg .SG .sgd .SGD .smd .SMD .sms .SMS .7z .7Z .zip .ZIP</extension>
        <command label="Genesis Plus GX">%EMULATOR_RETROARCH% -L %CORE_RETROARCH%/genesis_plus_gx_libretro.so %ROM%</command>
        <command label="Genesis Plus GX Wide">%EMULATOR_RETROARCH% -L %CORE_RETROARCH%/genesis_plus_gx_wide_libretro.so %ROM%</command>
        <command label="PicoDrive">%EMULATOR_RETROARCH% -L %CORE_RETROARCH%/picodrive_libretro.so %ROM%</command>
<<<<<<< HEAD
        <!-- <command label="ares (Standalone)">%EMULATOR_ARES% &ndash;&ndash;fullscreen &ndash;&ndash;system "Mega CD" %ROM%</command> -->
        <!-- <command label="jgenesis (Standalone)">%EMULATOR_JGENESIS% &ndash;&ndash;file-path %ROM%</command> -->
=======
        <command label="ares (Standalone)">%EMULATOR_ARES% --fullscreen --system "Mega CD" %ROM%</command>
        <command label="jgenesis (Standalone)">%EMULATOR_JGENESIS% --file-path %ROM%</command>
>>>>>>> c95dd349
        <platform>segacd</platform>
        <theme>segacd</theme>
    </system>
    <system>
        <name>sfc</name>
        <fullname>Nintendo SFC (Super Famicom)</fullname>
        <path>%ROMPATH%/sfc</path>
        <extension>.bin .BIN .bml .BML .bs .BS .bsx .BSX .dx2 .DX2 .fig .FIG .gd3 .GD3 .gd7 .GD7 .mgd .MGD .sfc .SFC .smc .SMC .st .ST .swc .SWC .7z .7Z .zip .ZIP</extension>
        <command label="Snes9x - Current">%EMULATOR_RETROARCH% -L %CORE_RETROARCH%/snes9x_libretro.so %ROM%</command>
        <command label="Snes9x 2010">%EMULATOR_RETROARCH% -L %CORE_RETROARCH%/snes9x2010_libretro.so %ROM%</command>
        <!-- <command label="Snes9x (Standalone)">%EMULATOR_SNES9X% %ROM%</command> -->
        <command label="bsnes">%EMULATOR_RETROARCH% -L %CORE_RETROARCH%/bsnes_libretro.so %ROM%</command>
        <command label="bsnes-hd">%EMULATOR_RETROARCH% -L %CORE_RETROARCH%/bsnes_hd_beta_libretro.so %ROM%</command>
        <command label="bsnes-mercury Accuracy">%EMULATOR_RETROARCH% -L %CORE_RETROARCH%/bsnes_mercury_accuracy_libretro.so %ROM%</command>
        <!-- <command label="bsnes (Standalone)">%EMULATOR_BSNES% &ndash;&ndash;fullscreen %ROM%</command> -->
        <command label="Beetle Supafaust">%EMULATOR_RETROARCH% -L %CORE_RETROARCH%/mednafen_supafaust_libretro.so %ROM%</command>
        <command label="Mesen-S">%EMULATOR_RETROARCH% -L %CORE_RETROARCH%/mesen-s_libretro.so %ROM%</command>
<<<<<<< HEAD
        <!-- <command label="Mesen (Standalone)">%EMULATOR_MESEN% &ndash;&ndash;fullscreen %ROM%</command> -->
        <!-- <command label="Mednafen (Standalone)">%EMULATOR_MEDNAFEN% -force_module snes %ROM%</command> -->
        <!-- <command label="ares (Standalone)">%EMULATOR_ARES% &ndash;&ndash;fullscreen &ndash;&ndash;system "Super Famicom" %ROM%</command> -->
        <!-- <command label="jgenesis (Standalone)">%EMULATOR_JGENESIS% &ndash;&ndash;file-path %ROM%</command> -->
=======
        <command label="Mesen (Standalone)">%EMULATOR_MESEN% --fullscreen %ROM%</command>
        <command label="Mednafen (Standalone)">%EMULATOR_MEDNAFEN% -force_module snes %ROM%</command>
        <command label="ares (Standalone)">%EMULATOR_ARES% --fullscreen --system "Super Famicom" %ROM%</command>
        <command label="jgenesis (Standalone)">%EMULATOR_JGENESIS% --file-path %ROM%</command>
>>>>>>> c95dd349
        <platform>snes</platform>
        <theme>sfc</theme>
    </system>
    <system>
        <name>sg-1000</name>
        <fullname>Sega SG-1000</fullname>
        <path>%ROMPATH%/sg-1000</path>
        <extension>.68k .68K .bin .BIN .bms .BMS .chd .CHD .cue .CUE .gen .GEN .gg .GG .iso .ISO .m3u .M3U .md .MD .mdx .MDX .ri .RI .rom .ROM .sg .SG .sgd .SGD .smd .SMD .sms .SMS .7z .7Z .zip .ZIP</extension>
        <command label="Genesis Plus GX">%EMULATOR_RETROARCH% -L %CORE_RETROARCH%/genesis_plus_gx_libretro.so %ROM%</command>
        <command label="Genesis Plus GX Wide">%EMULATOR_RETROARCH% -L %CORE_RETROARCH%/genesis_plus_gx_wide_libretro.so %ROM%</command>
        <command label="Gearsystem">%EMULATOR_RETROARCH% -L %CORE_RETROARCH%/gearsystem_libretro.so %ROM%</command>
        <command label="blueMSX">%EMULATOR_RETROARCH% -L %CORE_RETROARCH%/bluemsx_libretro.so %ROM%</command>
        <!-- <command label="Mesen (Standalone)">%EMULATOR_MESEN% &ndash;&ndash;fullscreen %ROM%</command> -->
        <!-- <command label="ares (Standalone)">%EMULATOR_ARES% &ndash;&ndash;fullscreen &ndash;&ndash;system "SG-1000" %ROM%</command> -->
        <platform>sg-1000</platform>
        <theme>sg-1000</theme>
    </system>
    <system>
        <name>sgb</name>
        <fullname>Nintendo Super Game Boy</fullname>
        <path>%ROMPATH%/sgb</path>
        <extension>.gb .GB .gbc .GBC .sgb .SGB .7z .7Z .zip .ZIP</extension>
        <command label="Mesen-S">%EMULATOR_RETROARCH% -L %CORE_RETROARCH%/mesen-s_libretro.so %ROM%</command>
        <!-- <command label="Mesen (Standalone)">%EMULATOR_MESEN% &ndash;&ndash;fullscreen %ROM%</command> -->
        <command label="SameBoy">%EMULATOR_RETROARCH% -L %CORE_RETROARCH%/sameboy_libretro.so %ROM%</command>
        <command label="mGBA">%EMULATOR_RETROARCH% -L %CORE_RETROARCH%/mgba_libretro.so %ROM%</command>
        <!-- <command label="mGBA (Standalone)">%EMULATOR_MGBA% -f %ROM%</command> -->
        <platform>sgb</platform>
        <theme>sgb</theme>
    </system>
    <system>
        <name>snes</name>
        <fullname>Nintendo SNES (Super Nintendo)</fullname>
        <path>%ROMPATH%/snes</path>
        <extension>.bin .BIN .bml .BML .bs .BS .bsx .BSX .dx2 .DX2 .fig .FIG .gd3 .GD3 .gd7 .GD7 .mgd .MGD .sfc .SFC .smc .SMC .st .ST .swc .SWC .7z .7Z .zip .ZIP</extension>
        <command label="Snes9x - Current">%EMULATOR_RETROARCH% -L %CORE_RETROARCH%/snes9x_libretro.so %ROM%</command>
        <command label="Snes9x 2010">%EMULATOR_RETROARCH% -L %CORE_RETROARCH%/snes9x2010_libretro.so %ROM%</command>
        <command label="Snes9x 2005 Plus">%EMULATOR_RETROARCH% -L %CORE_RETROARCH%/snes9x2005_plus_libretro.so %ROM%</command>
        <!-- <command label="Snes9x (Standalone)">%EMULATOR_SNES9X% %ROM%</command> -->
        <command label="bsnes">%EMULATOR_RETROARCH% -L %CORE_RETROARCH%/bsnes_libretro.so %ROM%</command>
        <command label="bsnes-hd">%EMULATOR_RETROARCH% -L %CORE_RETROARCH%/bsnes_hd_beta_libretro.so %ROM%</command>
        <command label="bsnes-mercury Accuracy">%EMULATOR_RETROARCH% -L %CORE_RETROARCH%/bsnes_mercury_accuracy_libretro.so %ROM%</command>
        <!-- <command label="bsnes (Standalone)">%EMULATOR_BSNES% &ndash;&ndash;fullscreen %ROM%</command> -->
        <command label="Beetle Supafaust">%EMULATOR_RETROARCH% -L %CORE_RETROARCH%/mednafen_supafaust_libretro.so %ROM%</command>
        <command label="Mesen-S">%EMULATOR_RETROARCH% -L %CORE_RETROARCH%/mesen-s_libretro.so %ROM%</command>
<<<<<<< HEAD
        <!-- <command label="Mesen (Standalone)">%EMULATOR_MESEN% &ndash;&ndash;fullscreen %ROM%</command> -->
        <!-- <command label="Mednafen (Standalone)">%EMULATOR_MEDNAFEN% -force_module snes %ROM%</command> -->
        <!-- <command label="ares (Standalone)">%EMULATOR_ARES% &ndash;&ndash;fullscreen &ndash;&ndash;system "Super Famicom" %ROM%</command> -->
        <!-- <command label="jgenesis (Standalone)">%EMULATOR_JGENESIS% &ndash;&ndash;file-path %ROM%</command> -->
=======
        <command label="Mesen (Standalone)">%EMULATOR_MESEN% --fullscreen %ROM%</command>
        <command label="Mednafen (Standalone)">%EMULATOR_MEDNAFEN% -force_module snes %ROM%</command>
        <command label="ares (Standalone)">%EMULATOR_ARES% --fullscreen --system "Super Famicom" %ROM%</command>
        <command label="jgenesis (Standalone)">%EMULATOR_JGENESIS% --file-path %ROM%</command>
>>>>>>> c95dd349
        <platform>snes</platform>
        <theme>snes</theme>
    </system>
    <system>
        <name>snesna</name>
        <fullname>Nintendo SNES (Super Nintendo)</fullname>
        <path>%ROMPATH%/snesna</path>
        <extension>.bin .BIN .bml .BML .bs .BS .bsx .BSX .dx2 .DX2 .fig .FIG .gd3 .GD3 .gd7 .GD7 .mgd .MGD .sfc .SFC .smc .SMC .st .ST .swc .SWC .7z .7Z .zip .ZIP</extension>
        <command label="Snes9x - Current">%EMULATOR_RETROARCH% -L %CORE_RETROARCH%/snes9x_libretro.so %ROM%</command>
        <command label="Snes9x 2010">%EMULATOR_RETROARCH% -L %CORE_RETROARCH%/snes9x2010_libretro.so %ROM%</command>
        <command label="Snes9x 2005 Plus">%EMULATOR_RETROARCH% -L %CORE_RETROARCH%/snes9x2005_plus_libretro.so %ROM%</command>
        <!-- <command label="Snes9x (Standalone)">%EMULATOR_SNES9X% %ROM%</command> -->
        <command label="bsnes">%EMULATOR_RETROARCH% -L %CORE_RETROARCH%/bsnes_libretro.so %ROM%</command>
        <command label="bsnes-hd">%EMULATOR_RETROARCH% -L %CORE_RETROARCH%/bsnes_hd_beta_libretro.so %ROM%</command>
        <command label="bsnes-mercury Accuracy">%EMULATOR_RETROARCH% -L %CORE_RETROARCH%/bsnes_mercury_accuracy_libretro.so %ROM%</command>
        <!-- <command label="bsnes (Standalone)">%EMULATOR_BSNES% &ndash;&ndash;fullscreen %ROM%</command> -->
        <command label="Beetle Supafaust">%EMULATOR_RETROARCH% -L %CORE_RETROARCH%/mednafen_supafaust_libretro.so %ROM%</command>
        <command label="Mesen-S">%EMULATOR_RETROARCH% -L %CORE_RETROARCH%/mesen-s_libretro.so %ROM%</command>
<<<<<<< HEAD
        <!-- <command label="Mesen (Standalone)">%EMULATOR_MESEN% &ndash;&ndash;fullscreen %ROM%</command> -->
        <!-- <command label="Mednafen (Standalone)">%EMULATOR_MEDNAFEN% -force_module snes %ROM%</command> -->
        <!-- <command label="ares (Standalone)">%EMULATOR_ARES% &ndash;&ndash;fullscreen &ndash;&ndash;system "Super Famicom" %ROM%</command> -->
        <!-- <command label="jgenesis (Standalone)">%EMULATOR_JGENESIS% &ndash;&ndash;file-path %ROM%</command> -->
=======
        <command label="Mesen (Standalone)">%EMULATOR_MESEN% --fullscreen %ROM%</command>
        <command label="Mednafen (Standalone)">%EMULATOR_MEDNAFEN% -force_module snes %ROM%</command>
        <command label="ares (Standalone)">%EMULATOR_ARES% --fullscreen --system "Super Famicom" %ROM%</command>
        <command label="jgenesis (Standalone)">%EMULATOR_JGENESIS% --file-path %ROM%</command>
>>>>>>> c95dd349
        <platform>snes</platform>
        <theme>snesna</theme>
    </system>
    <system>
        <name>solarus</name>
        <fullname>Solarus Game Engine</fullname>
        <path>%ROMPATH%/solarus</path>
        <extension>.solarus</extension>
        <command label="Solarus (Standalone)">%EMULATOR_SOLARUS% %ROM%</command>
        <platform>solarus</platform>
        <theme>solarus</theme>
    </system>
    <system>
        <name>spectravideo</name>
        <fullname>Spectravideo</fullname>
        <path>%ROMPATH%/spectravideo</path>
        <extension>.cas .CAS .col .COL .dsk .DSK .m3u .M3U .mx1 .MX1 .mx2 .MX2 .ri .RI .rom .ROM .sc .SC .sg .SG .7z .7Z .zip .ZIP</extension>
        <command label="blueMSX">%EMULATOR_RETROARCH% -L %CORE_RETROARCH%/bluemsx_libretro.so %ROM%</command>
        <platform>spectravideo</platform>
        <theme>spectravideo</theme>
    </system>
<!--
    <system>
        <name>steam</name>
        <fullname>Valve Steam</fullname>
        <path>%ROMPATH%/steam</path>
        <extension>.desktop .sh</extension>
        <command label="Steam (Standalone)">%RUNINBACKGROUND% %ENABLESHORTCUTS% %EMULATOR_OS-SHELL% %ROM%</command>
        <platform>steam</platform>
        <theme>steam</theme>
    </system>
-->
    <system>
        <name>stv</name>
        <fullname>Sega Titan Video Game System</fullname>
        <path>%ROMPATH%/stv</path>
        <extension>.7z .7Z .zip .ZIP</extension>
        <command label="Kronos">%EMULATOR_RETROARCH% -L %CORE_RETROARCH%/kronos_libretro.so %ROM%</command>
        <command label="MAME - Current">%EMULATOR_RETROARCH% -L %CORE_RETROARCH%/mame_libretro.so %ROM%</command>
        <command label="MAME (Standalone)">%EMULATOR_MAME% -inipath /var/config/mame/ini -rompath %GAMEDIR%\;%ROMPATH%/stv %BASENAME%</command>
        <!--<command label="Mednafen (Standalone)">%EMULATOR_MEDNAFEN% -force_module ss %ROM%</command>-->
        <platform>arcade</platform>
        <theme>stv</theme>
    </system>
    <system>
        <name>sufami</name>
        <fullname>Bandai SuFami Turbo</fullname>
        <path>%ROMPATH%/sufami</path>
        <extension>.bml .BML .bs .BS .fig .FIG .sfc .SFC .smc .SMC .st .ST .7z .7Z .zip .ZIP</extension>
        <command label="Snes9x - Current">%EMULATOR_RETROARCH% -L %CORE_RETROARCH%/snes9x_libretro.so %ROM%</command>
        <command label="Snes9x 2010">%EMULATOR_RETROARCH% -L %CORE_RETROARCH%/snes9x2010_libretro.so %ROM%</command>
        <command label="Snes9x 2005 Plus">%EMULATOR_RETROARCH% -L %CORE_RETROARCH%/snes9x2005_plus_libretro.so %ROM%</command>
        <!-- <command label="Snes9x (Standalone)">%EMULATOR_SNES9X% %ROM%</command> -->
        <command label="bsnes">%EMULATOR_RETROARCH% -L %CORE_RETROARCH%/bsnes_libretro.so %ROM%</command>
        <command label="bsnes-hd">%EMULATOR_RETROARCH% -L %CORE_RETROARCH%/bsnes_hd_beta_libretro.so %ROM%</command>
        <command label="bsnes-mercury Accuracy">%EMULATOR_RETROARCH% -L %CORE_RETROARCH%/bsnes_mercury_accuracy_libretro.so %ROM%</command>
        <!-- <command label="bsnes (Standalone)">%EMULATOR_BSNES% &ndash;&ndash;fullscreen %ROM%</command> -->
        <!-- <command label="ares (Standalone)">%EMULATOR_ARES% &ndash;&ndash;fullscreen &ndash;&ndash;system "Super Famicom" %ROM%</command> -->
        <platform>sufami</platform>
        <theme>sufami</theme>
    </system>
    <system>
        <name>supergrafx</name>
        <fullname>NEC SuperGrafx</fullname>
        <path>%ROMPATH%/supergrafx</path>
        <extension>.ccd .CCD .chd .CHD .cue .CUE .pce .PCE .sgx .SGX .7z .7Z .zip .ZIP</extension>
        <command label="Beetle SuperGrafx">%EMULATOR_RETROARCH% -L %CORE_RETROARCH%/mednafen_supergrafx_libretro.so %ROM%</command>
        <command label="Beetle PCE">%EMULATOR_RETROARCH% -L %CORE_RETROARCH%/mednafen_pce_libretro.so %ROM%</command>
        <!--<command label="Mednafen (Standalone)">%EMULATOR_MEDNAFEN% -force_module pce %ROM%</command>-->
        <!--<command label="Mesen (Standalone)">%EMULATOR_MESEN% &ndash;&ndash;fullscreen %ROM%</command>-->
        <!-- <command label="ares (Standalone)">%EMULATOR_ARES% &ndash;&ndash;fullscreen &ndash;&ndash;system "SuperGrafx" %ROM%</command> -->
        <platform>supergrafx</platform>
        <theme>supergrafx</theme>
    </system>
    <system>
        <name>supervision</name>
        <fullname>Watara Supervision</fullname>
        <path>%ROMPATH%/supervision</path>
        <extension>.bin .BIN .sv .SV .7z .7Z .zip .ZIP</extension>
        <command label="Potator">%EMULATOR_RETROARCH% -L %CORE_RETROARCH%/potator_libretro.so %ROM%</command>
        <command label="MAME - Current">%EMULATOR_RETROARCH% -L %CORE_RETROARCH%/mame_libretro.so "svision -rompath \"%GAMEDIRRAW%;%ROMPATH%/supervision\" -cart \"%ROMRAW%\""</command>
        <command label="MAME (Standalone)">%EMULATOR_MAME% -inipath /var/config/mame/ini -rompath %GAMEDIR%\;%ROMPATH%/supervision svision -cart %ROM%</command>
        <platform>supervision</platform>
        <theme>supervision</theme>
    </system>
    <system>
        <name>supracan</name>
        <fullname>Funtech Super A'Can</fullname>
        <path>%ROMPATH%/supracan</path>
        <extension>.bin .BIN .7z .7Z .zip .ZIP</extension>
        <command label="MAME - Current">%EMULATOR_RETROARCH% -L %CORE_RETROARCH%/mame_libretro.so "supracan -rompath \"%GAMEDIRRAW%;%ROMPATH%/supracan\" -cart \"%ROMRAW%\""</command>
        <command label="MAME (Standalone)">%EMULATOR_MAME% -inipath /var/config/mame/ini -rompath %GAMEDIR%\;%ROMPATH%/supracan supracan -cart %ROM%</command>
        <platform>supracan</platform>
        <theme>supracan</theme>
    </system>
    <system>
        <name>switch</name>
        <fullname>Nintendo Switch</fullname>
        <path>%ROMPATH%/switch</path>
        <extension>.nca .NCA .nro .NRO .nso .NSO .nsp .NSP .xci .XCI</extension>
        <command label="Ryujinx (Standalone)">%EMULATOR_RYUJINX% %ROM%</command>
        <command label="Yuzu (via Ponzu)">%INJECT%=%BASENAME%.esprefix %EMULATOR_YUZU% -f -g %ROM%</command>
        <platform>switch</platform>
        <theme>switch</theme>
    </system>
<!--
    <system>
        <name>symbian</name>
        <fullname>Symbian</fullname>
        <path>%ROMPATH%/symbian</path>
        <extension>.sis .SIS .sisx .SISX .symbian</extension>
        <command label="EKA2L1 [Nokia N-Gage] (Standalone)">%EMULATOR_EKA2L1% &ndash;&ndash;fullscreen &ndash;&ndash;device RH-29 &ndash;&ndash;run "%BASENAME%"</command>
        <command label="EKA2L1 [Nokia N70] (Standalone)">%EMULATOR_EKA2L1% &ndash;&ndash;fullscreen &ndash;&ndash;device RM-84 &ndash;&ndash;run "%BASENAME%"</command>
        <command label="EKA2L1 [Nokia N97] (Standalone)">%EMULATOR_EKA2L1% &ndash;&ndash;fullscreen &ndash;&ndash;device RM-507 &ndash;&ndash;run "%BASENAME%"</command>
        <command label="EKA2L1 [Custom device] (Standalone)">%EMULATOR_EKA2L1% &ndash;&ndash;fullscreen &ndash;&ndash;device %INJECT%=%BASENAME%.device &ndash;&ndash;run "%BASENAME%"</command>
        <platform>ngage</platform>
        <theme>symbian</theme>
    </system>
-->
<!--
    <system>
        <name>tanodragon</name>
        <fullname>Tano Dragon</fullname>
        <path>%ROMPATH%/tanodragon</path>
        <extension>.cas .CAS .ccc .CCC .dsk .DSK .rom .ROM .7z .7Z .zip .ZIP</extension>
        <command label="MAME [Tape] (Standalone)">%STARTDIR%=~/.mame %EMULATOR_MAME% -rompath %GAMEDIR%\;%ROMPATH%/dragon32 tanodr64 -autoboot_delay "4" -autoboot_command "cloadm\"\"\n" -cass %ROM%</command>
        <command label="MAME [Cartridge] (Standalone)">%STARTDIR%=~/.mame %EMULATOR_MAME% -rompath %GAMEDIR%\;%ROMPATH%/dragon32 tanodr64 -cart %ROM%</command>
        <command label="XRoar (Standalone)">%EMULATOR_XROAR% -fs -default-machine tano %ROM%</command>
        <platform>dragon32</platform>
        <theme>tanodragon</theme>
    </system>
-->
    <system>
        <name>tg16</name>
        <fullname>NEC TurboGrafx-16</fullname>
        <path>%ROMPATH%/tg16</path>
        <extension>.ccd .CCD .chd .CHD .cue .CUE .img .IMG .iso .ISO .m3u .M3U .pce .PCE .sgx .SGX .toc .TOC .7z .7Z .zip .ZIP</extension>
        <command label="Beetle PCE">%EMULATOR_RETROARCH% -L %CORE_RETROARCH%/mednafen_pce_libretro.so %ROM%</command>
        <command label="Beetle PCE FAST">%EMULATOR_RETROARCH% -L %CORE_RETROARCH%/mednafen_pce_fast_libretro.so %ROM%</command>
        <command label="Beetle SuperGrafx">%EMULATOR_RETROARCH% -L %CORE_RETROARCH%/mednafen_supergrafx_libretro.so %ROM%</command>
        <!-- <command label="Mednafen (Standalone)">%EMULATOR_MEDNAFEN% -force_module pce %ROM%</command> -->
        <!--<command label="Mesen (Standalone)">%EMULATOR_MESEN% &ndash;&ndash;fullscreen %ROM%</command>-->
        <!-- <command label="ares (Standalone)">%EMULATOR_ARES% &ndash;&ndash;fullscreen &ndash;&ndash;system "PC Engine" %ROM%</command> -->
        <platform>pcengine</platform>
        <theme>tg16</theme>
    </system>
    <system>
        <name>tg-cd</name>
        <fullname>NEC TurboGrafx-CD</fullname>
        <path>%ROMPATH%/tg-cd</path>
        <extension>.ccd .CCD .chd .CHD .cue .CUE .img .IMG .iso .ISO .m3u .M3U .pce .PCE .sgx .SGX .toc .TOC .7z .7Z .zip .ZIP</extension>
        <command label="Beetle PCE">%EMULATOR_RETROARCH% -L %CORE_RETROARCH%/mednafen_pce_libretro.so %ROM%</command>
        <command label="Beetle PCE FAST">%EMULATOR_RETROARCH% -L %CORE_RETROARCH%/mednafen_pce_fast_libretro.so %ROM%</command>
        <!-- <command label="Mednafen (Standalone)">%EMULATOR_MEDNAFEN% -force_module pce %ROM%</command> -->
        <!--<command label="Mesen (Standalone)">%EMULATOR_MESEN% &ndash;&ndash;fullscreen %ROM%</command>-->
        <!-- <command label="ares (Standalone)">%EMULATOR_ARES% &ndash;&ndash;fullscreen &ndash;&ndash;system "PC Engine CD" %ROM%</command> -->
        <platform>pcenginecd</platform>
        <theme>tg-cd</theme>
    </system>
    <system>
        <name>ti99</name>
        <fullname>Texas Instruments TI-99</fullname>
        <path>%ROMPATH%/ti99</path>
        <extension>.rpk .RPK .7z .7Z .zip .ZIP</extension>
        <command label="MAME (Standalone)">%EMULATOR_MAME% -inipath /var/config/mame/ini -rompath %GAMEDIR%\;%ROMPATH%/ti99 ti99_4a -ioport peb -ioport:peb:slot3 speech -cart %BASENAME%</command>
        <platform>ti99</platform>
        <theme>ti99</theme>
    </system>
    <system>
        <name>tic80</name>
        <fullname>TIC-80 Fantasy Computer</fullname>
        <path>%ROMPATH%/tic80</path>
        <extension>.tic .TIC</extension>
        <command label="TIC-80">%EMULATOR_RETROARCH% -L %CORE_RETROARCH%/tic80_libretro.so %ROM%</command>
        <!--<command label="TIC-80 (Standalone)">%EMULATOR_TIC-80% %ROM% &ndash;&ndash;fullscreen</command>-->
        <platform>tic80</platform>
        <theme>tic80</theme>
    </system>
    <system>
        <name>to8</name>
        <fullname>Thomson TO8</fullname>
        <path>%ROMPATH%/to8</path>
        <extension>.fd .FD .k7 .K7 .m5 .M5 .m7 .M7 .rom .ROM .sap .SAP .7z .7Z .zip .ZIP</extension>
        <command label="Theodore">%EMULATOR_RETROARCH% -L %CORE_RETROARCH%/theodore_libretro.so %ROM%</command>
        <platform>moto</platform>
        <theme>to8</theme>
    </system>
<!--
    <system>
        <name>triforce</name>
        <fullname>Namco-Sega-Nintendo Triforce</fullname>
        <path>%ROMPATH%/triforce</path>
        <extension>.ciso .CISO .dff .DFF .dol .DOL .elf .ELF .gcm .GCM .gcz .GCZ .iso .ISO .json .JSON .m3u .M3U .rvz .RVZ .tgc .TGC .wad .WAD .wbfs .WBFS .wia .WIA .7z .7Z .zip .ZIP</extension>
        <command label="Triforce (Standalone)">%INJECT%=%BASENAME%.esprefix %EMULATOR_TRIFORCE% -b -e %ROM%</command>
        <platform>arcade</platform>
        <theme>triforce</theme>
    </system>
    <system>
        <name>trs-80</name>
        <fullname>Tandy TRS-80</fullname>
        <path>%ROMPATH%/trs-80</path>
        <extension>.cmd .CMD .dsk .DSK</extension>
        <command label="sdl2trs DOS Diskette (Standalone)">%STARTDIR%=%GAMEDIR% %EMULATOR_SDL2TRS% -rom %ROMPATH%/trs-80/level2.rom -disk0 %ROMPATH%/trs-80/boot.dsk -disk1 %ROM%</command>
        <command label="sdl2trs Bootable Diskette (Standalone)">%STARTDIR%=%GAMEDIR% %EMULATOR_SDL2TRS% -rom %ROMPATH%/trs-80/level2.rom -disk0 %ROM%</command>
        <command label="sdl2trs CMD File (Standalone)">%STARTDIR%=%GAMEDIR% %EMULATOR_SDL2TRS% -rom %ROMPATH%/trs-80/level2.rom %ROM%</command>
        <platform>trs-80</platform>
        <theme>trs-80</theme>
    </system>
    <system>
        <name>type-x</name>
        <fullname>Taito Type X</fullname>
        <path>%ROMPATH%/type-x</path>
        <extension>.AppImage .desktop .exe .EXE .sh</extension>
        <command label="Wine (Standalone)">%STARTDIR%=%GAMEDIR% %EMULATOR_WINE% %ROM%</command>
        <command label="Proton (Standalone)">%STARTDIR%=%GAMEDIR% %EMULATOR_PROTON% %ROM%</command>
        <command label="AppImage">%EMULATOR_OS-SHELL% -c "%ROM%"</command>
        <command label="Shortcut or script">%ENABLESHORTCUTS% %EMULATOR_OS-SHELL% %ROM%</command>
        <platform>arcade</platform>
        <theme>type-x</theme>
    </system>
-->
    <system>
        <name>uzebox</name>
        <fullname>Uzebox Open Source Console</fullname>
        <path>%ROMPATH%/uzebox</path>
        <extension>.uze .UZE .7z .7Z .zip .ZIP</extension>
        <command label="Uzem">%EMULATOR_RETROARCH% -L %CORE_RETROARCH%/uzem_libretro.so %ROM%</command>
        <platform>uzebox</platform>
        <theme>uzebox</theme>
    </system>
    <system>
        <name>vectrex</name>
        <fullname>GCE Vectrex</fullname>
        <path>%ROMPATH%/vectrex</path>
        <extension>.bin .BIN .gam .GAM .vc .VC .vec .VEC .7z .7Z .zip .ZIP</extension>
        <command label="vecx">%EMULATOR_RETROARCH% -L %CORE_RETROARCH%/vecx_libretro.so %ROM%</command>
        <command label="MAME - Current">%EMULATOR_RETROARCH% -L %CORE_RETROARCH%/mame_libretro.so "vectrex -rompath \"%GAMEDIRRAW%;%ROMPATH%/vectrex\" -cart \"%ROMRAW%\""</command>
        <command label="MAME (Standalone)">%EMULATOR_MAME% -inipath /var/config/mame/ini -rompath %GAMEDIR%\;%ROMPATH%/vectrex vectrex -cart %ROM%</command>
        <platform>vectrex</platform>
        <theme>vectrex</theme>
    </system>
    <system>
        <name>vic20</name>
        <fullname>Commodore VIC-20</fullname>
        <path>%ROMPATH%/vic20</path>
        <extension>.bin .BIN .cmd .CMD .crt .CRT .d2m .D2M .d4m .D4M .d64 .D64 .d6z .D6Z .d71 .D71 .d7z .D7Z .d80 .D80 .d81 .D81 .d82 .D82 .d8z .D8Z .g41 .G41 .g4z .G4Z .g64 .G64 .g6z .G6Z .gz .GZ .lnx .LNX .m3u .M3U .nbz .NBZ .nib .NIB .p00 .P00 .prg .PRG .t64 .T64 .tap .TAP .vfl .VFL .vsf .VSF .x64 .X64 .x6z .X6Z .7z .7Z .zip .ZIP</extension>
        <command label="VICE xvic">%EMULATOR_RETROARCH% -L %CORE_RETROARCH%/vice_xvic_libretro.so %ROM%</command>
        <!-- <command label="VICE xvic (Standalone)">%EMULATOR_VICE-XVIC% %ROM%</command> -->
        <platform>vic20</platform>
        <theme>vic20</theme>
    </system>
    <system>
        <name>videopac</name>
        <fullname>Philips Videopac G7000</fullname>
        <path>%ROMPATH%/videopac</path>
        <extension>.bin .BIN .7z .7Z .zip .ZIP</extension>
        <command label="O2EM">%EMULATOR_RETROARCH% -L %CORE_RETROARCH%/o2em_libretro.so %ROM%</command>
        <command label="MAME - Current">%EMULATOR_RETROARCH% -L %CORE_RETROARCH%/mame_libretro.so "videopac -rompath \"%GAMEDIRRAW%;%ROMPATH%/videopac\" -cart \"%ROMRAW%\""</command>
        <command label="MAME (Standalone)">%EMULATOR_MAME% -inipath /var/config/mame/ini -rompath %GAMEDIR%\;%ROMPATH%/videopac videopac -cart %ROM%</command>
        <platform>odyssey2</platform>
        <theme>videopac</theme>
    </system>
    <system>
        <name>virtualboy</name>
        <fullname>Nintendo Virtual Boy</fullname>
        <path>%ROMPATH%/virtualboy</path>
        <extension>.bin .BIN .vb .VB .vboy .VBOY .7z .7Z .zip .ZIP</extension>
        <command label="Beetle VB">%EMULATOR_RETROARCH% -L %CORE_RETROARCH%/mednafen_vb_libretro.so %ROM%</command>
        <!--  <command label="Mednafen (Standalone)">%EMULATOR_MEDNAFEN% -force_module vb %ROM%</command> -->
        <platform>virtualboy</platform>
        <theme>virtualboy</theme>
    </system>
<!--
    <system>
        <name>vpinball</name>
        <fullname>Visual Pinball</fullname>
        <path>%ROMPATH%/vpinball</path>
        <extension>.vpt .VPT .vpx .VPX</extension>
        <command label="Visual Pinball (Standalone)">%EMULATOR_VISUAL-PINBALL% -play %ROM%</command>
        <platform>vpinball</platform>
        <theme>vpinball</theme>
    </system>
-->
    <system>
        <name>vsmile</name>
        <fullname>VTech V.Smile</fullname>
        <path>%ROMPATH%/vsmile</path>
        <extension>.bin .BIN .7z .7Z .zip .ZIP</extension>
        <command label="MAME - Current">%EMULATOR_RETROARCH% -L %CORE_RETROARCH%/mame_libretro.so "vsmile -rompath \"%GAMEDIRRAW%;%ROMPATH%/vsmile\" -cart \"%ROMRAW%\""</command>
        <command label="MAME (Standalone)">%EMULATOR_MAME% -inipath /var/config/mame/ini -rompath %GAMEDIR%\;%ROMPATH%/vsmile vsmile -cart %ROM%</command>
        <platform>vsmile</platform>
        <theme>vsmile</theme>
    </system>
    <system>
        <name>wasm4</name>
        <fullname>WASM-4 Fantasy Console</fullname>
        <path>%ROMPATH%/wasm4</path>
        <extension>.wasm .WASM</extension>
        <command label="WASM-4">%EMULATOR_RETROARCH% -L %CORE_RETROARCH%/wasm4_libretro.so %ROM%</command>
        <platform>wasm4</platform>
        <theme>wasm4</theme>
    </system>
    <system>
        <name>wii</name>
        <fullname>Nintendo Wii</fullname>
        <path>%ROMPATH%/wii</path>
        <extension>.ciso .CISO .dff .DFF .dol .DOL .elf .ELF .gcm .GCM .gcz .GCZ .iso .ISO .json .JSON .m3u .M3U .rvz .RVZ .tgc .TGC .wad .WAD .wbfs .WBFS .wia .WIA .7z .7Z .zip .ZIP</extension>
        <command label="Dolphin (Standalone)">%INJECT%=%BASENAME%.esprefix %EMULATOR_DOLPHIN% -b -e %ROM%</command>
        <command label="Dolphin">%EMULATOR_RETROARCH% -L %CORE_RETROARCH%/dolphin_libretro.so %ROM%</command>
        <command label="PrimeHack (Standalone)">%INJECT%=%BASENAME%.esprefix %EMULATOR_PRIMEHACK% -b -e %ROM%</command>
        <platform>wii</platform>
        <theme>wii</theme>
    </system>
    <system>
        <name>wiiu</name>
        <fullname>Nintendo Wii U</fullname>
        <path>%ROMPATH%/wiiu</path>
        <extension>.elf .ELF .rpx .RPX .tmd .TMD .wua .WUA .wud .WUD .wuhb .WUHB .wux .WUX</extension>
        <command label="Cemu (Standalone)">%EMULATOR_CEMU% -g %ROM%</command>
        <platform>wiiu</platform>
        <theme>wiiu</theme>
    </system>
    <system>
        <name>windows</name>
        <fullname>Microsoft Windows</fullname>
        <path>%ROMPATH%/windows</path>
        <extension>.AppImage .desktop .sh</extension>
        <command label="Suspend ES-DE">%ENABLESHORTCUTS% %EMULATOR_OS-SHELL% %ROM%</command>
        <command label="Keep ES-DE running">%RUNINBACKGROUND% %ENABLESHORTCUTS% %EMULATOR_OS-SHELL% %ROM%</command>
        <command label="AppImage (Suspend ES-DE)">%EMULATOR_OS-SHELL% -c "%ROM%"</command>
        <command label="AppImage (Keep ES-DE running)">%RUNINBACKGROUND% %EMULATOR_OS-SHELL% -c "%ROM%"</command>
        <platform>pcwindows</platform>
        <theme>windows</theme>
    </system>
    <system>
        <name>windows3x</name>
        <fullname>Microsoft Windows 3.x</fullname>
        <path>%ROMPATH%/windows3x</path>
        <extension>.AppImage .bat .BAT .desktop .dosz .DOSZ .sh .7z .7Z .zip .ZIP</extension>
        <!-- <command label="DOSBox-X (Standalone)">%STARTDIR%=%GAMEDIR% %EMULATOR_DOSBOX-X% -defaultdir %GAMEDIR% %ROM%</command> -->
        <command label="DOSBox-Pure">%EMULATOR_RETROARCH% -L %CORE_RETROARCH%/dosbox_pure_libretro.so %ROM%</command>
        <command label="Shortcut or script (Suspend ES-DE)">%ENABLESHORTCUTS% %EMULATOR_OS-SHELL% %ROM%</command>
        <command label="Shortcut or script (Keep ES-DE running)">%RUNINBACKGROUND% %ENABLESHORTCUTS% %EMULATOR_OS-SHELL% %ROM%</command>
        <command label="AppImage (Suspend ES-DE)">%EMULATOR_OS-SHELL% -c "%ROM%"</command>
        <command label="AppImage (Keep ES-DE running)">%RUNINBACKGROUND% %EMULATOR_OS-SHELL% -c "%ROM%"</command>
        <platform>windows3x</platform>
        <theme>windows3x</theme>
    </system>
    <system>
        <name>windows9x</name>
        <fullname>Microsoft Windows 9x</fullname>
        <path>%ROMPATH%/windows9x</path>
        <extension>.AppImage .bat .BAT .desktop .dosz .DOSZ .sh .7z .7Z .zip .ZIP</extension>
        <!-- <command label="DOSBox-X (Standalone)">%STARTDIR%=%GAMEDIR% %EMULATOR_DOSBOX-X% -defaultdir %GAMEDIR% %ROM%</command> -->
        <command label="DOSBox-Pure">%EMULATOR_RETROARCH% -L %CORE_RETROARCH%/dosbox_pure_libretro.so %ROM%</command>
        <command label="Shortcut or script (Suspend ES-DE)">%ENABLESHORTCUTS% %EMULATOR_OS-SHELL% %ROM%</command>
        <command label="Shortcut or script (Keep ES-DE running)">%RUNINBACKGROUND% %ENABLESHORTCUTS% %EMULATOR_OS-SHELL% %ROM%</command>
        <command label="AppImage (Suspend ES-DE)">%EMULATOR_OS-SHELL% -c "%ROM%"</command>
        <command label="AppImage (Keep ES-DE running)">%RUNINBACKGROUND% %EMULATOR_OS-SHELL% -c "%ROM%"</command>
        <platform>pcwindows</platform>
        <theme>windows9x</theme>
    </system>
    <system>
        <name>wonderswan</name>
        <fullname>Bandai WonderSwan</fullname>
        <path>%ROMPATH%/wonderswan</path>
        <extension>.pc2 .PC2 .ws .WS .7z .7Z .zip .ZIP</extension>
        <command label="Beetle Cygne">%EMULATOR_RETROARCH% -L %CORE_RETROARCH%/mednafen_wswan_libretro.so %ROM%</command>
        <!-- <command label="Mednafen (Standalone)">%EMULATOR_MEDNAFEN% -force_module wswan %ROM%</command> -->
        <!-- <command label="ares (Standalone)">%EMULATOR_ARES% &ndash;&ndash;fullscreen &ndash;&ndash;system "WonderSwan" %ROM%</command> -->
        <!-- <command label="ares [Benesse Pocket Challenge V2] (Standalone)">%EMULATOR_ARES% &ndash;&ndash;fullscreen &ndash;&ndash;system "Pocket Challenge V2" %ROM%</command>-->
        <platform>wonderswan</platform>
        <theme>wonderswan</theme>
    </system>
    <system>
        <name>wonderswancolor</name>
        <fullname>Bandai WonderSwan Color</fullname>
        <path>%ROMPATH%/wonderswancolor</path>
        <extension>.pc2 .PC2 .ws .WS .wsc .WSC .7z .7Z .zip .ZIP</extension>
        <command label="Beetle Cygne">%EMULATOR_RETROARCH% -L %CORE_RETROARCH%/mednafen_wswan_libretro.so %ROM%</command>
        <!-- <command label="Mednafen (Standalone)">%EMULATOR_MEDNAFEN% -force_module wswan %ROM%</command> -->
        <!-- <command label="ares (Standalone)">%EMULATOR_ARES% &ndash;&ndash;fullscreen &ndash;&ndash;system "WonderSwan Color" %ROM%</command> -->
        <platform>wonderswancolor</platform>
        <theme>wonderswancolor</theme>
    </system>
    <system>
        <name>x1</name>
        <fullname>Sharp X1</fullname>
        <path>%ROMPATH%/x1</path>
        <extension>.2d .2D .2hd .2HD .88d .88D .cmd .CMD .d88 .D88 .dup .DUP .dx1 .DX1 .hdm .HDM .tap .TAP .tfd .TFD .xdf .XDF .7z .7Z .zip .ZIP</extension>
        <command label="X Millennium">%STARTDIR%=%GAMEDIR% %EMULATOR_RETROARCH% -L %CORE_RETROARCH%/x1_libretro.so %ROM%</command>
        <command label="MAME [Diskette] (Standalone)">%EMULATOR_MAME% -inipath /var/config/mame/ini -rompath %GAMEDIR%\;%ROMPATH%/x1 x1 -flop1 %ROM%</command>
        <command label="MAME [Tape] (Standalone)">%EMULATOR_MAME% -inipath /var/config/mame/ini -rompath %GAMEDIR%\;%ROMPATH%/x1 x1 -cass1 %ROM%</command>
        <platform>x1</platform>
        <theme>x1</theme>
    </system>
    <system>
        <name>x68000</name>
        <fullname>Sharp X68000</fullname>
        <path>%ROMPATH%/x68000</path>
        <extension>.2hd .2HD .88d .88D .cmd .CMD .d88 .D88 .dim .DIM .dup .DUP .hdf .HDF .hdm .HDM .img .IMG .m3u .M3U .xdf .XDF .7z .7Z .zip .ZIP</extension>
        <command label="PX68k">%EMULATOR_RETROARCH% -L %CORE_RETROARCH%/px68k_libretro.so %ROM%</command>
        <command label="MAME (Standalone)">%STARTDIR%=~/.mame %EMULATOR_MAME% -inipath /var/config/mame/ini -rompath %GAMEDIR%\;%ROMPATH%/x68000 x68000 -flop1 %ROM%</command>
        <!-- <command label="XM6 Pro-68k (Wine)">%STARTDIR%=%GAMEDIR% %PRECOMMAND_WINE% %EMULATOR_XM6PRO68K-WINDOWS% "%FILENAME%"</command> -->
        <!-- <command label="XM6 Pro-68k (Proton)">%STARTDIR%=%GAMEDIR% %PRECOMMAND_PROTON% %EMULATOR_XM6PRO68K-WINDOWS% "%FILENAME%"</command> -->
        <platform>x68000</platform>
        <theme>x68000</theme>
    </system>
    <system>
        <name>xbox</name>
        <fullname>Microsoft Xbox</fullname>
        <path>%ROMPATH%/xbox</path>
        <extension>.iso .ISO</extension>
        <command label="xemu (Standalone)">%INJECT%=%BASENAME%.esprefix %EMULATOR_XEMU% -dvd_path %ROM%</command>
        <platform>xbox</platform>
        <theme>xbox</theme>
    </system>
<!--
    <system>
        <name>xbox360</name>
        <fullname>Microsoft Xbox 360</fullname>
        <path>%ROMPATH%/xbox360</path>
        <extension>. .desktop .iso .ISO .sh .xex .XEX .zar .ZAR</extension>
        <command label="xenia (Wine)">%STARTDIR%=%EMUDIR% %PRECOMMAND_WINE% %EMULATOR_XENIA-WINDOWS% %ROM%</command>
        <command label="xenia (Proton)">%STARTDIR%=%EMUDIR% %PRECOMMAND_PROTON% %EMULATOR_XENIA-WINDOWS% %ROM%</command>
        <command label="Shortcut or script">%ENABLESHORTCUTS% %EMULATOR_OS-SHELL% %ROM%</command>
        <platform>xbox360</platform>
        <theme>xbox360</theme>
    </system>
-->
<!--
    <system>
        <name>zmachine</name>
        <fullname>Infocom Z-machine</fullname>
        <path>%ROMPATH%/zmachine</path>
        <extension>.dat .DAT .z1 .Z1 .z2 .Z2 .z3 .Z3 .z4 .Z4 .z5 .Z5 .z6 .Z6 .z7 .Z7 .z8 .Z8 .zlb .ZLB .zblorb .ZBLORB</extension>
        <command label="MojoZork">%EMULATOR_RETROARCH% -L %CORE_RETROARCH%/mojozork_libretro.so %ROM%</command>
        <command label="Gargoyle (Standalone)">%EMULATOR_GARGOYLE% %ROM%</command>
        <platform>zmachine</platform>
        <theme>zmachine</theme>
    </system>
-->
    <system>
        <name>zx81</name>
        <fullname>Sinclair ZX81</fullname>
        <path>%ROMPATH%/zx81</path>
        <extension>.p .P .tzx .TZX .7z .7Z .zip .ZIP</extension>
        <command label="EightyOne">%EMULATOR_RETROARCH% -L %CORE_RETROARCH%/81_libretro.so %ROM%</command>
        <platform>zx81</platform>
        <theme>zx81</theme>
    </system>
<!--
    <system>
        <name>zxnext</name>
        <fullname>Sinclair ZX Spectrum Next</fullname>
        <path>%ROMPATH%/zxnext</path>
        <extension>.nex .NEX .sna .SNA</extension>
        <command label="#CSpect (Standalone)">%STARTDIR%=%GAMEDIR% MONO_IOMAP=all mono %EMULATOR_CSPECT% -fullscreen -s28 -vsync -60 -analytics -tv -zxnext -mmc=./ %ROM%</command>
        <command label="ZEsarUX (Standalone)">%STARTDIR%=%EMUDIR% %EMULATOR_ZESARUX% &ndash;&ndash;machine tbblue &ndash;&ndash;realvideo &ndash;&ndash;enabletimexvideo &ndash;&ndash;tbblue-fast-boot-mode &ndash;&ndash;enable-esxdos-handler &ndash;&ndash;esxdos-root-dir %GAMEDIR% %ROM%</command>
        <platform>zxnext</platform>
        <theme>zxnext</theme>
    </system>
-->
    <system>
        <name>zxspectrum</name>
        <fullname>Sinclair ZX Spectrum</fullname>
        <path>%ROMPATH%/zxspectrum</path>
        <extension>.dsk .DSK .gz .GZ .img .IMG .mgt .MGT .rzx .RZX .scl .SCL .sh .SH .sna .SNA .szx .SZX .tap .TAP .trd .TRD .tzx .TZX .udi .UDI .z80 .Z80 .7z .7Z .zip .ZIP</extension>
        <command label="Fuse">%EMULATOR_RETROARCH% -L %CORE_RETROARCH%/fuse_libretro.so %ROM%</command>
        <!-- <command label="Fuse (Standalone)">%EMULATOR_FUSE% %ROM%</command> -->
        <platform>zxspectrum</platform>
        <theme>zxspectrum</theme>
    </system>
</systemList><|MERGE_RESOLUTION|>--- conflicted
+++ resolved
@@ -131,7 +131,7 @@
         <!-- <command label="Mednafen (Standalone)">%EMULATOR_MEDNAFEN% -force_module apple2 %ROM%</command> -->
         <command label="MAME - Current">%EMULATOR_RETROARCH% -L %CORE_RETROARCH%/mame_libretro.so "apple2e -rompath \"%GAMEDIRRAW%;%ROMPATH%/apple2\" -gameio joy -flop1 \"%ROMRAW%\""</command>
         <command label="MAME (Standalone)">%STARTDIR%=~/.mame %EMULATOR_MAME% -rompath %GAMEDIR%\;%ROMPATH%/apple2 apple2e -gameio joy -flop1 %ROM%</command>
-        <command label="izapple2 (Standalone)">%EMULATOR_IZAPPLE2% %ROM%</command>
+        <!-- <command label="izapple2 (Standalone)">%EMULATOR_IZAPPLE2% %ROM%</command> -->
         <platform>apple2</platform>
         <theme>apple2</theme>
     </system>
@@ -218,16 +218,9 @@
         <extension>.a26 .A26 .bin .BIN .7z .7Z .zip .ZIP</extension>
         <command label="Stella">%EMULATOR_RETROARCH% -L %CORE_RETROARCH%/stella_libretro.so %ROM%</command>
         <command label="Stella 2014">%EMULATOR_RETROARCH% -L %CORE_RETROARCH%/stella2014_libretro.so %ROM%</command>
-        <command label="Stella 2023">%EMULATOR_RETROARCH% -L %CORE_RETROARCH%/stella2023_libretro.so %ROM%</command>
-<<<<<<< HEAD
         <!-- <command label="Stella (Standalone)">%EMULATOR_STELLA% %ROM%</command> -->
         <!-- <command label="Gopher2600 (Standalone)">%EMULATOR_GOPHER2600% %ROM%</command> -->
-        <!-- <command label="ares (Standalone)">%EMULATOR_ARES% &ndash;&ndash;fullscreen &ndash;&ndash;system "Atari 2600" %ROM%</command> -->
-=======
-        <command label="Stella (Standalone)">%EMULATOR_STELLA% %ROM%</command>
-        <command label="Gopher2600 (Standalone)">%EMULATOR_GOPHER2600% %ROM%</command>
-        <command label="ares (Standalone)">%EMULATOR_ARES% --fullscreen --system "Atari 2600" %ROM%</command>
->>>>>>> c95dd349
+        <!-- <command label="ares (Standalone)">%EMULATOR_ARES% &dash&dashfullscreen &dash&;dashsystem "Atari 2600" %ROM%</command> -->
         <platform>atari2600</platform>
         <theme>atari2600</theme>
     </system>
@@ -575,13 +568,8 @@
         <command label="DOSBox-Pure">%EMULATOR_RETROARCH% -L %CORE_RETROARCH%/dosbox_pure_libretro.so %ROM%</command>
         <command label="DOSBox-Core">%EMULATOR_RETROARCH% -L %CORE_RETROARCH%/dosbox_core_libretro.so %ROM%</command>
         <command label="DOSBox-SVN">%EMULATOR_RETROARCH% -L %CORE_RETROARCH%/dosbox_svn_libretro.so %ROM%</command>
-<<<<<<< HEAD
         <!-- <command label="DOSBox-X (Standalone)">%STARTDIR%=%GAMEDIR% %EMULATOR_DOSBOX-X% %ROM%</command> -->
         <!-- <command label="DOSBox Staging (Standalone)">%STARTDIR%=%GAMEDIR% %EMULATOR_DOSBOX-STAGING% %ROM%</command> -->
-=======
-        <command label="DOSBox-X (Standalone)">%STARTDIR%=%GAMEDIR% %EMULATOR_DOSBOX-X% %ROM%</command>
-        <command label="DOSBox Staging (Standalone)">%STARTDIR%=%GAMEDIR% %EMULATOR_DOSBOX-STAGING% %ROM%</command>
->>>>>>> c95dd349
         <command label="VirtualXT">%EMULATOR_RETROARCH% -L %CORE_RETROARCH%/virtualxt_libretro.so %ROM%</command>
         <platform>dos</platform>
         <theme>dos</theme>
@@ -658,7 +646,6 @@
         <!-- <command label="Nestopia UE (Standalone)">%EMULATOR_NESTOPIA-UE% &ndash;&ndash;fullscreen %ROM%</command> -->
         <command label="FCEUmm">%EMULATOR_RETROARCH% -L %CORE_RETROARCH%/fceumm_libretro.so %ROM%</command>
         <command label="QuickNES">%EMULATOR_RETROARCH% -L %CORE_RETROARCH%/quicknes_libretro.so %ROM%</command>
-<<<<<<< HEAD
         <!-- <command label="puNES (Standalone)">%EMULATOR_PUNES% -u yes %ROM%</command> -->
         <!-- <command label="Mednafen (Standalone)">%EMULATOR_MEDNAFEN% -force_module nes %ROM%</command> -->
         <!-- <command label="ares (Standalone)">%EMULATOR_ARES% &ndash;&ndash;fullscreen &ndash;&ndash;system "Famicom" %ROM%</command> -->
@@ -666,15 +653,6 @@
         <!-- <command label="jgenesis (Standalone)">%EMULATOR_JGENESIS% &ndash;&ndash;file-path %ROM%</command> -->
         <!-- <command label="3dSen (Wine)">%STARTDIR%=%EMUDIR% %PRECOMMAND_WINE% %EMULATOR_3DSEN-WINDOWS% -id=%INJECT%=%BASENAME%.3dsen</command> -->
         <!-- <command label="3dSen (Proton)">%STARTDIR%=%EMUDIR% %PRECOMMAND_PROTON% %EMULATOR_3DSEN-WINDOWS% -id=%INJECT%=%BASENAME%.3dsen</command> -->
-=======
-        <command label="puNES (Standalone)">%EMULATOR_PUNES% -u yes %ROM%</command>
-        <command label="Mednafen (Standalone)">%EMULATOR_MEDNAFEN% -force_module nes %ROM%</command>
-        <command label="ares (Standalone)">%EMULATOR_ARES% --fullscreen --system "Famicom" %ROM%</command>
-        <command label="ares FDS (Standalone)">%EMULATOR_ARES% --fullscreen --system "Famicom Disk System" %ROM%</command>
-        <command label="jgenesis (Standalone)">%EMULATOR_JGENESIS% --file-path %ROM%</command>
-        <command label="3dSen (Wine)">%STARTDIR%=%EMUDIR% %PRECOMMAND_WINE% %EMULATOR_3DSEN-WINDOWS% -id=%INJECT%=%BASENAME%.3dsen</command>
-        <command label="3dSen (Proton)">%STARTDIR%=%EMUDIR% %PRECOMMAND_PROTON% %EMULATOR_3DSEN-WINDOWS% -id=%INJECT%=%BASENAME%.3dsen</command>
->>>>>>> c95dd349
         <platform>famicom</platform>
         <theme>famicom</theme>
     </system>
@@ -806,17 +784,10 @@
         <command label="Gearsystem">%EMULATOR_RETROARCH% -L %CORE_RETROARCH%/gearsystem_libretro.so %ROM%</command>
         <command label="SMS Plus GX">%EMULATOR_RETROARCH% -L %CORE_RETROARCH%/smsplus_libretro.so %ROM%</command>
         <command label="PicoDrive">%EMULATOR_RETROARCH% -L %CORE_RETROARCH%/picodrive_libretro.so %ROM%</command>
-<<<<<<< HEAD
         <!-- <command label="Mednafen (Standalone)">%EMULATOR_MEDNAFEN% -force_module gg %ROM%</command> -->
         <!-- <command label="Mesen (Standalone)">%EMULATOR_MESEN% &ndash;&ndash;fullscreen %ROM%</command> -->
         <!-- <command label="ares (Standalone)">%EMULATOR_ARES% &ndash;&ndash;fullscreen &ndash;&ndash;system "Game Gear" %ROM%</command> -->
         <!-- <command label="jgenesis (Standalone)">%EMULATOR_JGENESIS% &ndash;&ndash;file-path %ROM%</command> -->
-=======
-        <command label="Mednafen (Standalone)">%EMULATOR_MEDNAFEN% -force_module gg %ROM%</command>
-        <command label="Mesen (Standalone)">%EMULATOR_MESEN% --fullscreen %ROM%</command>
-        <command label="ares (Standalone)">%EMULATOR_ARES% --fullscreen --system "Game Gear" %ROM%</command>
-        <command label="jgenesis (Standalone)">%EMULATOR_JGENESIS% --file-path %ROM%</command>
->>>>>>> c95dd349
         <platform>gamegear</platform>
         <theme>gamegear</theme>
     </system>
@@ -838,19 +809,11 @@
         <command label="mGBA">%EMULATOR_RETROARCH% -L %CORE_RETROARCH%/mgba_libretro.so %ROM%</command>
         <!-- <command label="mGBA (Standalone)">%EMULATOR_MGBA% -f %ROM%</command> -->
         <command label="VBA-M">%EMULATOR_RETROARCH% -L %CORE_RETROARCH%/vbam_libretro.so %ROM%</command>
-<<<<<<< HEAD
         <!-- <command label="VBA-M (Standalone)">%EMULATOR_VBA-M% -f %ROM%</command> -->
         <!-- <command label="Mednafen (Standalone)">%EMULATOR_MEDNAFEN% -force_module gb %ROM%</command> -->
         <!-- <command label="ares (Standalone)">%EMULATOR_ARES% &ndash;&ndash;fullscreen &ndash;&ndash;system "Game Boy" %ROM%</command> -->
         <!-- <command label="SkyEmu (Standalone)">%EMULATOR_SKYEMU% %ROM%</command> -->
         <!-- <command label="jgenesis (Standalone)">%EMULATOR_JGENESIS% &ndash;&ndash;file-path %ROM%</command> -->
-=======
-        <command label="VBA-M (Standalone)">%EMULATOR_VBA-M% -f %ROM%</command>
-        <command label="Mednafen (Standalone)">%EMULATOR_MEDNAFEN% -force_module gb %ROM%</command>
-        <command label="ares (Standalone)">%EMULATOR_ARES% --fullscreen --system "Game Boy" %ROM%</command>
-        <command label="SkyEmu (Standalone)">%EMULATOR_SKYEMU% %ROM%</command>
-        <command label="jgenesis (Standalone)">%EMULATOR_JGENESIS% --file-path %ROM%</command>
->>>>>>> c95dd349
         <platform>gb</platform>
         <theme>gb</theme>
     </system>
@@ -865,17 +828,10 @@
         <!-- <command label="VBA-M (Standalone)">%EMULATOR_VBA-M% -f %ROM%</command> -->
         <command label="VBA Next">%EMULATOR_RETROARCH% -L %CORE_RETROARCH%/vba_next_libretro.so %ROM%</command>
         <command label="gpSP">%EMULATOR_RETROARCH% -L %CORE_RETROARCH%/gpsp_libretro.so %ROM%</command>
-<<<<<<< HEAD
         <!-- <command label="Mednafen (Standalone)">%EMULATOR_MEDNAFEN% -force_module gba %ROM%</command> -->
         <!-- <command label="ares (Standalone)">%EMULATOR_ARES% &ndash;&ndash;fullscreen &ndash;&ndash;system "Game Boy Advance" %ROM%</command> -->
         <!-- <command label="SkyEmu (Standalone)">%EMULATOR_SKYEMU% %ROM%</command> -->
         <!-- <command label="NooDS (Standalone)">%EMULATOR_NOODS% %ROM%</command> -->
-=======
-        <command label="Mednafen (Standalone)">%EMULATOR_MEDNAFEN% -force_module gba %ROM%</command>
-        <command label="ares (Standalone)">%EMULATOR_ARES% --fullscreen --system "Game Boy Advance" %ROM%</command>
-        <command label="SkyEmu (Standalone)">%EMULATOR_SKYEMU% %ROM%</command>
-        <command label="NooDS (Standalone)">%EMULATOR_NOODS% %ROM%</command>
->>>>>>> c95dd349
         <platform>gba</platform>
         <theme>gba</theme>
     </system>
@@ -897,19 +853,11 @@
         <command label="mGBA">%EMULATOR_RETROARCH% -L %CORE_RETROARCH%/mgba_libretro.so %ROM%</command>
         <!-- <command label="mGBA (Standalone)">%EMULATOR_MGBA% -f %ROM%</command> -->
         <command label="VBA-M">%EMULATOR_RETROARCH% -L %CORE_RETROARCH%/vbam_libretro.so %ROM%</command>
-<<<<<<< HEAD
         <!-- <command label="VBA-M (Standalone)">%EMULATOR_VBA-M% -f %ROM%</command> -->
         <!-- <command label="Mednafen (Standalone)">%EMULATOR_MEDNAFEN% -force_module gb %ROM%</command> -->
         <!-- <command label="ares (Standalone)">%EMULATOR_ARES% &ndash;&ndash;fullscreen &ndash;&ndash;system "Game Boy Color" %ROM%</command> -->
         <!-- <command label="SkyEmu (Standalone)">%EMULATOR_SKYEMU% %ROM%</command> -->
         <!-- <command label="jgenesis (Standalone)">%EMULATOR_JGENESIS% &ndash;&ndash;file-path %ROM%</command> -->
-=======
-        <command label="VBA-M (Standalone)">%EMULATOR_VBA-M% -f %ROM%</command>
-        <command label="Mednafen (Standalone)">%EMULATOR_MEDNAFEN% -force_module gb %ROM%</command>
-        <command label="ares (Standalone)">%EMULATOR_ARES% --fullscreen --system "Game Boy Color" %ROM%</command>
-        <command label="SkyEmu (Standalone)">%EMULATOR_SKYEMU% %ROM%</command>
-        <command label="jgenesis (Standalone)">%EMULATOR_JGENESIS% --file-path %ROM%</command>
->>>>>>> c95dd349
         <platform>gbc</platform>
         <theme>gbc</theme>
     </system>
@@ -934,17 +882,10 @@
         <command label="Genesis Plus GX Wide">%EMULATOR_RETROARCH% -L %CORE_RETROARCH%/genesis_plus_gx_wide_libretro.so %ROM%</command>
         <command label="PicoDrive">%EMULATOR_RETROARCH% -L %CORE_RETROARCH%/picodrive_libretro.so %ROM%</command>
         <command label="BlastEm">%EMULATOR_RETROARCH% -L %CORE_RETROARCH%/blastem_libretro.so %ROM%</command>
-<<<<<<< HEAD
         <!-- <command label="BlastEm (Standalone)">%EMULATOR_BLASTEM% -m gen %ROM%</command> -->
         <!-- <command label="Mednafen (Standalone)">%EMULATOR_MEDNAFEN% -force_module md %ROM%</command> -->
         <!-- <command label="ares (Standalone)">%EMULATOR_ARES% &ndash;&ndash;fullscreen &ndash;&ndash;system "Mega Drive" %ROM%</command> -->
         <!-- <command label="jgenesis (Standalone)">%EMULATOR_JGENESIS% &ndash;&ndash;file-path %ROM%</command> -->
-=======
-        <command label="BlastEm (Standalone)">%EMULATOR_BLASTEM% -m gen %ROM%</command>
-        <command label="Mednafen (Standalone)">%EMULATOR_MEDNAFEN% -force_module md %ROM%</command>
-        <command label="ares (Standalone)">%EMULATOR_ARES% --fullscreen --system "Mega Drive" %ROM%</command>
-        <command label="jgenesis (Standalone)">%EMULATOR_JGENESIS% --file-path %ROM%</command>
->>>>>>> c95dd349
         <platform>genesis</platform>
         <theme>genesis</theme>
     </system>
@@ -1111,17 +1052,10 @@
         <command label="SMS Plus GX">%EMULATOR_RETROARCH% -L %CORE_RETROARCH%/smsplus_libretro.so %ROM%</command>
         <command label="Gearsystem">%EMULATOR_RETROARCH% -L %CORE_RETROARCH%/gearsystem_libretro.so %ROM%</command>
         <command label="PicoDrive">%EMULATOR_RETROARCH% -L %CORE_RETROARCH%/picodrive_libretro.so %ROM%</command>
-<<<<<<< HEAD
         <!-- <command label="Mednafen (Standalone)">%EMULATOR_MEDNAFEN% -force_module sms %ROM%</command> -->
         <!-- <command label="Mesen (Standalone)">%EMULATOR_MESEN% &ndash;&ndash;fullscreen %ROM%</command> -->
         <!-- <command label="ares (Standalone)">%EMULATOR_ARES% &ndash;&ndash;fullscreen &ndash;&ndash;system "Master System" %ROM%</command> -->
         <!-- <command label="jgenesis (Standalone)">%EMULATOR_JGENESIS% &ndash;&ndash;file-path %ROM%</command> -->
-=======
-        <command label="Mednafen (Standalone)">%EMULATOR_MEDNAFEN% -force_module sms %ROM%</command>
-        <command label="Mesen (Standalone)">%EMULATOR_MESEN% --fullscreen %ROM%</command>
-        <command label="ares (Standalone)">%EMULATOR_ARES% --fullscreen --system "Master System" %ROM%</command>
-        <command label="jgenesis (Standalone)">%EMULATOR_JGENESIS% --file-path %ROM%</command>
->>>>>>> c95dd349
         <platform>mastersystem</platform>
         <theme>mastersystem</theme>
     </system>
@@ -1133,13 +1067,8 @@
         <command label="Genesis Plus GX">%EMULATOR_RETROARCH% -L %CORE_RETROARCH%/genesis_plus_gx_libretro.so %ROM%</command>
         <command label="Genesis Plus GX Wide">%EMULATOR_RETROARCH% -L %CORE_RETROARCH%/genesis_plus_gx_wide_libretro.so %ROM%</command>
         <command label="PicoDrive">%EMULATOR_RETROARCH% -L %CORE_RETROARCH%/picodrive_libretro.so %ROM%</command>
-<<<<<<< HEAD
         <!-- <command label="ares (Standalone)">%EMULATOR_ARES% &ndash;&ndash;fullscreen &ndash;&ndash;system "Mega CD" %ROM%</command> -->
         <!-- <command label="jgenesis (Standalone)">%EMULATOR_JGENESIS% &ndash;&ndash;file-path %ROM%</command> -->
-=======
-        <command label="ares (Standalone)">%EMULATOR_ARES% --fullscreen --system "Mega CD" %ROM%</command>
-        <command label="jgenesis (Standalone)">%EMULATOR_JGENESIS% --file-path %ROM%</command>
->>>>>>> c95dd349
         <platform>segacd</platform>
         <theme>megacd</theme>
     </system>
@@ -1151,13 +1080,8 @@
         <command label="Genesis Plus GX">%EMULATOR_RETROARCH% -L %CORE_RETROARCH%/genesis_plus_gx_libretro.so %ROM%</command>
         <command label="Genesis Plus GX Wide">%EMULATOR_RETROARCH% -L %CORE_RETROARCH%/genesis_plus_gx_wide_libretro.so %ROM%</command>
         <command label="PicoDrive">%EMULATOR_RETROARCH% -L %CORE_RETROARCH%/picodrive_libretro.so %ROM%</command>
-<<<<<<< HEAD
         <!-- <command label="ares (Standalone)">%EMULATOR_ARES% &ndash;&ndash;fullscreen &ndash;&ndash;system "Mega CD" %ROM%</command> -->
         <!-- <command label="jgenesis (Standalone)">%EMULATOR_JGENESIS% &ndash;&ndash;file-path %ROM%</command> -->
-=======
-        <command label="ares (Standalone)">%EMULATOR_ARES% --fullscreen --system "Mega CD" %ROM%</command>
-        <command label="jgenesis (Standalone)">%EMULATOR_JGENESIS% --file-path %ROM%</command>
->>>>>>> c95dd349
         <platform>segacd</platform>
         <theme>megacdjp</theme>
     </system>
@@ -1170,17 +1094,10 @@
         <command label="Genesis Plus GX Wide">%EMULATOR_RETROARCH% -L %CORE_RETROARCH%/genesis_plus_gx_wide_libretro.so %ROM%</command>
         <command label="PicoDrive">%EMULATOR_RETROARCH% -L %CORE_RETROARCH%/picodrive_libretro.so %ROM%</command>
         <command label="BlastEm">%EMULATOR_RETROARCH% -L %CORE_RETROARCH%/blastem_libretro.so %ROM%</command>
-<<<<<<< HEAD
         <!-- <command label="BlastEm (Standalone)">%EMULATOR_BLASTEM% -m gen %ROM%</command> -->
         <!-- <command label="Mednafen (Standalone)">%EMULATOR_MEDNAFEN% -force_module md %ROM%</command> -->
         <!-- <command label="ares (Standalone)">%EMULATOR_ARES% &ndash;&ndash;fullscreen &ndash;&ndash;system "Mega Drive" %ROM%</command> -->
         <!-- <command label="jgenesis (Standalone)">%EMULATOR_JGENESIS% &ndash;&ndash;file-path %ROM%</command> -->
-=======
-        <command label="BlastEm (Standalone)">%EMULATOR_BLASTEM% -m gen %ROM%</command>
-        <command label="Mednafen (Standalone)">%EMULATOR_MEDNAFEN% -force_module md %ROM%</command>
-        <command label="ares (Standalone)">%EMULATOR_ARES% --fullscreen --system "Mega Drive" %ROM%</command>
-        <command label="jgenesis (Standalone)">%EMULATOR_JGENESIS% --file-path %ROM%</command>
->>>>>>> c95dd349
         <platform>megadrive</platform>
         <theme>megadrive</theme>
     </system>
@@ -1196,13 +1113,8 @@
         <command label="BlastEm">%EMULATOR_RETROARCH% -L %CORE_RETROARCH%/blastem_libretro.so %ROM%</command>
         <command label="BlastEm (Standalone)">%EMULATOR_BLASTEM% -m gen %ROM%</command>
         <command label="Mednafen (Standalone)">%EMULATOR_MEDNAFEN% -force_module md %ROM%</command>
-<<<<<<< HEAD
         <command label="ares (Standalone)">%EMULATOR_ARES% &ndash;&ndash;fullscreen &ndash;&ndash;system "Mega Drive" %ROM%</command>
         <command label="jgenesis (Standalone)">%EMULATOR_JGENESIS% &ndash;&ndash;file-path %ROM%</command>
-=======
-        <command label="ares (Standalone)">%EMULATOR_ARES% --fullscreen --system "Mega Drive" %ROM%</command>
-        <command label="jgenesis (Standalone)">%EMULATOR_JGENESIS% --file-path %ROM%</command>
->>>>>>> c95dd349
         <platform>megadrive</platform>
         <theme>megadrivejp</theme>
     </system>
@@ -1407,17 +1319,11 @@
         <extension>.app .APP .bin .BIN .nds .NDS .7z .7Z .zip .ZIP</extension>
         <command label="DeSmuME">%EMULATOR_RETROARCH% -L %CORE_RETROARCH%/desmume_libretro.so %ROM%</command>
         <command label="DeSmuME 2015">%EMULATOR_RETROARCH% -L %CORE_RETROARCH%/desmume2015_libretro.so %ROM%</command>
-<<<<<<< HEAD
         <command label="melonDS">%EMULATOR_RETROARCH% -L %CORE_RETROARCH%/melonds_libretro.so %ROM%</command>
         <command label="melonDS (Standalone)">%EMULATOR_MELONDS% %ROM%</command>
         <!-- <command label="DeSmuME (Standalone)">%EMULATOR_DESMUME% %ROM%</command> -->
         <!-- <command label="SkyEmu (Standalone)">%EMULATOR_SKYEMU% %ROM%</command> -->
         <!-- <command label="NooDS (Standalone)">%EMULATOR_NOODS% %ROM%</command> -->
-=======
-        <command label="DeSmuME (Standalone)">%EMULATOR_DESMUME% %ROM%</command>
-        <command label="SkyEmu (Standalone)">%EMULATOR_SKYEMU% %ROM%</command>
-        <command label="NooDS (Standalone)">%EMULATOR_NOODS% %ROM%</command>
->>>>>>> c95dd349
         <platform>nds</platform>
         <theme>nds</theme>
     </system>
@@ -1468,7 +1374,6 @@
         <!-- <command label="Nestopia UE (Standalone)">%EMULATOR_NESTOPIA-UE% &ndash;&ndash;fullscreen %ROM%</command> -->
         <command label="FCEUmm">%EMULATOR_RETROARCH% -L %CORE_RETROARCH%/fceumm_libretro.so %ROM%</command>
         <command label="QuickNES">%EMULATOR_RETROARCH% -L %CORE_RETROARCH%/quicknes_libretro.so %ROM%</command>
-<<<<<<< HEAD
         <!-- <command label="puNES (Standalone)">%EMULATOR_PUNES% -u yes %ROM%</command> -->
         <!-- <command label="Mednafen (Standalone)">%EMULATOR_MEDNAFEN% -force_module nes %ROM%</command> -->
         <!-- <command label="ares (Standalone)">%EMULATOR_ARES% &ndash;&ndash;fullscreen &ndash;&ndash;system "Famicom" %ROM%</command> -->
@@ -1476,15 +1381,6 @@
         <!-- <command label="jgenesis (Standalone)">%EMULATOR_JGENESIS% &ndash;&ndash;file-path %ROM%</command> -->
         <!-- <command label="3dSen (Wine)">%STARTDIR%=%EMUDIR% %PRECOMMAND_WINE% %EMULATOR_3DSEN-WINDOWS% -id=%INJECT%=%BASENAME%.3dsen</command> -->
         <!-- <command label="3dSen (Proton)">%STARTDIR%=%EMUDIR% %PRECOMMAND_PROTON% %EMULATOR_3DSEN-WINDOWS% -id=%INJECT%=%BASENAME%.3dsen</command> -->
-=======
-        <command label="puNES (Standalone)">%EMULATOR_PUNES% -u yes %ROM%</command>
-        <command label="Mednafen (Standalone)">%EMULATOR_MEDNAFEN% -force_module nes %ROM%</command>
-        <command label="ares (Standalone)">%EMULATOR_ARES% --fullscreen --system "Famicom" %ROM%</command>
-        <command label="ares FDS (Standalone)">%EMULATOR_ARES% --fullscreen --system "Famicom Disk System" %ROM%</command>
-        <command label="jgenesis (Standalone)">%EMULATOR_JGENESIS% --file-path %ROM%</command>
-        <command label="3dSen (Wine)">%STARTDIR%=%EMUDIR% %PRECOMMAND_WINE% %EMULATOR_3DSEN-WINDOWS% -id=%INJECT%=%BASENAME%.3dsen</command>
-        <command label="3dSen (Proton)">%STARTDIR%=%EMUDIR% %PRECOMMAND_PROTON% %EMULATOR_3DSEN-WINDOWS% -id=%INJECT%=%BASENAME%.3dsen</command>
->>>>>>> c95dd349
         <platform>nes</platform>
         <theme>nes</theme>
     </system>
@@ -1575,13 +1471,8 @@
         <command label="DOSBox-Pure">%EMULATOR_RETROARCH% -L %CORE_RETROARCH%/dosbox_pure_libretro.so %ROM%</command>
         <command label="DOSBox-Core">%EMULATOR_RETROARCH% -L %CORE_RETROARCH%/dosbox_core_libretro.so %ROM%</command>
         <command label="DOSBox-SVN">%EMULATOR_RETROARCH% -L %CORE_RETROARCH%/dosbox_svn_libretro.so %ROM%</command>
-<<<<<<< HEAD
         <!-- <command label="DOSBox-X (Standalone)">%STARTDIR%=%GAMEDIR% %EMULATOR_DOSBOX-X% %ROM%</command> -->
         <!-- <command label="DOSBox Staging (Standalone)">%STARTDIR%=%GAMEDIR% %EMULATOR_DOSBOX-STAGING% %ROM%</command> -->
-=======
-        <command label="DOSBox-X (Standalone)">%STARTDIR%=%GAMEDIR% %EMULATOR_DOSBOX-X% %ROM%</command>
-        <command label="DOSBox Staging (Standalone)">%STARTDIR%=%GAMEDIR% %EMULATOR_DOSBOX-STAGING% %ROM%</command>
->>>>>>> c95dd349
         <command label="VirtualXT">%EMULATOR_RETROARCH% -L %CORE_RETROARCH%/virtualxt_libretro.so %ROM%</command>
         <platform>pc</platform>
         <theme>pc</theme>
@@ -1912,13 +1803,8 @@
         <command label="Genesis Plus GX">%EMULATOR_RETROARCH% -L %CORE_RETROARCH%/genesis_plus_gx_libretro.so %ROM%</command>
         <command label="Genesis Plus GX Wide">%EMULATOR_RETROARCH% -L %CORE_RETROARCH%/genesis_plus_gx_wide_libretro.so %ROM%</command>
         <command label="PicoDrive">%EMULATOR_RETROARCH% -L %CORE_RETROARCH%/picodrive_libretro.so %ROM%</command>
-<<<<<<< HEAD
         <!-- <command label="ares (Standalone)">%EMULATOR_ARES% &ndash;&ndash;fullscreen &ndash;&ndash;system "Mega CD" %ROM%</command> -->
         <!-- <command label="jgenesis (Standalone)">%EMULATOR_JGENESIS% &ndash;&ndash;file-path %ROM%</command> -->
-=======
-        <command label="ares (Standalone)">%EMULATOR_ARES% --fullscreen --system "Mega CD" %ROM%</command>
-        <command label="jgenesis (Standalone)">%EMULATOR_JGENESIS% --file-path %ROM%</command>
->>>>>>> c95dd349
         <platform>segacd</platform>
         <theme>segacd</theme>
     </system>
@@ -1936,17 +1822,10 @@
         <!-- <command label="bsnes (Standalone)">%EMULATOR_BSNES% &ndash;&ndash;fullscreen %ROM%</command> -->
         <command label="Beetle Supafaust">%EMULATOR_RETROARCH% -L %CORE_RETROARCH%/mednafen_supafaust_libretro.so %ROM%</command>
         <command label="Mesen-S">%EMULATOR_RETROARCH% -L %CORE_RETROARCH%/mesen-s_libretro.so %ROM%</command>
-<<<<<<< HEAD
         <!-- <command label="Mesen (Standalone)">%EMULATOR_MESEN% &ndash;&ndash;fullscreen %ROM%</command> -->
         <!-- <command label="Mednafen (Standalone)">%EMULATOR_MEDNAFEN% -force_module snes %ROM%</command> -->
         <!-- <command label="ares (Standalone)">%EMULATOR_ARES% &ndash;&ndash;fullscreen &ndash;&ndash;system "Super Famicom" %ROM%</command> -->
         <!-- <command label="jgenesis (Standalone)">%EMULATOR_JGENESIS% &ndash;&ndash;file-path %ROM%</command> -->
-=======
-        <command label="Mesen (Standalone)">%EMULATOR_MESEN% --fullscreen %ROM%</command>
-        <command label="Mednafen (Standalone)">%EMULATOR_MEDNAFEN% -force_module snes %ROM%</command>
-        <command label="ares (Standalone)">%EMULATOR_ARES% --fullscreen --system "Super Famicom" %ROM%</command>
-        <command label="jgenesis (Standalone)">%EMULATOR_JGENESIS% --file-path %ROM%</command>
->>>>>>> c95dd349
         <platform>snes</platform>
         <theme>sfc</theme>
     </system>
@@ -1992,17 +1871,10 @@
         <!-- <command label="bsnes (Standalone)">%EMULATOR_BSNES% &ndash;&ndash;fullscreen %ROM%</command> -->
         <command label="Beetle Supafaust">%EMULATOR_RETROARCH% -L %CORE_RETROARCH%/mednafen_supafaust_libretro.so %ROM%</command>
         <command label="Mesen-S">%EMULATOR_RETROARCH% -L %CORE_RETROARCH%/mesen-s_libretro.so %ROM%</command>
-<<<<<<< HEAD
         <!-- <command label="Mesen (Standalone)">%EMULATOR_MESEN% &ndash;&ndash;fullscreen %ROM%</command> -->
         <!-- <command label="Mednafen (Standalone)">%EMULATOR_MEDNAFEN% -force_module snes %ROM%</command> -->
         <!-- <command label="ares (Standalone)">%EMULATOR_ARES% &ndash;&ndash;fullscreen &ndash;&ndash;system "Super Famicom" %ROM%</command> -->
         <!-- <command label="jgenesis (Standalone)">%EMULATOR_JGENESIS% &ndash;&ndash;file-path %ROM%</command> -->
-=======
-        <command label="Mesen (Standalone)">%EMULATOR_MESEN% --fullscreen %ROM%</command>
-        <command label="Mednafen (Standalone)">%EMULATOR_MEDNAFEN% -force_module snes %ROM%</command>
-        <command label="ares (Standalone)">%EMULATOR_ARES% --fullscreen --system "Super Famicom" %ROM%</command>
-        <command label="jgenesis (Standalone)">%EMULATOR_JGENESIS% --file-path %ROM%</command>
->>>>>>> c95dd349
         <platform>snes</platform>
         <theme>snes</theme>
     </system>
@@ -2021,17 +1893,10 @@
         <!-- <command label="bsnes (Standalone)">%EMULATOR_BSNES% &ndash;&ndash;fullscreen %ROM%</command> -->
         <command label="Beetle Supafaust">%EMULATOR_RETROARCH% -L %CORE_RETROARCH%/mednafen_supafaust_libretro.so %ROM%</command>
         <command label="Mesen-S">%EMULATOR_RETROARCH% -L %CORE_RETROARCH%/mesen-s_libretro.so %ROM%</command>
-<<<<<<< HEAD
         <!-- <command label="Mesen (Standalone)">%EMULATOR_MESEN% &ndash;&ndash;fullscreen %ROM%</command> -->
         <!-- <command label="Mednafen (Standalone)">%EMULATOR_MEDNAFEN% -force_module snes %ROM%</command> -->
         <!-- <command label="ares (Standalone)">%EMULATOR_ARES% &ndash;&ndash;fullscreen &ndash;&ndash;system "Super Famicom" %ROM%</command> -->
         <!-- <command label="jgenesis (Standalone)">%EMULATOR_JGENESIS% &ndash;&ndash;file-path %ROM%</command> -->
-=======
-        <command label="Mesen (Standalone)">%EMULATOR_MESEN% --fullscreen %ROM%</command>
-        <command label="Mednafen (Standalone)">%EMULATOR_MEDNAFEN% -force_module snes %ROM%</command>
-        <command label="ares (Standalone)">%EMULATOR_ARES% --fullscreen --system "Super Famicom" %ROM%</command>
-        <command label="jgenesis (Standalone)">%EMULATOR_JGENESIS% --file-path %ROM%</command>
->>>>>>> c95dd349
         <platform>snes</platform>
         <theme>snesna</theme>
     </system>
