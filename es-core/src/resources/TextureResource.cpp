//  SPDX-License-Identifier: MIT
//
//  EmulationStation Desktop Edition
//  TextureResource.cpp
//
//  Handles OpenGL textures.
//

#include "resources/TextureResource.h"

#include "resources/TextureData.h"
#include "utils/FileSystemUtil.h"

TextureDataManager TextureResource::sTextureDataManager;
std::map<TextureResource::TextureKeyType, std::weak_ptr<TextureResource>>
    TextureResource::sTextureMap;
std::set<TextureResource*> TextureResource::sAllTextures;

TextureResource::TextureResource(
    const std::string& path, bool tile, bool dynamic, bool linearMagnify, float scaleDuringLoad)
    : mTextureData(nullptr)
    , mForceLoad(false)
{
    // Create a texture data object for this texture.
    if (!path.empty()) {
        // If there is a path then the 'dynamic' flag tells us whether to use the texture
        // data manager to manage loading/unloading of this texture.
        std::shared_ptr<TextureData> data;
        if (dynamic) {
            data = sTextureDataManager.add(this, tile);
            data->initFromPath(path);
            if (scaleDuringLoad != 1.0f)
                data->setScaleDuringLoad(scaleDuringLoad);
            data->setLinearMagnify(linearMagnify);
            // Force the texture manager to load it using a blocking load.
            sTextureDataManager.load(data, true);
        }
        else {
            mTextureData = std::shared_ptr<TextureData>(new TextureData(tile));
            data = mTextureData;
            data->initFromPath(path);
            if (scaleDuringLoad != 1.0f)
                data->setScaleDuringLoad(scaleDuringLoad);
            data->setLinearMagnify(linearMagnify);
            // Load it so we can read the width/height.
            data->load();
        }

        mSize = glm::ivec2{static_cast<int>(data->width()), static_cast<int>(data->height())};
        mSourceSize = glm::vec2{data->sourceWidth(), data->sourceHeight()};
    }
    else {
        // Create a texture managed by this class because it cannot be dynamically
        // loaded and unloaded. This would normally be a video texture, where the player
        // reserves a texture to later be used for the video rendering.
        mTextureData = std::shared_ptr<TextureData>(new TextureData(tile));
        mSize = glm::ivec2{};
    }
    sAllTextures.insert(this);
}

TextureResource::~TextureResource()
{
    if (mTextureData == nullptr)
        sTextureDataManager.remove(this);

    sAllTextures.erase(sAllTextures.find(this));
}

void TextureResource::initFromPixels(const unsigned char* dataRGBA, size_t width, size_t height)
{
    // This is only valid if we have a local texture data object.
    assert(mTextureData != nullptr);
    mTextureData->releaseVRAM();
    mTextureData->releaseRAM();
    mTextureData->initFromRGBA(dataRGBA, width, height);
    // Cache the image dimensions.
    mSize = glm::ivec2{static_cast<int>(width), static_cast<int>(height)};
    mSourceSize = glm::vec2{mTextureData->sourceWidth(), mTextureData->sourceHeight()};
}

void TextureResource::initFromMemory(const char* data, size_t length)
{
    // This is only valid if we have a local texture data object.
    assert(mTextureData != nullptr);
    mTextureData->releaseVRAM();
    mTextureData->releaseRAM();
    mTextureData->initImageFromMemory(reinterpret_cast<const unsigned char*>(data), length);
    // Get the size from the texture data.
    mSize = glm::ivec2{static_cast<int>(mTextureData->width()),
                       static_cast<int>(mTextureData->height())};
    mSourceSize = glm::vec2{mTextureData->sourceWidth(), mTextureData->sourceHeight()};
}

void TextureResource::manualUnload(std::string path, bool tile)
{
    const std::string canonicalPath = Utils::FileSystem::getCanonicalPath(path);

    TextureKeyType key(canonicalPath, tile);
    auto foundTexture = sTextureMap.find(key);

    if (foundTexture != sTextureMap.cend()) {
        sTextureMap.erase(foundTexture);
    }
}

std::vector<unsigned char> TextureResource::getRawRGBAData()
{
    std::shared_ptr<TextureData> data = sTextureDataManager.get(this);

    if (data)
        return data.get()->getRawRGBAData();
    else
        return std::vector<unsigned char>(0);
}

std::string TextureResource::getTextureFilePath()
{
    std::shared_ptr<TextureData> data = sTextureDataManager.get(this);

    if (data)
        return data->getTextureFilePath();
    else
        return "";
}

bool TextureResource::isTiled() const
{
    if (mTextureData != nullptr)
        return mTextureData->tiled();
    std::shared_ptr<TextureData> data = sTextureDataManager.get(this);
    return data->tiled();
}

bool TextureResource::bind()
{
    if (mTextureData != nullptr) {
        mTextureData->uploadAndBind();
        return true;
    }
    else {
        return sTextureDataManager.bind(this);
    }
}

std::shared_ptr<TextureResource> TextureResource::get(const std::string &path,
                                                      bool tile,
                                                      bool forceLoad,
                                                      bool dynamic,
                                                      bool linearMagnify,
                                                      float scaleDuringLoad,
<<<<<<< HEAD
                                                      bool cacheSVG)
=======
                                                      bool cacheImage)
>>>>>>> 593b6d94
{
    std::shared_ptr<ResourceManager>& rm = ResourceManager::getInstance();

    const std::string canonicalPath = Utils::FileSystem::getCanonicalPath(path);
    if (canonicalPath.empty()) {
        std::shared_ptr<TextureResource> tex(
            new TextureResource("", tile, false, linearMagnify, scaleDuringLoad));
        // Make sure we get properly deinitialized even though we do nothing on reinitialization.
        rm->addReloadable(tex);
        return tex;
    }

    TextureKeyType key(canonicalPath, tile);
    auto foundTexture = sTextureMap.find(key);

    if (foundTexture != sTextureMap.cend()) {
        if (!foundTexture->second.expired())
            return foundTexture->second.lock();
    }

    // Need to create it.
    std::shared_ptr<TextureResource> tex;
    tex = std::shared_ptr<TextureResource>(
        new TextureResource(key.first, tile, dynamic, linearMagnify, scaleDuringLoad));
    std::shared_ptr<TextureData> data = sTextureDataManager.get(tex.get());

    // Is it an SVG?
<<<<<<< HEAD
    if (key.first.substr(key.first.size() - 4, std::string::npos) != ".svg" || cacheSVG) {
=======
    if (key.first.substr(key.first.size() - 4, std::string::npos) != ".svg" || cacheImage) {
>>>>>>> 593b6d94
        // Probably not. Add it to our map. We don't add SVGs because 2 SVGs might be
        // rasterized at different sizes.
        sTextureMap[key] = std::weak_ptr<TextureResource>(tex);
    }

    // Add it to the reloadable list.
    rm->addReloadable(tex);

    // Force load it if necessary. Note that it may get dumped from VRAM if we run low.
    if (forceLoad) {
        tex->mForceLoad = forceLoad;
        data->load();
    }

    return tex;
}

// For scalable source images in textures we want to set the resolution to rasterize at.
void TextureResource::rasterizeAt(size_t width, size_t height)
{
    std::shared_ptr<TextureData> data;
    if (mTextureData != nullptr)
        data = mTextureData;
    else
        data = sTextureDataManager.get(this);
    mSourceSize = glm::vec2{static_cast<float>(width), static_cast<float>(height)};
    data->setSourceSize(static_cast<float>(width), static_cast<float>(height));
    if (mForceLoad || (mTextureData != nullptr))
        data->load();
}

size_t TextureResource::getTotalMemUsage()
{
    size_t total = 0;
    // Count up all textures that manage their own texture data.
    for (auto tex : sAllTextures) {
        if (tex->mTextureData != nullptr)
            total += tex->mTextureData->getVRAMUsage();
    }
    // Now get the committed memory from the manager.
    total += sTextureDataManager.getCommittedSize();
    // And the size of the loading queue.
    total += sTextureDataManager.getQueueSize();
    return total;
}

size_t TextureResource::getTotalTextureSize()
{
    size_t total{0};
    // Count up all textures that manage their own texture data.
    for (auto tex : sAllTextures) {
        if (tex->mTextureData != nullptr)
            total += tex->getSize().x * tex->getSize().y * 4;
    }
    // Now get the total memory from the manager.
    total += sTextureDataManager.getTotalSize();
    return total;
}

void TextureResource::unload(std::shared_ptr<ResourceManager>& /*rm*/)
{
    // Release the texture's resources.
    std::shared_ptr<TextureData> data;
    if (mTextureData == nullptr)
        data = sTextureDataManager.get(this);
    else
        data = mTextureData;

    data->releaseVRAM();
    data->releaseRAM();
}

void TextureResource::reload(std::shared_ptr<ResourceManager>& /*rm*/)
{
    // For dynamically loaded textures the texture manager will load them on demand.
    // For manually loaded textures we have to reload them here.
    if (mTextureData)
        mTextureData->load();
}<|MERGE_RESOLUTION|>--- conflicted
+++ resolved
@@ -149,11 +149,7 @@
                                                       bool dynamic,
                                                       bool linearMagnify,
                                                       float scaleDuringLoad,
-<<<<<<< HEAD
-                                                      bool cacheSVG)
-=======
                                                       bool cacheImage)
->>>>>>> 593b6d94
 {
     std::shared_ptr<ResourceManager>& rm = ResourceManager::getInstance();
 
@@ -181,11 +177,7 @@
     std::shared_ptr<TextureData> data = sTextureDataManager.get(tex.get());
 
     // Is it an SVG?
-<<<<<<< HEAD
-    if (key.first.substr(key.first.size() - 4, std::string::npos) != ".svg" || cacheSVG) {
-=======
     if (key.first.substr(key.first.size() - 4, std::string::npos) != ".svg" || cacheImage) {
->>>>>>> 593b6d94
         // Probably not. Add it to our map. We don't add SVGs because 2 SVGs might be
         // rasterized at different sizes.
         sTextureMap[key] = std::weak_ptr<TextureResource>(tex);
