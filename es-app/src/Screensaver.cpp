--- conflicted
+++ resolved
@@ -425,16 +425,6 @@
                                                 "/titlescreens"};
         const std::string mediaDirCovers {FileData::getMediaDirectory() +
                                           (*it)->getRootFolder()->getSystemName() + "/covers"};
-<<<<<<< HEAD
-        const Utils::FileSystem::StringList dirContentMiximages {
-            Utils::FileSystem::getDirContent(mediaDirMiximages, true)};
-        const Utils::FileSystem::StringList dirContentScreenshots {
-            Utils::FileSystem::getDirContent(mediaDirScreenshots, true)};
-        const Utils::FileSystem::StringList dirContentTitlescreens {
-            Utils::FileSystem::getDirContent(mediaDirTitlescreens, true)};
-        const Utils::FileSystem::StringList dirContentCovers {
-            Utils::FileSystem::getDirContent(mediaDirCovers, true)};
-=======
 
         Utils::FileSystem::StringList dirContentMiximages;
         Utils::FileSystem::StringList dirContentScreenshots;
@@ -476,7 +466,6 @@
             else
                 dirContentCovers.emplace_back(Utils::String::toLower(entry));
         }
->>>>>>> c95dd349
 
         std::string subFolders;
 
@@ -494,56 +483,38 @@
             const std::string gamePath {subFolders + "/" + (*it2)->getDisplayName()};
 
             for (auto& extension : FileData::sImageExtensions) {
-<<<<<<< HEAD
-                if (std::find(dirContentMiximages.cbegin(), dirContentMiximages.cend(),
-                              mediaDirMiximages + gamePath + extension) !=
-=======
                 if (std::find(
                         dirContentMiximages.cbegin(), dirContentMiximages.cend(),
                         (caseSensitiveFilesystem ?
                              mediaDirMiximages + gamePath + extension :
                              Utils::String::toLower(mediaDirMiximages + gamePath + extension))) !=
->>>>>>> c95dd349
                     dirContentMiximages.cend()) {
                     mImageFiles.push_back((*it2));
                     break;
                 }
-<<<<<<< HEAD
-                if (std::find(dirContentScreenshots.cbegin(), dirContentScreenshots.cend(),
-                              mediaDirScreenshots + gamePath + extension) !=
-=======
                 if (std::find(
                         dirContentScreenshots.cbegin(), dirContentScreenshots.cend(),
                         (caseSensitiveFilesystem ?
                              mediaDirScreenshots + gamePath + extension :
                              Utils::String::toLower(mediaDirScreenshots + gamePath + extension))) !=
->>>>>>> c95dd349
                     dirContentScreenshots.cend()) {
                     mImageFiles.push_back((*it2));
                     break;
                 }
                 if (std::find(dirContentTitlescreens.cbegin(), dirContentTitlescreens.cend(),
-<<<<<<< HEAD
-                              mediaDirTitlescreens + gamePath + extension) !=
-=======
                               (caseSensitiveFilesystem ?
                                    mediaDirTitlescreens + gamePath + extension :
                                    Utils::String::toLower(mediaDirTitlescreens + gamePath +
                                                           extension))) !=
->>>>>>> c95dd349
                     dirContentTitlescreens.cend()) {
                     mImageFiles.push_back((*it2));
                     break;
                 }
                 if (std::find(dirContentCovers.cbegin(), dirContentCovers.cend(),
-<<<<<<< HEAD
-                              mediaDirCovers + gamePath + extension) != dirContentCovers.cend()) {
-=======
                               (caseSensitiveFilesystem ?
                                    mediaDirCovers + gamePath + extension :
                                    Utils::String::toLower(mediaDirCovers + gamePath +
                                                           extension))) != dirContentCovers.cend()) {
->>>>>>> c95dd349
                     mImageFiles.push_back((*it2));
                     break;
                 }
@@ -571,10 +542,6 @@
         // very expensive on such problematic platforms.
         const std::string mediaDir {FileData::getMediaDirectory() +
                                     (*it)->getRootFolder()->getSystemName() + "/videos"};
-<<<<<<< HEAD
-        const Utils::FileSystem::StringList dirContent {
-            Utils::FileSystem::getDirContent(mediaDir, true)};
-=======
         Utils::FileSystem::StringList dirContent;
 
 #if defined(_WIN64) || defined(__APPLE__) || defined(__ANDROID__)
@@ -590,7 +557,6 @@
             else
                 dirContent.emplace_back(Utils::String::toLower(entry));
         }
->>>>>>> c95dd349
 
         std::string subFolders;
 
@@ -609,14 +575,10 @@
 
             for (auto& extension : FileData::sVideoExtensions) {
                 if (std::find(dirContent.cbegin(), dirContent.cend(),
-<<<<<<< HEAD
-                              mediaDir + gamePath + extension) != dirContent.cend()) {
-=======
                               (caseSensitiveFilesystem ?
                                    mediaDir + gamePath + extension :
                                    Utils::String::toLower(mediaDir + gamePath + extension))) !=
                     dirContent.cend()) {
->>>>>>> c95dd349
                     mVideoFiles.push_back((*it2));
                     break;
                 }
