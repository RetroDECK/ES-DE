--- conflicted
+++ resolved
@@ -72,11 +72,7 @@
 Everything must be inside a `<theme>` tag.
 
 **The `<formatVersion>` tag *must* be specified**. This is the version of the theming system the theme was designed for.
-<<<<<<< HEAD
-The current version is 6.
-=======
 The current version is 7.
->>>>>>> 59161618
 
 A *view* can be thought of as a particular "screen" within EmulationStation. Views are defined like this:
 
@@ -865,13 +861,9 @@
     - Where on the component `pos` refers to. For example, an origin of `0.5 0.5` and a `pos` of `0.5 0.5` would place
       the component exactly in the middle of the screen.
 * `textColor` - type: COLOR. Default is 777777FF.
-<<<<<<< HEAD
-* `iconColor` - type: COLOR. Default is 777777FF.
-=======
 * `textColorDimmed` - type: COLOR. Default is 777777FF.
 * `iconColor` - type: COLOR. Default is 777777FF.
 * `iconColorDimmed` - type: COLOR. Default is 777777FF.
->>>>>>> 59161618
 * `fontPath` - type: PATH.
 * `fontSize` - type: FLOAT.
 * `entrySpacing` - type: FLOAT. Default is 16.0f.
