--- conflicted
+++ resolved
@@ -128,12 +128,8 @@
                          (pasting && !mMultiLine ? Utils::String::replace(text, "\n", " ") : text));
             mCursor += static_cast<unsigned int>(
                 (pasting && !mMultiLine ? Utils::String::replace(text, "\n", " ") : text).size());
-<<<<<<< HEAD
-            ++mCursorShapedText;
-=======
             mCursorShapedText += static_cast<unsigned int>(Utils::String::unicodeLength(
                 (pasting && !mMultiLine ? Utils::String::replace(text, "\n", " ") : text)));
->>>>>>> 91a9a9cf
         }
     }
 
