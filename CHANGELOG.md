--- conflicted
+++ resolved
@@ -10,13 +10,6 @@
 
 ### Detailed list of changes
 
-<<<<<<< HEAD
-* Added alternative emulators support where additional emulators can be defined in es_systems.xml and be selected
-  system-wide or per game via the user interface
-* Added a virtual keyboard partly based on code from batocera-emulationstation
-* Added the ability to make complementary game system customizations without having to replace the entire bundled
-  es_systems.xml file
-=======
 * Added alternative emulators support where additional emulators can be defined in es_systems.xml and be selected system-wide or per game via the user interface
 * Populated the bundled es_systems.xml files with alternative emulator entries for must RetroArch cores
 * Added a virtual keyboard partly based on code from batocera-emulationstation
@@ -26,19 +19,15 @@
 * Grayed out all fields in the gamelist filter screen where there is no data to filter, previously some fields were removed entirely and some could still be used
 * Added the ability to filter on blank/unknown values for Genre, Player, Developer, Publisher and Alternative emulator.
 * Added a filter for "Alternative emulator" and sorted the filters in the same order as the metadata editor fields
->>>>>>> 87d6207c
 * Added a menu option to change the application exit key combination
-* Expanded the themeable options for "helpsystem" to support custom button graphics, dimmed text and icon colors,
-  upper/lower/camel case and custom spacing
+* Expanded the themeable options for "helpsystem" to support custom button graphics, dimmed text and icon colors, upper/lower/camel case and custom spacing
 * Added support for using the left and right trigger buttons in the help prompts
 * Removed the "Choose" entry from the help prompts in the gamelist view
 * Changed the "Toggle screensaver" help entry in the system view to simply "Screensaver"
 * Added support for upscaling bitmap images using linear filtering
-* Changed the marquee image upscale filtering from nearest neighbor to linear for the launch screen and the gamelist
-  views
+* Changed the marquee image upscale filtering from nearest neighbor to linear for the launch screen and the gamelist views
 * Moved the Media Viewer and Screensaver settings higher in the UI Settings menu
-* Moved the game media directory setting to the top of the Other Settings menu, following the new Alternative Emulators
-  entry
+* Moved the game media directory setting to the top of the Other Settings menu, following the new Alternative Emulators entry
 * Added a blinking cursor to TextEditComponent
 * Changed the filter description "Text filter (game name)" to "Game name"
 * Added support for multi-select total count and exclusive multi-select to OptionListComponent
@@ -50,13 +39,8 @@
 * Replaced all built-in matrix and vector data types and functions with GLM library equivalents
 * Replaced some additional math functions and moved the remaining built-in functions to a math utility namespace
 * Added a function to generate MD5 hashes
-<<<<<<< HEAD
-* Moved the "complex" mode functionality from GuiComplexTextEditPopup into GuiTextEditPopup and removed the source files
-  for the former
-=======
 * Moved the "complex" mode functionality from GuiComplexTextEditPopup into GuiTextEditPopup and removed the source files for the former
 * Replaced the String::Utils::trim function with better code and removed some inline text trimming throughout the application
->>>>>>> 87d6207c
 * Increased the warning level for Clang/LLVM and GCC by adding -Wall, -Wpedantic and some additional flags
 * Fixed a lot of compiler warnings introduced by the -Wall and -Wpedantic flags
 * Changed the language standard from C++14 to C++17
@@ -65,42 +49,24 @@
 
 ### Bug fixes
 
-* When multi-scraping in interactive mode with "Auto-accept single game matches" enabled, the game name could not be
-  refined if there were no games found
-* When multi-scraping in interactive mode, the game counter was not decreased when skipping games, making it impossible
-  to skip the final games in the queue
+* When multi-scraping in interactive mode with "Auto-accept single game matches" enabled, the game name could not be refined if there were no games found
+* When multi-scraping in interactive mode, the game counter was not decreased when skipping games, making it impossible to skip the final games in the queue
 * When multi-scraping in interactive mode, "No games found" results could be accepted using the "A" button
-<<<<<<< HEAD
-* When scraping in interactive mode, any refining done using the "Y" button shortcut would not be shown when doing
-  another refine using the "Refine search" button
-* Input consisting of only whitespace characters would get accepted by TextEditComponent which led to various strange
-  behaviors
-* Leading and trailing whitespace characters would not get trimmed from the collection name when creating a new custom
-  collection
-=======
 * When scraping in interactive mode, any refining done using the "Y" button shortcut would not be shown when doing another refine using the "Refine search" button
 * Removing games from custom collections did not remove their filter index entries
 * Input consisting of only whitespace characters would get accepted by TextEditComponent which led to various strange behaviors
 * Leading and trailing whitespace characters would not get trimmed from the collection name when creating a new custom collection
->>>>>>> 87d6207c
 * Leading and trailing whitespace characters would get included in scraper search refines and TheGamesDB searches
-* Game name (text) filters were matching the system names for collection systems if the "Show system names in
-  collections" setting was enabled
-* Brackets such as () and [] were filtered from game names in collection systems if the "Show system names in
-  collections" setting was enabled
+* Game name (text) filters were matching the system names for collection systems if the "Show system names in collections" setting was enabled
+* Brackets such as () and [] were filtered from game names in collection systems if the "Show system names in collections" setting was enabled
 * When navigating menus, the separator lines and menu components did not align properly and moved up and down slightly
-* When scrolling in menus, pressing other buttons than "Up" or "Down" did not stop the scrolling which caused all sorts
-  of weird behavior
-* With the menu scale-up effect enabled and entering a submenu before the parent menu was completely scaled up, the
-  parent would get stuck at a semi-scaled size
-* Disabling a collection while its gamelist was displayed would lead to a slide transition from a black screen if a
-  gamelist on startup had been set
-* When marking a game to not be counted in the metadata editor and the game was part of a custom collection, no
-  collection disabling notification was displayed
+* When scrolling in menus, pressing other buttons than "Up" or "Down" did not stop the scrolling which caused all sorts of weird behavior
+* With the menu scale-up effect enabled and entering a submenu before the parent menu was completely scaled up, the parent would get stuck at a semi-scaled size
+* Disabling a collection while its gamelist was displayed would lead to a slide transition from a black screen if a gamelist on startup had been set
+* When marking a game to not be counted in the metadata editor and the game was part of a custom collection, no collection disabling notification was displayed
 * Horizontal sizing of the TextComponent input field was not consistent across different screen resolutions
 * The "sortname" window header was incorrectly spelled when editing this type of entry in the metadata editor
-* When the last row of a menu had its text color changed, this color was completely desaturated when navigating to a
-  button below the list
+* When the last row of a menu had its text color changed, this color was completely desaturated when navigating to a button below the list
 
 ## Version 1.1.0
 
