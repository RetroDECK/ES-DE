# ES-DE Frontend - Credits

# Programming

**ES-DE**\
Leon Styhre

**RetroPie EmulationStation**\
RetroPie community

**Original EmulationStation**\
Alec Lofquist

# Original UI Art & Design

Nils Bonenberger

# Translations

**English (United Kingdom)** \
Weestuarty \
<<<<<<< HEAD
=======
**Catalan** \
Johnnydement \
>>>>>>> 91a9a9cf
**German** \
Thorsten \
Pest \
**Spanish (Spain)** \
Dani (stshunz) \
**French** \
Fredy27 (neuromancer974) \
**Italian** \
Viler \
<<<<<<< HEAD
=======
**Dutch**\
Stefan VDB\
>>>>>>> 91a9a9cf
**Polish** \
kycho \
**Portuguese (Brazil)** \
MrVictorFull \
**Romanian** \
SilverGreen93 \
**Russian** \
Lulzee \
**Swedish** \
Leon Styhre \
**Japanese** \
冰棍 \
**Korean** \
wakeboxer \
**Simplified Chinese** \
邻家小熊 \
冰棍

# Licenses

Please find the individual license files inside the [licenses](https://gitlab.com/es-de/emulationstation-de/-/tree/master/licenses) directory. There is also additional license information in the headers of most source files.

# Libraries

CImg \
https://www.cimg.eu

curl \
https://curl.se

FFmpeg \
https://ffmpeg.org

FreeImage \
http://www.freeimage.sourceforge.net

FreeType \
https://www.freetype.org

GLEW \
http://glew.sourceforge.net

GLM \
https://github.com/g-truc/glm

HarfBuzz \
https://harfbuzz.github.io

ICU \
https://icu.unicode.org

libgit2 \
https://libgit2.org

libintl (gettext) \
https://www.gnu.org/software/gettext

libvpx \
https://github.com/webmproject/libvpx

LunaSVG \
https://github.com/sammycage/lunasvg

Ogg \
https://github.com/xiph/ogg

Opus \
https://gitlab.xiph.org/xiph/opus

Poppler \
https://poppler.freedesktop.org

pugixml \
https://pugixml.org

RapdidJSON \
https://rapidjson.org

rlottie \
https://github.com/Samsung/rlottie

SDL \
https://www.libsdl.org

UTF8-CPP \
https://github.com/nemtrif/utfcpp

Vorbis \
https://gitlab.xiph.org/xiph/vorbis

# Code

Some code (like the virtual keyboard) was borrowed from Batocera EmulationStation \
https://batocera.org

The MD5 hash functions were adapted from code by the BZFlag project \
https://www.bzflag.org

The scanline GLSL shader was adapted from code by the RetroArch project \
https://www.retroarch.com

The blur GLSL shaders were based on code from the following repository  \
https://github.com/Jam3/glsl-fast-gaussian-blur

# Resources

Akrobat font \
https://www.fontfabric.com/fonts/akrobat

DejaVu font \
https://dejavu-fonts.github.io

DroidSans font \
https://android.googlesource.com/platform/frameworks/base

Font Awesome \
https://fontawesome.com

GNU FreeFont (FreeMono) \
https://www.gnu.org/software/freefont

Nanum Square Neo font \
https://campaign.naver.com/nanumsquare_neo

Noto Emoji font \
https://fonts.google.com/noto/specimen/Noto+Emoji

Ubuntu font \
https://design.ubuntu.com/font

MAME ROM information \
https://www.mamedev.org

CA certificates (for TLS/SSL support on Windows) \
https://wiki.mozilla.org/CA

# Linear Theme

The Linear theme is based on [ESonline](https://github.com/Weestuarty/esonline-es-de) by Weestuarty.

[Carousel icons](https://github.com/szymon-kulak/es-de-moderntheme-nsoicons) originally made by Szymon Kulak and modified by the ES-DE project.

# Modern Theme

The Modern theme is based on [es-theme-switch](https://github.com/lilbud/es-theme-switch) by lilbud, and it was modified for ES-DE by Sophia Hadash.

Default [carousel icons](https://github.com/szymon-kulak/es-de-moderntheme-nsoicons) by Szymon Kulak.

[Nintendo Switch UI Font](https://www.cufonfonts.com/font/nintendo-switch-ui) by MH1.

Some logotype graphics by Dan Patrick.

# Slate Theme

The Slate theme is based on [recalbox-multi](https://gitlab.com/recalbox/recalbox-themes) by the Recalbox community, prior to their license change in 2018.

Some graphics from the [Carbon](https://github.com/RetroPie/es-theme-carbon) theme by Rookervik.

Some console and controller vector graphics by Bezza191.

Some logotype graphics by Dan Patrick.

# Sounds

Used by the default Slate theme as well as for fallback sounds (for themes that lack navigation sounds).

https://freesound.org/people/adcbicycle/sounds/14066

https://freesound.org/people/farpro/sounds/264762

https://freesound.org/people/farpro/sounds/264763

https://freesound.org/people/newlocknew/sounds/515827 \
(Sample cut slightly)

https://freesound.org/people/ertfelda/sounds/243701<|MERGE_RESOLUTION|>--- conflicted
+++ resolved
@@ -19,11 +19,8 @@
 
 **English (United Kingdom)** \
 Weestuarty \
-<<<<<<< HEAD
-=======
 **Catalan** \
 Johnnydement \
->>>>>>> 91a9a9cf
 **German** \
 Thorsten \
 Pest \
@@ -33,11 +30,8 @@
 Fredy27 (neuromancer974) \
 **Italian** \
 Viler \
-<<<<<<< HEAD
-=======
 **Dutch**\
 Stefan VDB\
->>>>>>> 91a9a9cf
 **Polish** \
 kycho \
 **Portuguese (Brazil)** \
