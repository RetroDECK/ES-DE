//  SPDX-License-Identifier: MIT
//
//  ES-DE Frontend
//  GuiMenu.cpp
//
//  Main menu.
//  Some submenus are covered in separate source files.
//

#include "guis/GuiMenu.h"

#if defined(_WIN64)
// Why this is needed here is anyone's guess but without it the compilation fails.
#include <winsock2.h>
#endif

#include "ApplicationVersion.h"
#include "CollectionSystemsManager.h"
#include "FileFilterIndex.h"
#include "FileSorts.h"
#include "Scripting.h"
#include "SystemData.h"
#include "UIModeController.h"
#include "VolumeControl.h"
#include "components/OptionListComponent.h"
#include "components/SliderComponent.h"
#include "components/SwitchComponent.h"
#include "guis/GuiAlternativeEmulators.h"
#include "guis/GuiCollectionSystemsOptions.h"
#include "guis/GuiDetectDevice.h"
#include "guis/GuiMediaViewerOptions.h"
#include "guis/GuiMsgBox.h"
#include "guis/GuiOrphanedDataCleanup.h"
#include "guis/GuiScraperMenu.h"
#include "guis/GuiScreensaverOptions.h"
#include "guis/GuiTextEditKeyboardPopup.h"
#include "guis/GuiTextEditPopup.h"
#include "guis/GuiThemeDownloader.h"
#include "utils/LocalizationUtil.h"
#include "utils/PlatformUtil.h"

#if defined(__ANDROID__)
#include "InputOverlay.h"
#include "utils/PlatformUtilAndroid.h"
#endif

#include <SDL2/SDL_events.h>
#include <algorithm>

GuiMenu::GuiMenu()
    : mRenderer {Renderer::getInstance()}
    , mMenu {_("MAIN MENU")}
    , mThemeDownloaderReloadCounter {0}
{
    const bool isFullUI {UIModeController::getInstance()->isUIModeFull()};


    if (isFullUI)
        addEntry(_("SCRAPER"), mMenuColorPrimary, true, [this] { openScraperOptions(); });

#if defined(__RETRODECK__)
    if (isFullUI)
        addEntry(_("RETRODECK CLASSIC CONFIGURATOR"), mMenuColorPrimary, false, [this] { openRetroDeckClassicConfigurator(); });

    if (isFullUI)
        addEntry(_("RETRODECK GODOT CONFIGURATOR"), mMenuColorPrimary, false, [this] { openRetroDeckGodotConfigurator(); });

    if (isFullUI)
<<<<<<< HEAD
        addEntry(_("ES-DE CONFIGURATIONS"), mMenuColorPrimary, true, [this] { openESDEConfiguration(); });
#else // Not RetroDECK
=======
        addEntry(_("SCRAPER"), mMenuColorPrimary, true, [this] { openScraperOptions(); });
>>>>>>> c95dd349

    if (isFullUI)
        addEntry(_("UI SETTINGS"), mMenuColorPrimary, true, [this] { openUIOptions(); });

    addEntry(_("SOUND SETTINGS"), mMenuColorPrimary, true, [this] { openSoundOptions(); });

    if (isFullUI)
        addEntry(_("INPUT DEVICE SETTINGS"), mMenuColorPrimary, true,
                 [this] { openInputDeviceOptions(); });

    if (isFullUI)
        addEntry(_("GAME COLLECTION SETTINGS"), mMenuColorPrimary, true,
                 [this] { openCollectionSystemOptions(); });

    if (isFullUI)
        addEntry(_("OTHER SETTINGS"), mMenuColorPrimary, true, [this] { openOtherOptions(); });
<<<<<<< HEAD

#endif // RetroDECK
=======
>>>>>>> c95dd349

    if (isFullUI)
        addEntry(_("UTILITIES"), mMenuColorPrimary, true, [this] { openUtilities(); });

    if (!Settings::getInstance()->getBool("ForceKiosk") &&
        Settings::getInstance()->getString("UIMode") != "kiosk") {
#if defined(__APPLE__)
<<<<<<< HEAD
        addEntry(_("QUIT ES-DE")}, mMenuColorPrimary, false, [this] { openQuitMenu(); });
#elif defined(__ANDROID__)
        if (!AndroidVariables::sIsHomeApp)
            addEntry(_("QUIT ES-DE"), mMenuColorPrimary, false, [this] { openQuitMenu(); });
#elif defined(__RETRODECK__)
        addEntry(_("QUIT RETRODECK"), mMenuColorPrimary, false, [this] { openQuitMenu(); });
=======
        addEntry(_("QUIT ES-DE"), mMenuColorPrimary, false, [this] { openQuitMenu(); });
#elif defined(__ANDROID__)
        if (!AndroidVariables::sIsHomeApp)
            addEntry(_("QUIT ES-DE"), mMenuColorPrimary, false, [this] { openQuitMenu(); });
>>>>>>> c95dd349
#else
        if (Settings::getInstance()->getBool("ShowQuitMenu"))
            addEntry(_("QUIT"), mMenuColorPrimary, true, [this] { openQuitMenu(); });
        else
            addEntry(_("QUIT ES-DE"), mMenuColorPrimary, false, [this] { openQuitMenu(); });
#endif
    }

    addChild(&mMenu);
    addVersionInfo();
    setSize(mMenu.getSize());
    setPosition((mRenderer->getScreenWidth() - mSize.x) / 2.0f,
                std::round(mRenderer->getScreenHeight() * 0.13f));
}

GuiMenu::~GuiMenu()
{
    if (ViewController::getInstance()->getState().viewing != ViewController::ViewMode::NOTHING) {
        // This is required for the situation where scrolling started just before the menu
        // was openened. Without this, the scrolling would run until manually stopped after
        // the menu has been closed.
        ViewController::getInstance()->stopScrolling();

        ViewController::getInstance()->startViewVideos();
    }
}

void GuiMenu::openScraperOptions()
{
    // Open the scraper menu.
    mWindow->pushGui(new GuiScraperMenu(_("SCRAPER")));
}

void GuiMenu::openUIOptions()
{
    auto s = new GuiSettings(_("UI SETTINGS"));

    // Theme options section.

    std::map<std::string, ThemeData::Theme, ThemeData::StringComparator> themes {
        ThemeData::getThemes()};
    std::map<std::string, ThemeData::Theme, ThemeData::StringComparator>::const_iterator
        selectedTheme;

    auto theme =
        std::make_shared<OptionListComponent<std::string>>(getHelpStyle(), _("THEME"), false);

    ComponentListRow themeDownloaderInputRow;
    themeDownloaderInputRow.elements.clear();
    themeDownloaderInputRow.addElement(std::make_shared<TextComponent>(_("THEME DOWNLOADER"),
                                                                       Font::get(FONT_SIZE_MEDIUM),
                                                                       mMenuColorPrimary),
                                       true);
    themeDownloaderInputRow.addElement(mMenu.makeArrow(), false);

    themeDownloaderInputRow.makeAcceptInputHandler(
        std::bind(&GuiMenu::openThemeDownloader, this, s));
    s->addRow(themeDownloaderInputRow);

    // Theme.
    if (!themes.empty()) {
        selectedTheme = themes.find(Settings::getInstance()->getString("Theme"));
        if (selectedTheme == themes.cend())
            selectedTheme = themes.cbegin();
        std::vector<std::pair<std::string, std::pair<std::string, ThemeData::Theme>>> themesSorted;
        std::string sortName;
        for (auto& theme : themes) {
            if (theme.second.capabilities.themeName != "")
                sortName = theme.second.capabilities.themeName;
            else
                sortName = theme.first;
            themesSorted.emplace_back(std::make_pair(Utils::String::toUpper(sortName),
                                                     std::make_pair(theme.first, theme.second)));
        }
        std::sort(themesSorted.begin(), themesSorted.end(),
                  [](const auto& a, const auto& b) { return a.first < b.first; });
        for (auto it = themesSorted.cbegin(); it != themesSorted.cend(); ++it) {
            // If required, abbreviate the theme name so it doesn't overlap the setting name.
            const float maxNameLength {mSize.x * 0.62f};
            std::string themeName {(*it).first};
            theme->add(themeName, it->second.first, (*it).second.first == selectedTheme->first,
                       maxNameLength);
        }
        s->addWithLabel(_("THEME"), theme);
        s->addSaveFunc([this, theme, s] {
            if (theme->getSelected() != Settings::getInstance()->getString("Theme")) {
                Scripting::fireEvent("theme-changed", theme->getSelected(),
                                     Settings::getInstance()->getString("Theme"));
                // Handle the situation where the previously selected theme has been deleted
                // using the theme downloader. In this case attempt to fall back to linear-es-de
                // and if this theme doesn't exist then select the first available one.
                auto themes = ThemeData::getThemes();
                if (themes.find(theme->getSelected()) == themes.end()) {
                    if (themes.find("linear-es-de") != themes.end())
                        Settings::getInstance()->setString("Theme", "linear-es-de");
                    else
                        Settings::getInstance()->setString("Theme", themes.begin()->first);
                }
                else {
                    Settings::getInstance()->setString("Theme", theme->getSelected());
                }
                mWindow->setChangedTheme();
                // This is required so that the custom collection system does not disappear
                // if the user is editing a custom collection when switching themes.
                if (CollectionSystemsManager::getInstance()->isEditing())
                    CollectionSystemsManager::getInstance()->exitEditMode();
                s->setNeedsSaving();
                s->setNeedsReloading();
                s->setNeedsGoToStart();
                s->setNeedsCollectionsUpdate();
                s->setInvalidateCachedBackground();
            }
        });
    }

    // Theme variants.
    auto themeVariant = std::make_shared<OptionListComponent<std::string>>(
        getHelpStyle(), _("THEME VARIANT"), false);
    s->addWithLabel(_("THEME VARIANT"), themeVariant);
    s->addSaveFunc([themeVariant, s] {
        if (themeVariant->getSelected() != Settings::getInstance()->getString("ThemeVariant")) {
            Settings::getInstance()->setString("ThemeVariant", themeVariant->getSelected());
            s->setNeedsSaving();
            s->setNeedsReloading();
            s->setInvalidateCachedBackground();
        }
    });

    auto themeVariantsFunc = [=](const std::string& selectedTheme,
                                 const std::string& selectedVariant) {
        std::map<std::string, ThemeData::Theme, ThemeData::StringComparator>::const_iterator
            currentSet {themes.find(selectedTheme)};
        if (currentSet == themes.cend())
            return;
        // We need to recreate the OptionListComponent entries.
        themeVariant->clearEntries();
        int selectableVariants {0};
        for (auto& variant : currentSet->second.capabilities.variants) {
            if (variant.selectable)
                ++selectableVariants;
        }
        if (selectableVariants > 0) {
            for (auto& variant : currentSet->second.capabilities.variants) {
                if (variant.selectable) {
                    // If required, abbreviate the variant name so it doesn't overlap the
                    // setting name.
                    const float maxNameLength {mSize.x * 0.62f};
                    std::string label {variant.labels.front().second};
                    for (const auto& labelEntry : variant.labels) {
                        if (labelEntry.first == Utils::Localization::sCurrentLocale) {
                            label = labelEntry.second;
                            break;
                        }
                    }
                    themeVariant->add(Utils::String::toUpper(label), variant.name,
                                      variant.name == selectedVariant, maxNameLength);
                }
            }
            if (themeVariant->getSelectedObjects().size() == 0)
                themeVariant->selectEntry(0);
        }
        else {
            themeVariant->add(_("NONE DEFINED"), "none", true);
            themeVariant->setEnabled(false);
            themeVariant->setOpacity(DISABLED_OPACITY);
            themeVariant->getParent()
                ->getChild(themeVariant->getChildIndex() - 1)
                ->setOpacity(DISABLED_OPACITY);
        }
    };

    themeVariantsFunc(Settings::getInstance()->getString("Theme"),
                      Settings::getInstance()->getString("ThemeVariant"));

    // Theme color schemes.
    auto themeColorScheme = std::make_shared<OptionListComponent<std::string>>(
        getHelpStyle(), _("THEME COLOR SCHEME"), false);
    s->addWithLabel(_("THEME COLOR SCHEME"), themeColorScheme);
    s->addSaveFunc([themeColorScheme, s] {
        if (themeColorScheme->getSelected() !=
            Settings::getInstance()->getString("ThemeColorScheme")) {
            Settings::getInstance()->setString("ThemeColorScheme", themeColorScheme->getSelected());
            s->setNeedsSaving();
            s->setNeedsReloading();
            s->setInvalidateCachedBackground();
        }
    });

    auto themeColorSchemesFunc = [=](const std::string& selectedTheme,
                                     const std::string& selectedColorScheme) {
        std::map<std::string, ThemeData::Theme, ThemeData::StringComparator>::const_iterator
            currentSet {themes.find(selectedTheme)};
        if (currentSet == themes.cend())
            return;
        // We need to recreate the OptionListComponent entries.
        themeColorScheme->clearEntries();
        if (currentSet->second.capabilities.colorSchemes.size() > 0) {
            for (auto& colorScheme : currentSet->second.capabilities.colorSchemes) {
                // If required, abbreviate the color scheme name so it doesn't overlap the
                // setting name.
                const float maxNameLength {mSize.x * 0.52f};
                std::string label {colorScheme.labels.front().second};
                for (const auto& labelEntry : colorScheme.labels) {
                    if (labelEntry.first == Utils::Localization::sCurrentLocale) {
                        label = labelEntry.second;
                        break;
                    }
                }
                themeColorScheme->add(Utils::String::toUpper(label), colorScheme.name,
                                      colorScheme.name == selectedColorScheme, maxNameLength);
            }
            if (themeColorScheme->getSelectedObjects().size() == 0)
                themeColorScheme->selectEntry(0);
        }
        else {
            themeColorScheme->add(_("NONE DEFINED"), "none", true);
            themeColorScheme->setEnabled(false);
            themeColorScheme->setOpacity(DISABLED_OPACITY);
            themeColorScheme->getParent()
                ->getChild(themeColorScheme->getChildIndex() - 1)
                ->setOpacity(DISABLED_OPACITY);
        }
    };

    themeColorSchemesFunc(Settings::getInstance()->getString("Theme"),
                          Settings::getInstance()->getString("ThemeColorScheme"));

    // Theme font sizes.
    auto themeFontSize = std::make_shared<OptionListComponent<std::string>>(
        getHelpStyle(), _("THEME FONT SIZE"), false);
    s->addWithLabel(_("THEME FONT SIZE"), themeFontSize);
    s->addSaveFunc([themeFontSize, s] {
        if (themeFontSize->getSelected() != Settings::getInstance()->getString("ThemeFontSize")) {
            Settings::getInstance()->setString("ThemeFontSize", themeFontSize->getSelected());
            s->setNeedsSaving();
            s->setNeedsReloading();
            s->setInvalidateCachedBackground();
        }
    });

    auto themeFontSizeFunc = [=](const std::string& selectedTheme,
                                 const std::string& selectedFontSize) {
        std::map<std::string, ThemeData::Theme, ThemeData::StringComparator>::const_iterator
            currentSet {themes.find(selectedTheme)};
        if (currentSet == themes.cend())
            return;
        // We need to recreate the OptionListComponent entries.
        themeFontSize->clearEntries();
        if (currentSet->second.capabilities.fontSizes.size() > 0) {
            for (auto& fontSize : currentSet->second.capabilities.fontSizes)
                themeFontSize->add(
                    Utils::String::toUpper(_(ThemeData::getFontSizeLabel(fontSize).c_str())),
                    fontSize, fontSize == selectedFontSize);
            if (themeFontSize->getSelectedObjects().size() == 0)
                themeFontSize->selectEntry(0);
        }
        else {
            themeFontSize->add(_("NONE DEFINED"), "none", true);
            themeFontSize->setEnabled(false);
            themeFontSize->setOpacity(DISABLED_OPACITY);
            themeFontSize->getParent()
                ->getChild(themeFontSize->getChildIndex() - 1)
                ->setOpacity(DISABLED_OPACITY);
        }
    };

    themeFontSizeFunc(Settings::getInstance()->getString("Theme"),
                      Settings::getInstance()->getString("ThemeFontSize"));

    // Theme aspect ratios.
    auto themeAspectRatio = std::make_shared<OptionListComponent<std::string>>(
        getHelpStyle(), _("THEME ASPECT RATIO"), false);
    s->addWithLabel(_("THEME ASPECT RATIO"), themeAspectRatio);
    s->addSaveFunc([themeAspectRatio, s] {
        if (themeAspectRatio->getSelected() !=
            Settings::getInstance()->getString("ThemeAspectRatio")) {
            Settings::getInstance()->setString("ThemeAspectRatio", themeAspectRatio->getSelected());
            s->setNeedsSaving();
            s->setNeedsReloading();
            s->setInvalidateCachedBackground();
        }
    });

    auto themeAspectRatiosFunc = [=](const std::string& selectedTheme,
                                     const std::string& selectedAspectRatio) {
        std::map<std::string, ThemeData::Theme, ThemeData::StringComparator>::const_iterator
            currentSet {themes.find(selectedTheme)};
        if (currentSet == themes.cend())
            return;
        // We need to recreate the OptionListComponent entries.
        themeAspectRatio->clearEntries();
        if (currentSet->second.capabilities.aspectRatios.size() > 0) {
            for (auto& aspectRatio : currentSet->second.capabilities.aspectRatios) {
                themeAspectRatio->add(
                    Utils::String::toUpper(_(ThemeData::getAspectRatioLabel(aspectRatio).c_str())),
                    aspectRatio, aspectRatio == selectedAspectRatio);
            }
            if (themeAspectRatio->getSelectedObjects().size() == 0)
                themeAspectRatio->selectEntry(0);
        }
        else {
            themeAspectRatio->add(_("NONE DEFINED"), "none", true);
            themeAspectRatio->setEnabled(false);
            themeAspectRatio->setOpacity(DISABLED_OPACITY);
            themeAspectRatio->getParent()
                ->getChild(themeAspectRatio->getChildIndex() - 1)
                ->setOpacity(DISABLED_OPACITY);
        }
    };

    themeAspectRatiosFunc(Settings::getInstance()->getString("Theme"),
                          Settings::getInstance()->getString("ThemeAspectRatio"));

    // Theme transitions.
    auto themeTransitions = std::make_shared<OptionListComponent<std::string>>(
        getHelpStyle(), _("THEME TRANSITIONS"), false);
    std::string selectedThemeTransitions {Settings::getInstance()->getString("ThemeTransitions")};
    themeTransitions->add(_("AUTOMATIC"), "automatic", selectedThemeTransitions == "automatic");
    // If there are no objects returned, then there must be a manually modified entry in the
    // configuration file. Simply set theme transitions to "automatic" in this case.
    if (themeTransitions->getSelectedObjects().size() == 0)
        themeTransitions->selectEntry(0);
    s->addWithLabel(_("THEME TRANSITIONS"), themeTransitions);
    s->addSaveFunc([themeTransitions, s] {
        if (themeTransitions->getSelected() !=
            Settings::getInstance()->getString("ThemeTransitions")) {
            Settings::getInstance()->setString("ThemeTransitions", themeTransitions->getSelected());
            ThemeData::setThemeTransitions();
            s->setNeedsSaving();
        }
    });

    auto themeTransitionsFunc = [=](const std::string& selectedTheme,
                                    const std::string& selectedThemeTransitions) {
        std::map<std::string, ThemeData::Theme, ThemeData::StringComparator>::const_iterator
            currentSet {themes.find(selectedTheme)};
        if (currentSet == themes.cend())
            return;
        // We need to recreate the OptionListComponent entries.
        themeTransitions->clearEntries();
        themeTransitions->add(_("AUTOMATIC"), "automatic", "automatic" == selectedThemeTransitions);
        if (currentSet->second.capabilities.transitions.size() == 1 &&
            currentSet->second.capabilities.transitions.front().selectable) {
            std::string label;
            if (currentSet->second.capabilities.transitions.front().labels.front().second == "") {
                label = _("THEME PROFILE");
            }
            else {
                label = currentSet->second.capabilities.transitions.front().labels.front().second;
                for (const auto& labelEntry :
                     currentSet->second.capabilities.transitions.front().labels) {
                    if (labelEntry.first == Utils::Localization::sCurrentLocale) {
                        label = labelEntry.second;
                        break;
                    }
                }
            }
            const std::string transitions {
                currentSet->second.capabilities.transitions.front().name};
            themeTransitions->add(Utils::String::toUpper(label), transitions,
                                  transitions == selectedThemeTransitions);
        }
        else {
            for (size_t i {0}; i < currentSet->second.capabilities.transitions.size(); ++i) {
                if (!currentSet->second.capabilities.transitions[i].selectable)
                    continue;
                std::string label;
                if (currentSet->second.capabilities.transitions[i].labels.empty()) {
                    label = _("THEME PROFILE") + " " + std::to_string(i + 1);
                }
                else {
                    label = currentSet->second.capabilities.transitions[i].labels.front().second;
                    for (const auto& labelEntry :
                         currentSet->second.capabilities.transitions[i].labels) {
                        if (labelEntry.first == Utils::Localization::sCurrentLocale) {
                            label = labelEntry.second;
                            break;
                        }
                    }
                }
                const std::string transitions {currentSet->second.capabilities.transitions[i].name};
                themeTransitions->add(Utils::String::toUpper(label), transitions,
                                      transitions == selectedThemeTransitions);
            }
        }
        if (std::find(currentSet->second.capabilities.suppressedTransitionProfiles.cbegin(),
                      currentSet->second.capabilities.suppressedTransitionProfiles.cend(),
                      "builtin-instant") ==
            currentSet->second.capabilities.suppressedTransitionProfiles.cend()) {
            themeTransitions->add(_("INSTANT (BUILT-IN)"), "builtin-instant",
                                  "builtin-instant" == selectedThemeTransitions);
        }
        if (std::find(currentSet->second.capabilities.suppressedTransitionProfiles.cbegin(),
                      currentSet->second.capabilities.suppressedTransitionProfiles.cend(),
                      "builtin-slide") ==
            currentSet->second.capabilities.suppressedTransitionProfiles.cend()) {
            themeTransitions->add(_("SLIDE (BUILT-IN)"), "builtin-slide",
                                  "builtin-slide" == selectedThemeTransitions);
        }
        if (std::find(currentSet->second.capabilities.suppressedTransitionProfiles.cbegin(),
                      currentSet->second.capabilities.suppressedTransitionProfiles.cend(),
                      "builtin-fade") ==
            currentSet->second.capabilities.suppressedTransitionProfiles.cend()) {
            themeTransitions->add(_("FADE (BUILT-IN)"), "builtin-fade",
                                  "builtin-fade" == selectedThemeTransitions);
        }
        if (themeTransitions->getSelectedObjects().size() == 0)
            themeTransitions->selectEntry(0);

        if (themeTransitions->getNumEntries() == 1) {
            themeTransitions->setEnabled(false);
            themeTransitions->setOpacity(DISABLED_OPACITY);
            themeTransitions->getParent()
                ->getChild(themeTransitions->getChildIndex() - 1)
                ->setOpacity(DISABLED_OPACITY);
        }
        else {
            themeTransitions->setEnabled(true);
            themeTransitions->setOpacity(1.0f);
            themeTransitions->getParent()
                ->getChild(themeTransitions->getChildIndex() - 1)
                ->setOpacity(1.0f);
        }
    };

    themeTransitionsFunc(Settings::getInstance()->getString("Theme"),
                         Settings::getInstance()->getString("ThemeTransitions"));

    // Theme language.
    auto themeLanguage = std::make_shared<OptionListComponent<std::string>>(
        getHelpStyle(), _("THEME LANGUAGE"), false);
    s->addWithLabel(_("THEME LANGUAGE"), themeLanguage);
    s->addSaveFunc([themeLanguage, s] {
        if (themeLanguage->getSelected() != Settings::getInstance()->getString("ThemeLanguage")) {
            Settings::getInstance()->setString("ThemeLanguage", themeLanguage->getSelected());
            s->setNeedsSaving();
            s->setNeedsReloading();
            s->setInvalidateCachedBackground();
        }
    });

    auto themeLanguageFunc = [=](const std::string& selectedTheme,
                                 const std::string& selectedLanguage) {
        std::map<std::string, ThemeData::Theme, ThemeData::StringComparator>::const_iterator
            currentSet {themes.find(selectedTheme)};
        if (currentSet == themes.cend())
            return;
        // We need to recreate the OptionListComponent entries.
        themeLanguage->clearEntries();
        if (currentSet->second.capabilities.languages.size() > 0) {
            for (auto& language : currentSet->second.capabilities.languages) {
                themeLanguage->add(
                    Utils::String::toUpper(_(ThemeData::getLanguageLabel(language).c_str())),
                    language, language == selectedLanguage);
            }
            if (themeLanguage->getSelectedObjects().size() == 0)
                themeLanguage->selectEntry(0);
        }
        else {
            themeLanguage->add(_("NONE DEFINED"), "none", true);
            themeLanguage->setEnabled(false);
            themeLanguage->setOpacity(DISABLED_OPACITY);
            themeLanguage->getParent()
                ->getChild(themeLanguage->getChildIndex() - 1)
                ->setOpacity(DISABLED_OPACITY);
        }
    };

    themeLanguageFunc(Settings::getInstance()->getString("Theme"),
                      Settings::getInstance()->getString("ThemeLanguage"));

    // Application language.
    auto applicationLanguage = std::make_shared<OptionListComponent<std::string>>(
        getHelpStyle(), _("APPLICATION LANGUAGE"), false);
    std::string selectedApplicationLanguage {
        Settings::getInstance()->getString("ApplicationLanguage")};
    applicationLanguage->add(_("AUTOMATIC"), "automatic",
                             selectedApplicationLanguage == "automatic");
    applicationLanguage->add("ENGLISH (UNITED STATES)", "en_US",
                             selectedApplicationLanguage == "en_US");
    applicationLanguage->add("ENGLISH (UNITED KINGDOM)", "en_GB",
                             selectedApplicationLanguage == "en_GB");
<<<<<<< HEAD
=======
    applicationLanguage->add("CATALÀ", "ca_ES", selectedApplicationLanguage == "ca_ES");
>>>>>>> c95dd349
    applicationLanguage->add("DEUTSCH", "de_DE", selectedApplicationLanguage == "de_DE");
    applicationLanguage->add("ESPAÑOL (ESPAÑA)", "es_ES", selectedApplicationLanguage == "es_ES");
    applicationLanguage->add("FRANÇAIS", "fr_FR", selectedApplicationLanguage == "fr_FR");
    applicationLanguage->add("ITALIANO", "it_IT", selectedApplicationLanguage == "it_IT");
<<<<<<< HEAD
=======
    applicationLanguage->add("NEDERLANDS", "nl_NL", selectedApplicationLanguage == "nl_NL");
>>>>>>> c95dd349
    applicationLanguage->add("POLSKI", "pl_PL", selectedApplicationLanguage == "pl_PL");
    applicationLanguage->add("PORTUGUÊS (BRASIL)", "pt_BR", selectedApplicationLanguage == "pt_BR");
    applicationLanguage->add("ROMÂNĂ", "ro_RO", selectedApplicationLanguage == "ro_RO");
    applicationLanguage->add("РУССКИЙ", "ru_RU", selectedApplicationLanguage == "ru_RU");
    applicationLanguage->add("SVENSKA", "sv_SE", selectedApplicationLanguage == "sv_SE");
    applicationLanguage->add("日本語", "ja_JP", selectedApplicationLanguage == "ja_JP");
    applicationLanguage->add("한국어", "ko_KR", selectedApplicationLanguage == "ko_KR");
    applicationLanguage->add("简体中文", "zh_CN", selectedApplicationLanguage == "zh_CN");
    // If there are no objects returned, then there must be a manually modified entry in the
    // configuration file. Simply set the application langauge to "automatic" in this case.
    if (applicationLanguage->getSelectedObjects().size() == 0)
        applicationLanguage->selectEntry(0);
    s->addWithLabel(_("APPLICATION LANGUAGE"), applicationLanguage);
    s->addSaveFunc([this, applicationLanguage, s] {
        if (applicationLanguage->getSelected() !=
            Settings::getInstance()->getString("ApplicationLanguage")) {
            Settings::getInstance()->setString("ApplicationLanguage",
                                               applicationLanguage->getSelected());
            Utils::Localization::setLocale();
            mWindow->updateSplashScreenText();
            s->setNeedsSaving();
            s->setNeedsCloseMenu([this] { delete this; });
            s->setNeedsRescanROMDirectory();
            s->setNeedsReloading();
            s->setNeedsCollectionsUpdate();
        }
    });

    // Quick system select (navigate between systems in the gamelist view).
    auto quickSystemSelect = std::make_shared<OptionListComponent<std::string>>(
        getHelpStyle(), _("QUICK SYSTEM SELECT"), false);
    std::string selectedQuickSelect {Settings::getInstance()->getString("QuickSystemSelect")};
    quickSystemSelect->add(_("LEFT/RIGHT OR SHOULDERS"), "leftrightshoulders",
                           selectedQuickSelect == "leftrightshoulders");
    quickSystemSelect->add(_("LEFT/RIGHT OR TRIGGERS"), "leftrighttriggers",
                           selectedQuickSelect == "leftrighttriggers");
    quickSystemSelect->add(_("SHOULDERS"), "shoulders", selectedQuickSelect == "shoulders");
    quickSystemSelect->add(_("TRIGGERS"), "triggers", selectedQuickSelect == "triggers");
    quickSystemSelect->add(_("LEFT/RIGHT"), "leftright", selectedQuickSelect == "leftright");
    quickSystemSelect->add(_("DISABLED"), "disabled", selectedQuickSelect == "disabled");
    // If there are no objects returned, then there must be a manually modified entry in the
    // configuration file. Simply set the quick system select to "leftrightshoulders" in this case.
    if (quickSystemSelect->getSelectedObjects().size() == 0)
        quickSystemSelect->selectEntry(0);
    s->addWithLabel(_("QUICK SYSTEM SELECT"), quickSystemSelect);
    s->addSaveFunc([quickSystemSelect, s] {
        if (quickSystemSelect->getSelected() !=
            Settings::getInstance()->getString("QuickSystemSelect")) {
            Settings::getInstance()->setString("QuickSystemSelect",
                                               quickSystemSelect->getSelected());
            s->setNeedsSaving();
        }
    });

    // Optionally start in selected system/gamelist.
    auto startupSystem = std::make_shared<OptionListComponent<std::string>>(
        getHelpStyle(), _("GAMELIST ON STARTUP"), false);
    startupSystem->add(_("NONE"), "", Settings::getInstance()->getString("StartupSystem") == "");
    for (auto it = SystemData::sSystemVector.cbegin(); // Line break.
         it != SystemData::sSystemVector.cend(); ++it) {
        // If required, abbreviate the system name so it doesn't overlap the setting name.
        float maxNameLength {mSize.x * 0.51f};
        std::string sysName {(*it)->getFullName()};
        if ((*it)->isCollection() && (sysName == "collections" || sysName == "all games" ||
                                      sysName == "favorites" || sysName == "last played")) {
            sysName = _(sysName.c_str());
        }
        startupSystem->add(Utils::String::toUpper(sysName), (*it)->getName(),
                           Settings::getInstance()->getString("StartupSystem") == (*it)->getName(),
                           maxNameLength);
    }
    // This can probably not happen but as an extra precaution select the "NONE" entry if no
    // entry is selected.
    if (startupSystem->getSelectedObjects().size() == 0)
        startupSystem->selectEntry(0);
    s->addWithLabel(_("GAMELIST ON STARTUP"), startupSystem);
    s->addSaveFunc([startupSystem, s] {
        if (startupSystem->getSelected() != Settings::getInstance()->getString("StartupSystem")) {
            Settings::getInstance()->setString("StartupSystem", startupSystem->getSelected());
            s->setNeedsSaving();
        }
    });

    // Systems sorting.
    auto systemsSorting = std::make_shared<OptionListComponent<std::string>>(
        getHelpStyle(), _("SYSTEMS SORTING"), false);
    std::string selectedSystemsSorting {Settings::getInstance()->getString("SystemsSorting")};
    systemsSorting->add(_("FULL NAMES OR CUSTOM"), "default", selectedSystemsSorting == "default");
    systemsSorting->add(_("RELEASE YEAR"), "year", selectedSystemsSorting == "year");
    systemsSorting->add(_("MANUFACTURER, RELEASE YEAR"), "manufacturer_year",
                        selectedSystemsSorting == "manufacturer_year");
    systemsSorting->add(_("HW TYPE, RELEASE YEAR"), "hwtype_year",
                        selectedSystemsSorting == "hwtype_year");
    systemsSorting->add(_("MANUFACTURER, HW TYPE, REL. YEAR"), "manufacturer_hwtype_year",
                        selectedSystemsSorting == "manufacturer_hwtype_year");
    // If there are no objects returned, then there must be a manually modified entry in the
    // configuration file. Simply set the systems sorting to "default" in this case.
    if (systemsSorting->getSelectedObjects().size() == 0)
        systemsSorting->selectEntry(0);
    s->addWithLabel(_("SYSTEMS SORTING"), systemsSorting);
    s->addSaveFunc([this, systemsSorting, s] {
        if (systemsSorting->getSelected() != Settings::getInstance()->getString("SystemsSorting")) {
            Settings::getInstance()->setString("SystemsSorting", systemsSorting->getSelected());
            s->setNeedsSaving();
            if (mThemeDownloaderReloadCounter == 0)
                s->setNeedsCloseMenu([this] { delete this; });
            else
                ++mThemeDownloaderReloadCounter;
            s->setNeedsRescanROMDirectory();
        }
    });

    // Default gamelist sort order.
    std::string sortOrder;
    auto defaultSortOrder = std::make_shared<OptionListComponent<const FileData::SortType*>>(
        getHelpStyle(), _p("short", "GAMES DEFAULT SORT ORDER"), false);
    // Exclude the System sort options.
    unsigned int numSortTypes {static_cast<unsigned int>(FileSorts::SortTypes.size() - 2)};
    for (unsigned int i {0}; i < numSortTypes; ++i) {
        if (FileSorts::SortTypes[i].description ==
            Settings::getInstance()->getString("DefaultSortOrder")) {
            sortOrder = FileSorts::SortTypes[i].description;
            break;
        }
    }
    // If an invalid sort order was defined in es_settings.xml, then apply the default
    // sort order "name, ascending".
    if (sortOrder == "") {
        sortOrder = Settings::getInstance()->getDefaultString("DefaultSortOrder");
        Settings::getInstance()->setString("DefaultSortOrder", sortOrder);
        s->setNeedsSaving();
    }
    for (unsigned int i {0}; i < numSortTypes; ++i) {
        const FileData::SortType& sort {FileSorts::SortTypes[i]};
        if (sort.description == sortOrder)
            defaultSortOrder->add(Utils::String::toUpper(_(sort.description.c_str())), &sort, true);
        else
            defaultSortOrder->add(Utils::String::toUpper(_(sort.description.c_str())), &sort,
                                  false);
    }
    s->addWithLabel(_("GAMES DEFAULT SORT ORDER"), defaultSortOrder);
    s->addSaveFunc([defaultSortOrder, sortOrder, s] {
        std::string selectedSortOrder {defaultSortOrder.get()->getSelected()->description};
        if (selectedSortOrder != sortOrder) {
            Settings::getInstance()->setString("DefaultSortOrder", selectedSortOrder);
            s->setNeedsSaving();
            s->setNeedsSorting();
            s->setNeedsSortingCollections();
            s->setInvalidateCachedBackground();
        }
    });

    // Menu color scheme.
    auto menuColorScheme = std::make_shared<OptionListComponent<std::string>>(
        getHelpStyle(), _("MENU COLOR SCHEME"), false);
    const std::string selectedMenuColor {Settings::getInstance()->getString("MenuColorScheme")};
    menuColorScheme->add(_("DARK"), "dark", selectedMenuColor == "dark");
    menuColorScheme->add(_("DARK AND RED"), "darkred", selectedMenuColor == "darkred");
    menuColorScheme->add(_("LIGHT"), "light", selectedMenuColor == "light");
    // If there are no objects returned, then there must be a manually modified entry in the
    // configuration file. Simply set the menu color scheme to "dark" in this case.
    if (menuColorScheme->getSelectedObjects().size() == 0)
        menuColorScheme->selectEntry(0);
    s->addWithLabel(_("MENU COLOR SCHEME"), menuColorScheme);
    s->addSaveFunc([this, menuColorScheme, s] {
        if (menuColorScheme->getSelected() !=
            Settings::getInstance()->getString("MenuColorScheme")) {
            Settings::getInstance()->setString("MenuColorScheme", menuColorScheme->getSelected());
            ViewController::getInstance()->setMenuColors();
            s->setNeedsSaving();
            if (mThemeDownloaderReloadCounter == 0)
                s->setNeedsCloseMenu([this] { delete this; });
            else
                ++mThemeDownloaderReloadCounter;
        }
    });

    // Open menu effect.
    auto menuOpeningEffect = std::make_shared<OptionListComponent<std::string>>(
        getHelpStyle(), _("MENU OPENING ANIMATION"), false);
    std::string selectedMenuEffect {Settings::getInstance()->getString("MenuOpeningEffect")};
    menuOpeningEffect->add(_("SCALE-UP"), "scale-up", selectedMenuEffect == "scale-up");
    menuOpeningEffect->add(_("NONE"), "none", selectedMenuEffect == "none");
    // If there are no objects returned, then there must be a manually modified entry in the
    // configuration file. Simply set the opening effect to "scale-up" in this case.
    if (menuOpeningEffect->getSelectedObjects().size() == 0)
        menuOpeningEffect->selectEntry(0);
    s->addWithLabel(_("MENU OPENING ANIMATION"), menuOpeningEffect);
    s->addSaveFunc([menuOpeningEffect, s] {
        if (menuOpeningEffect->getSelected() !=
            Settings::getInstance()->getString("MenuOpeningEffect")) {
            Settings::getInstance()->setString("MenuOpeningEffect",
                                               menuOpeningEffect->getSelected());
            s->setNeedsSaving();
        }
    });

    // Launch screen duration.
    auto launchScreenDuration = std::make_shared<OptionListComponent<std::string>>(
        getHelpStyle(), _("LAUNCH SCREEN DURATION"), false);
    std::string selectedDuration {Settings::getInstance()->getString("LaunchScreenDuration")};
    launchScreenDuration->add(_("NORMAL"), "normal", selectedDuration == "normal");
    launchScreenDuration->add(_("BRIEF"), "brief", selectedDuration == "brief");
    launchScreenDuration->add(_("LONG"), "long", selectedDuration == "long");
    launchScreenDuration->add(_("DISABLED"), "disabled", selectedDuration == "disabled");
    // If there are no objects returned, then there must be a manually modified entry in the
    // configuration file. Simply set the duration to "normal" in this case.
    if (launchScreenDuration->getSelectedObjects().size() == 0)
        launchScreenDuration->selectEntry(0);
    s->addWithLabel(_("LAUNCH SCREEN DURATION"), launchScreenDuration);
    s->addSaveFunc([launchScreenDuration, s] {
        if (launchScreenDuration->getSelected() !=
            Settings::getInstance()->getString("LaunchScreenDuration")) {
            Settings::getInstance()->setString("LaunchScreenDuration",
                                               launchScreenDuration->getSelected());
            s->setNeedsSaving();
        }
    });

    // UI mode.
    auto uiMode =
        std::make_shared<OptionListComponent<std::string>>(getHelpStyle(), _("UI MODE"), false);
    std::string setMode;
    if (Settings::getInstance()->getBool("ForceKiosk"))
        setMode = "kiosk";
    else if (Settings::getInstance()->getBool("ForceKid"))
        setMode = "kid";
    else
        setMode = Settings::getInstance()->getString("UIMode");
    uiMode->add(_("FULL"), "full", setMode == "full");
    uiMode->add(_("KIOSK"), "kiosk", setMode == "kiosk");
    uiMode->add(_("KID"), "kid", setMode == "kid");
    // If there are no objects returned, then there must be a manually modified entry in the
    // configuration file. Simply set the UI mode to "full" in this case.
    if (uiMode->getSelectedObjects().size() == 0)
        uiMode->selectEntry(0);
    s->addWithLabel(_("UI MODE"), uiMode);
    s->addSaveFunc([uiMode, this, s] {
        std::string selectedMode {uiMode->getSelected()};
        // If any of the force flags are set, then always apply and save the setting.
        if (selectedMode == Settings::getInstance()->getString("UIMode") &&
            !Settings::getInstance()->getBool("ForceFull") &&
            !Settings::getInstance()->getBool("ForceKiosk") &&
            !Settings::getInstance()->getBool("ForceKid")) {
            return;
        }
        else if (selectedMode != "full") {
            std::string msg;
            if (selectedMode == "kiosk") {
                msg = Utils::String::format(
                    _("THIS CHANGES THE UI TO THE RESTRICTED MODE\n'KIOSK'\n"
                      "THIS WILL HIDE MOST MENU OPTIONS\n"
                      "TO UNLOCK AND RETURN TO THE FULL UI, ENTER THIS CODE:\n%s\n\n"
                      "DO YOU WANT TO PROCEED?"),
                    UIModeController::getInstance()->getFormattedPassKeyStr().c_str());
            }
            else {
                msg = Utils::String::format(
                    _("THIS CHANGES THE UI TO THE RESTRICTED MODE\n'KID'\n"
                      "THIS ONLY ENABLES GAMES THAT HAVE BEEN FLAGGED\n"
                      "AS SUITABLE FOR CHILDREN\n"
                      "TO UNLOCK AND RETURN TO THE FULL UI, ENTER THIS CODE:\n%s\n\n"
                      "DO YOU WANT TO PROCEED?"),
                    UIModeController::getInstance()->getFormattedPassKeyStr().c_str());
            }
            mWindow->pushGui(new GuiMsgBox(
                this->getHelpStyle(), msg, _("YES"),
                [this, selectedMode] {
                    LOG(LogDebug) << "GuiMenu::openUISettings(): Setting UI mode to '"
                                  << selectedMode << "'.";
                    Settings::getInstance()->setString("UIMode", selectedMode);
                    Settings::getInstance()->setBool("ForceFull", false);
                    Settings::getInstance()->setBool("ForceKiosk", false);
                    Settings::getInstance()->setBool("ForceKid", false);
                    Settings::getInstance()->saveFile();
                    if (CollectionSystemsManager::getInstance()->isEditing())
                        CollectionSystemsManager::getInstance()->exitEditMode();
                    UIModeController::getInstance()->setCurrentUIMode(selectedMode);
                    for (auto it = SystemData::sSystemVector.cbegin();
                         it != SystemData::sSystemVector.cend(); ++it) {
                        if ((*it)->getThemeFolder() == "custom-collections") {
                            for (FileData* customSystem :
                                 (*it)->getRootFolder()->getChildrenListToDisplay())
                                customSystem->getSystem()->getIndex()->resetFilters();
                        }
                        (*it)->sortSystem();
                        (*it)->getIndex()->resetFilters();
                    }
                    ViewController::getInstance()->reloadAll();
                    ViewController::getInstance()->goToSystem(SystemData::sSystemVector.front(),
                                                              false);
                    mWindow->invalidateCachedBackground();
                },
                _("NO"), nullptr, "", nullptr, nullptr, true));
        }
        else {
            LOG(LogDebug) << "GuiMenu::openUISettings(): Setting UI mode to '" << selectedMode
                          << "'.";
            Settings::getInstance()->setString("UIMode", uiMode->getSelected());
            Settings::getInstance()->setBool("ForceFull", false);
            Settings::getInstance()->setBool("ForceKiosk", false);
            Settings::getInstance()->setBool("ForceKid", false);
            UIModeController::getInstance()->setCurrentUIMode("full");
            s->setNeedsSaving();
            s->setNeedsSorting();
            s->setNeedsSortingCollections();
            s->setNeedsResetFilters();
            s->setNeedsReloading();
            s->setNeedsGoToSystem(SystemData::sSystemVector.front());
            s->setInvalidateCachedBackground();
        }
    });

    // Random entry button.
    auto randomEntryButton = std::make_shared<OptionListComponent<std::string>>(
        getHelpStyle(), _("RANDOM ENTRY BUTTON"), false);
    const std::string selectedRandomEntryButton {
        Settings::getInstance()->getString("RandomEntryButton")};
    randomEntryButton->add(_("GAMES ONLY"), "games", selectedRandomEntryButton == "games");
    randomEntryButton->add(_("GAMES AND SYSTEMS"), "gamessystems",
                           selectedRandomEntryButton == "gamessystems");
    randomEntryButton->add(_("DISABLED"), "disabled", selectedRandomEntryButton == "disabled");
    // If there are no objects returned, then there must be a manually modified entry in the
    // configuration file. Simply set the random entry button to "games" in this case.
    if (randomEntryButton->getSelectedObjects().size() == 0)
        randomEntryButton->selectEntry(0);
    s->addWithLabel(_("RANDOM ENTRY BUTTON"), randomEntryButton);
    s->addSaveFunc([randomEntryButton, s] {
        if (randomEntryButton->getSelected() !=
            Settings::getInstance()->getString("RandomEntryButton")) {
            Settings::getInstance()->setString("RandomEntryButton",
                                               randomEntryButton->getSelected());
            s->setNeedsSaving();
        }
    });

    // Media viewer.
    ComponentListRow mediaViewerRow;
    mediaViewerRow.elements.clear();
    mediaViewerRow.addElement(std::make_shared<TextComponent>(_("MEDIA VIEWER SETTINGS"),
                                                              Font::get(FONT_SIZE_MEDIUM),
                                                              mMenuColorPrimary),
                              true);
    mediaViewerRow.addElement(mMenu.makeArrow(), false);
    mediaViewerRow.makeAcceptInputHandler(std::bind(&GuiMenu::openMediaViewerOptions, this));
    s->addRow(mediaViewerRow);

    // Screensaver.
    ComponentListRow screensaverRow;
    screensaverRow.elements.clear();
    screensaverRow.addElement(std::make_shared<TextComponent>(_("SCREENSAVER SETTINGS"),
                                                              Font::get(FONT_SIZE_MEDIUM),
                                                              mMenuColorPrimary),
                              true);
    screensaverRow.addElement(mMenu.makeArrow(), false);
    screensaverRow.makeAcceptInputHandler(std::bind(&GuiMenu::openScreensaverOptions, this));
    s->addRow(screensaverRow);

    // Enable theme variant triggers.
    auto themeVariantTriggers = std::make_shared<SwitchComponent>();
    themeVariantTriggers->setState(Settings::getInstance()->getBool("ThemeVariantTriggers"));
    s->addWithLabel(_("ENABLE THEME VARIANT TRIGGERS"), themeVariantTriggers);
    s->addSaveFunc([themeVariantTriggers, s] {
        if (themeVariantTriggers->getState() !=
            Settings::getInstance()->getBool("ThemeVariantTriggers")) {
            Settings::getInstance()->setBool("ThemeVariantTriggers",
                                             themeVariantTriggers->getState());
            s->setNeedsSaving();
            s->setNeedsReloading();
            s->setInvalidateCachedBackground();
        }
    });

    // Blur background when the menu is open.
    auto menuBlurBackground = std::make_shared<SwitchComponent>();
    if (mRenderer->getScreenRotation() == 90 || mRenderer->getScreenRotation() == 270) {
        // TODO: Add support for non-blurred background when rotating screen 90 or 270 degrees.
        menuBlurBackground->setState(true);
        s->addWithLabel(_("BLUR BACKGROUND WHEN MENU IS OPEN"), menuBlurBackground);
        menuBlurBackground->setEnabled(false);
        menuBlurBackground->setOpacity(DISABLED_OPACITY);
        menuBlurBackground->getParent()
            ->getChild(menuBlurBackground->getChildIndex() - 1)
            ->setOpacity(DISABLED_OPACITY);
    }
    else {
        menuBlurBackground->setState(Settings::getInstance()->getBool("MenuBlurBackground"));
        s->addWithLabel(_("BLUR BACKGROUND WHEN MENU IS OPEN"), menuBlurBackground);
        s->addSaveFunc([menuBlurBackground, s] {
            if (menuBlurBackground->getState() !=
                Settings::getInstance()->getBool("MenuBlurBackground")) {
                Settings::getInstance()->setBool("MenuBlurBackground",
                                                 menuBlurBackground->getState());
                s->setNeedsSaving();
                s->setInvalidateCachedBackground();
            }
        });
    }

    // Sort folders on top of the gamelists.
    auto foldersOnTop = std::make_shared<SwitchComponent>();
    foldersOnTop->setState(Settings::getInstance()->getBool("FoldersOnTop"));
    s->addWithLabel(_("SORT FOLDERS ON TOP OF GAMELISTS"), foldersOnTop);
    s->addSaveFunc([foldersOnTop, s] {
        if (foldersOnTop->getState() != Settings::getInstance()->getBool("FoldersOnTop")) {
            Settings::getInstance()->setBool("FoldersOnTop", foldersOnTop->getState());
            s->setNeedsSaving();
            s->setNeedsSorting();
            s->setInvalidateCachedBackground();
        }
    });

    // Sort favorites on top of non-favorites in the gamelists.
    auto favoritesFirst = std::make_shared<SwitchComponent>();
    favoritesFirst->setState(Settings::getInstance()->getBool("FavoritesFirst"));
    s->addWithLabel(_("SORT FAVORITE GAMES ABOVE NON-FAVORITES"), favoritesFirst);
    s->addSaveFunc([favoritesFirst, s] {
        if (favoritesFirst->getState() != Settings::getInstance()->getBool("FavoritesFirst")) {
            Settings::getInstance()->setBool("FavoritesFirst", favoritesFirst->getState());
            s->setNeedsSaving();
            s->setNeedsSorting();
            s->setNeedsSortingCollections();
            s->setInvalidateCachedBackground();
        }
    });

    // Enable gamelist star markings for favorite games.
    auto favoritesStar = std::make_shared<SwitchComponent>();
    favoritesStar->setState(Settings::getInstance()->getBool("FavoritesStar"));
    s->addWithLabel(_("ADD STAR MARKINGS TO FAVORITE GAMES"), favoritesStar);
    s->addSaveFunc([favoritesStar, s] {
        if (favoritesStar->getState() != Settings::getInstance()->getBool("FavoritesStar")) {
            Settings::getInstance()->setBool("FavoritesStar", favoritesStar->getState());
            s->setNeedsSaving();
            s->setNeedsReloading();
            s->setInvalidateCachedBackground();
        }
    });

    // Enable quick list scrolling overlay.
    auto listScrollOverlay = std::make_shared<SwitchComponent>();
    listScrollOverlay->setState(Settings::getInstance()->getBool("ListScrollOverlay"));
    s->addWithLabel(_("ENABLE TEXTLIST QUICK SCROLLING OVERLAY"), listScrollOverlay);
    s->addSaveFunc([listScrollOverlay, s] {
        if (listScrollOverlay->getState() !=
            Settings::getInstance()->getBool("ListScrollOverlay")) {
            Settings::getInstance()->setBool("ListScrollOverlay", listScrollOverlay->getState());
            s->setNeedsSaving();
        }
    });

    // Enable virtual (on-screen) keyboard.
    auto virtualKeyboard = std::make_shared<SwitchComponent>();
    virtualKeyboard->setState(Settings::getInstance()->getBool("VirtualKeyboard"));
    s->addWithLabel(_("ENABLE VIRTUAL KEYBOARD"), virtualKeyboard);
    s->addSaveFunc([virtualKeyboard, s] {
        if (virtualKeyboard->getState() != Settings::getInstance()->getBool("VirtualKeyboard")) {
            Settings::getInstance()->setBool("VirtualKeyboard", virtualKeyboard->getState());
            s->setNeedsSaving();
            s->setInvalidateCachedBackground();
#if defined(__ANDROID__)
            if (Settings::getInstance()->getBool("VirtualKeyboard"))
                SDL_SetHint(SDL_HINT_ENABLE_SCREEN_KEYBOARD, "0");
            else
                SDL_SetHint(SDL_HINT_ENABLE_SCREEN_KEYBOARD, "1");
#endif
        }
    });

    // Enable the 'Y' button for tagging games as favorites.
    auto favoritesAddButton = std::make_shared<SwitchComponent>();
    favoritesAddButton->setState(Settings::getInstance()->getBool("FavoritesAddButton"));
    s->addWithLabel(_("ENABLE TOGGLE FAVORITES BUTTON"), favoritesAddButton);
    s->addSaveFunc([favoritesAddButton, s] {
        if (Settings::getInstance()->getBool("FavoritesAddButton") !=
            favoritesAddButton->getState()) {
            Settings::getInstance()->setBool("FavoritesAddButton", favoritesAddButton->getState());
            s->setNeedsSaving();
        }
    });

    // Gamelist filters.
    auto gamelistFilters = std::make_shared<SwitchComponent>();
    gamelistFilters->setState(Settings::getInstance()->getBool("GamelistFilters"));
    s->addWithLabel(_("ENABLE GAMELIST FILTERS"), gamelistFilters);
    s->addSaveFunc([gamelistFilters, s] {
        if (Settings::getInstance()->getBool("GamelistFilters") != gamelistFilters->getState()) {
            Settings::getInstance()->setBool("GamelistFilters", gamelistFilters->getState());
            s->setNeedsSaving();
            s->setNeedsReloading();
        }
    });

    // On-screen help prompts.
    auto showHelpPrompts = std::make_shared<SwitchComponent>();
    showHelpPrompts->setState(Settings::getInstance()->getBool("ShowHelpPrompts"));
    s->addWithLabel(_("DISPLAY ON-SCREEN HELP"), showHelpPrompts);
    s->addSaveFunc([showHelpPrompts, s] {
        if (Settings::getInstance()->getBool("ShowHelpPrompts") != showHelpPrompts->getState()) {
            Settings::getInstance()->setBool("ShowHelpPrompts", showHelpPrompts->getState());
            s->setNeedsSaving();
        }
    });

    // When the theme entries are scrolled or selected, update the relevant rows.
    auto scrollThemeFunc = [=](const std::string& themeName, bool firstRun = false) {
        auto selectedTheme = themes.find(themeName);
        if (selectedTheme == themes.cend())
            return;
        if (!firstRun) {
            themeVariantsFunc(themeName, themeVariant->getSelected());
            themeColorSchemesFunc(themeName, themeColorScheme->getSelected());
            themeFontSizeFunc(themeName, themeFontSize->getSelected());
            themeAspectRatiosFunc(themeName, themeAspectRatio->getSelected());
            themeLanguageFunc(themeName, themeLanguage->getSelected());
            themeTransitionsFunc(themeName, themeTransitions->getSelected());
        }
        int selectableVariants {0};
        for (auto& variant : selectedTheme->second.capabilities.variants) {
            if (variant.selectable)
                ++selectableVariants;
        }
        if (selectableVariants > 0) {
            themeVariant->setEnabled(true);
            themeVariant->setOpacity(1.0f);
            themeVariant->getParent()
                ->getChild(themeVariant->getChildIndex() - 1)
                ->setOpacity(1.0f);
        }
        else {
            themeVariant->setEnabled(false);
            themeVariant->setOpacity(DISABLED_OPACITY);
            themeVariant->getParent()
                ->getChild(themeVariant->getChildIndex() - 1)
                ->setOpacity(DISABLED_OPACITY);
        }
        if (selectedTheme->second.capabilities.colorSchemes.size() > 0) {
            themeColorScheme->setEnabled(true);
            themeColorScheme->setOpacity(1.0f);
            themeColorScheme->getParent()
                ->getChild(themeColorScheme->getChildIndex() - 1)
                ->setOpacity(1.0f);
        }
        else {
            themeColorScheme->setEnabled(false);
            themeColorScheme->setOpacity(DISABLED_OPACITY);
            themeColorScheme->getParent()
                ->getChild(themeColorScheme->getChildIndex() - 1)
                ->setOpacity(DISABLED_OPACITY);
        }
        if (selectedTheme->second.capabilities.fontSizes.size() > 0) {
            themeFontSize->setEnabled(true);
            themeFontSize->setOpacity(1.0f);
            themeFontSize->getParent()
                ->getChild(themeFontSize->getChildIndex() - 1)
                ->setOpacity(1.0f);
        }
        else {
            themeFontSize->setEnabled(false);
            themeFontSize->setOpacity(DISABLED_OPACITY);
            themeFontSize->getParent()
                ->getChild(themeFontSize->getChildIndex() - 1)
                ->setOpacity(DISABLED_OPACITY);
        }
        if (selectedTheme->second.capabilities.languages.size() > 0) {
            themeLanguage->setEnabled(true);
            themeLanguage->setOpacity(1.0f);
            themeLanguage->getParent()
                ->getChild(themeLanguage->getChildIndex() - 1)
                ->setOpacity(1.0f);
        }
        else {
            themeLanguage->setEnabled(false);
            themeLanguage->setOpacity(DISABLED_OPACITY);
            themeLanguage->getParent()
                ->getChild(themeLanguage->getChildIndex() - 1)
                ->setOpacity(DISABLED_OPACITY);
        }
        if (selectedTheme->second.capabilities.aspectRatios.size() > 0) {
            themeAspectRatio->setEnabled(true);
            themeAspectRatio->setOpacity(1.0f);
            themeAspectRatio->getParent()
                ->getChild(themeAspectRatio->getChildIndex() - 1)
                ->setOpacity(1.0f);
        }
        else {
            themeAspectRatio->setEnabled(false);
            themeAspectRatio->setOpacity(DISABLED_OPACITY);
            themeAspectRatio->getParent()
                ->getChild(themeAspectRatio->getChildIndex() - 1)
                ->setOpacity(DISABLED_OPACITY);
        }
    };

    scrollThemeFunc(selectedTheme->first, true);
    theme->setCallback(scrollThemeFunc);

    s->setSize(mSize);
    mWindow->pushGui(s);
}

void GuiMenu::openSoundOptions()
{
    auto s = new GuiSettings(_("SOUND SETTINGS"));

// TODO: Implement system volume support for macOS and Android.
#if !defined(__APPLE__) && !defined(__ANDROID__) && !defined(__FreeBSD__) && !defined(__HAIKU__)
    // System volume.
    // The reason to create the VolumeControl object every time instead of making it a singleton
    // is that this is the easiest way to detect new default audio devices or changes to the
    // audio volume done by the operating system. And we don't really need this object laying
    // around anyway as it's only used here.
    VolumeControl volumeControl;
    int currentVolume {volumeControl.getVolume()};

    auto systemVolume = std::make_shared<SliderComponent>(0.0f, 100.0f, 1.0f, "%");
    systemVolume->setValue(static_cast<float>(currentVolume));
    s->addWithLabel(_("SYSTEM VOLUME"), systemVolume);
    s->addSaveFunc([systemVolume, currentVolume] {
        // No need to create the VolumeControl object unless the volume has actually been changed.
        if (static_cast<int>(systemVolume->getValue()) != currentVolume) {
            VolumeControl volumeControl;
            volumeControl.setVolume(static_cast<int>(std::round(systemVolume->getValue())));
        }
    });
#endif

    // Volume for navigation sounds.
    auto soundVolumeNavigation = std::make_shared<SliderComponent>(0.0f, 100.0f, 1.0f, "%");
    soundVolumeNavigation->setValue(
        static_cast<float>(Settings::getInstance()->getInt("SoundVolumeNavigation")));
    s->addWithLabel(_("NAVIGATION SOUNDS VOLUME"), soundVolumeNavigation);
    s->addSaveFunc([soundVolumeNavigation, s] {
        if (soundVolumeNavigation->getValue() !=
            static_cast<float>(Settings::getInstance()->getInt("SoundVolumeNavigation"))) {
            Settings::getInstance()->setInt("SoundVolumeNavigation",
                                            static_cast<int>(soundVolumeNavigation->getValue()));
            s->setNeedsSaving();
        }
    });

    // Volume for videos.
    auto soundVolumeVideos = std::make_shared<SliderComponent>(0.0f, 100.0f, 1.0f, "%");
    soundVolumeVideos->setValue(
        static_cast<float>(Settings::getInstance()->getInt("SoundVolumeVideos")));
    s->addWithLabel(_("VIDEO PLAYER VOLUME"), soundVolumeVideos);
    s->addSaveFunc([soundVolumeVideos, s] {
        if (soundVolumeVideos->getValue() !=
            static_cast<float>(Settings::getInstance()->getInt("SoundVolumeVideos"))) {
            Settings::getInstance()->setInt("SoundVolumeVideos",
                                            static_cast<int>(soundVolumeVideos->getValue()));
            s->setNeedsSaving();
        }
    });

    if (UIModeController::getInstance()->isUIModeFull()) {
        // Play audio for gamelist videos.
        auto viewsVideoAudio = std::make_shared<SwitchComponent>();
        viewsVideoAudio->setState(Settings::getInstance()->getBool("ViewsVideoAudio"));
        s->addWithLabel(_("PLAY AUDIO FOR GAMELIST AND SYSTEM VIEW VIDEOS"), viewsVideoAudio);
        s->addSaveFunc([viewsVideoAudio, s] {
            if (viewsVideoAudio->getState() !=
                Settings::getInstance()->getBool("ViewsVideoAudio")) {
                Settings::getInstance()->setBool("ViewsVideoAudio", viewsVideoAudio->getState());
                s->setNeedsSaving();
            }
        });

        // Play audio for media viewer videos.
        auto mediaViewerVideoAudio = std::make_shared<SwitchComponent>();
        mediaViewerVideoAudio->setState(Settings::getInstance()->getBool("MediaViewerVideoAudio"));
        s->addWithLabel(_("PLAY AUDIO FOR MEDIA VIEWER VIDEOS"), mediaViewerVideoAudio);
        s->addSaveFunc([mediaViewerVideoAudio, s] {
            if (mediaViewerVideoAudio->getState() !=
                Settings::getInstance()->getBool("MediaViewerVideoAudio")) {
                Settings::getInstance()->setBool("MediaViewerVideoAudio",
                                                 mediaViewerVideoAudio->getState());
                s->setNeedsSaving();
            }
        });

        // Play audio for screensaver videos.
        auto screensaverVideoAudio = std::make_shared<SwitchComponent>();
        screensaverVideoAudio->setState(Settings::getInstance()->getBool("ScreensaverVideoAudio"));
        s->addWithLabel(_("PLAY AUDIO FOR SCREENSAVER VIDEOS"), screensaverVideoAudio);
        s->addSaveFunc([screensaverVideoAudio, s] {
            if (screensaverVideoAudio->getState() !=
                Settings::getInstance()->getBool("ScreensaverVideoAudio")) {
                Settings::getInstance()->setBool("ScreensaverVideoAudio",
                                                 screensaverVideoAudio->getState());
                s->setNeedsSaving();
            }
        });

        // Navigation sounds.
        auto navigationSounds = std::make_shared<SwitchComponent>();
        navigationSounds->setState(Settings::getInstance()->getBool("NavigationSounds"));
        s->addWithLabel(_("ENABLE NAVIGATION SOUNDS"), navigationSounds);
        s->addSaveFunc([navigationSounds, s] {
            if (navigationSounds->getState() !=
                Settings::getInstance()->getBool("NavigationSounds")) {
                Settings::getInstance()->setBool("NavigationSounds", navigationSounds->getState());
                s->setNeedsSaving();
            }
        });
    }

    s->setSize(mSize);
    mWindow->pushGui(s);
}

void GuiMenu::openInputDeviceOptions()
{
    auto s = new GuiSettings(_("INPUT DEVICE SETTINGS"));

    // Controller type.
    auto inputControllerType = std::make_shared<OptionListComponent<std::string>>(
        getHelpStyle(), _("CONTROLLER TYPE"), false);
    std::string selectedPlayer {Settings::getInstance()->getString("InputControllerType")};
    inputControllerType->add("XBOX", "xbox", selectedPlayer == "xbox");
    inputControllerType->add("XBOX 360", "xbox360", selectedPlayer == "xbox360");
    inputControllerType->add("PLAYSTATION 1/2/3", "ps123", selectedPlayer == "ps123");
    inputControllerType->add("PLAYSTATION 4", "ps4", selectedPlayer == "ps4");
    inputControllerType->add("PLAYSTATION 5", "ps5", selectedPlayer == "ps5");
    inputControllerType->add("SWITCH PRO", "switchpro", selectedPlayer == "switchpro");
    inputControllerType->add("SNES", "snes", selectedPlayer == "snes");
    // If there are no objects returned, then there must be a manually modified entry in the
    // configuration file. Simply set the controller type to "xbox" in this case.
    if (inputControllerType->getSelectedObjects().size() == 0)
        inputControllerType->selectEntry(0);
    s->addWithLabel(_("CONTROLLER TYPE"), inputControllerType);
    s->addSaveFunc([inputControllerType, s] {
        if (inputControllerType->getSelected() !=
            Settings::getInstance()->getString("InputControllerType")) {
            Settings::getInstance()->setString("InputControllerType",
                                               inputControllerType->getSelected());
            s->setNeedsSaving();
        }
    });

#if defined(__ANDROID__)
    // Touch overlay size.
    auto touchOverlaySize = std::make_shared<OptionListComponent<std::string>>(
        getHelpStyle(), _("TOUCH OVERLAY SIZE"), false);
    std::string selectedOverlaySize {Settings::getInstance()->getString("InputTouchOverlaySize")};
    touchOverlaySize->add(_("MEDIUM"), "medium", selectedOverlaySize == "medium");
    touchOverlaySize->add(_("LARGE"), "large", selectedOverlaySize == "large");
    touchOverlaySize->add(_("SMALL"), "small", selectedOverlaySize == "small");
    touchOverlaySize->add(_("EXTRA SMALL"), "x-small", selectedOverlaySize == "x-small");
    // If there are no objects returned, then there must be a manually modified entry in the
    // configuration file. Simply set the overlay size to "medium" in this case.
    if (touchOverlaySize->getSelectedObjects().size() == 0)
        touchOverlaySize->selectEntry(0);
    s->addWithLabel(_("TOUCH OVERLAY SIZE"), touchOverlaySize);
    s->addSaveFunc([touchOverlaySize, s] {
        if (touchOverlaySize->getSelected() !=
            Settings::getInstance()->getString("InputTouchOverlaySize")) {
            Settings::getInstance()->setString("InputTouchOverlaySize",
                                               touchOverlaySize->getSelected());
            s->setNeedsSaving();
            InputOverlay::getInstance().createButtons();
        }
    });

    // Touch overlay opacity.
    auto touchOverlayOpacity = std::make_shared<OptionListComponent<std::string>>(
        getHelpStyle(), _("TOUCH OVERLAY OPACITY"), false);
    std::string selectedOverlayOpacity {
        Settings::getInstance()->getString("InputTouchOverlayOpacity")};
    touchOverlayOpacity->add(_("NORMAL"), "normal", selectedOverlayOpacity == "normal");
    touchOverlayOpacity->add(_("LOW"), "low", selectedOverlayOpacity == "low");
    touchOverlayOpacity->add(_("VERY LOW"), "verylow", selectedOverlayOpacity == "verylow");
    // If there are no objects returned, then there must be a manually modified entry in the
    // configuration file. Simply set the overlay opacity to "normal" in this case.
    if (touchOverlayOpacity->getSelectedObjects().size() == 0)
        touchOverlayOpacity->selectEntry(0);
    s->addWithLabel(_("TOUCH OVERLAY OPACITY"), touchOverlayOpacity);
    s->addSaveFunc([touchOverlayOpacity, s] {
        if (touchOverlayOpacity->getSelected() !=
            Settings::getInstance()->getString("InputTouchOverlayOpacity")) {
            Settings::getInstance()->setString("InputTouchOverlayOpacity",
                                               touchOverlayOpacity->getSelected());
            s->setNeedsSaving();
            InputOverlay::getInstance().createButtons();
        }
    });

    // Touch overlay fade-out timer.
    auto touchOverlayFadeTime = std::make_shared<SliderComponent>(0.0f, 20.0f, 1.0f, "s");
    touchOverlayFadeTime->setValue(
        static_cast<float>(Settings::getInstance()->getInt("InputTouchOverlayFadeTime")));
    s->addWithLabel(_("TOUCH OVERLAY FADE-OUT TIME"), touchOverlayFadeTime);
    s->addSaveFunc([touchOverlayFadeTime, s] {
        if (touchOverlayFadeTime->getValue() !=
            static_cast<float>(Settings::getInstance()->getInt("InputTouchOverlayFadeTime"))) {
            Settings::getInstance()->setInt("InputTouchOverlayFadeTime",
                                            static_cast<int>(touchOverlayFadeTime->getValue()));
            InputOverlay::getInstance().resetFadeTimer();
            s->setNeedsSaving();
        }
    });

    // Whether to enable the touch overlay.
    auto inputTouchOverlay = std::make_shared<SwitchComponent>();
    inputTouchOverlay->setState(Settings::getInstance()->getBool("InputTouchOverlay"));
    s->addWithLabel(_("ENABLE TOUCH OVERLAY"), inputTouchOverlay);
    s->addSaveFunc([inputTouchOverlay, s] {
        if (Settings::getInstance()->getBool("InputTouchOverlay") !=
            inputTouchOverlay->getState()) {
            Settings::getInstance()->setBool("InputTouchOverlay", inputTouchOverlay->getState());
            if (Settings::getInstance()->getBool("InputTouchOverlay"))
                InputOverlay::getInstance().createButtons();
            else
                InputOverlay::getInstance().clearButtons();
            s->setNeedsSaving();
        }
    });

    if (!Settings::getInstance()->getBool("InputTouchOverlay")) {
        touchOverlaySize->setEnabled(false);
        touchOverlaySize->setOpacity(DISABLED_OPACITY);
        touchOverlaySize->getParent()
            ->getChild(touchOverlaySize->getChildIndex() - 1)
            ->setOpacity(DISABLED_OPACITY);

        touchOverlayOpacity->setEnabled(false);
        touchOverlayOpacity->setOpacity(DISABLED_OPACITY);
        touchOverlayOpacity->getParent()
            ->getChild(touchOverlayOpacity->getChildIndex() - 1)
            ->setOpacity(DISABLED_OPACITY);

        touchOverlayFadeTime->setEnabled(false);
        touchOverlayFadeTime->setOpacity(DISABLED_OPACITY);
        touchOverlayFadeTime->getParent()
            ->getChild(touchOverlayFadeTime->getChildIndex() - 1)
            ->setOpacity(DISABLED_OPACITY);
    }

    auto inputTouchOverlayCallback = [this, inputTouchOverlay, touchOverlaySize,
                                      touchOverlayOpacity, touchOverlayFadeTime]() {
        if (!inputTouchOverlay->getState()) {
            const std::string message {
                _("DON'T DISABLE THE TOUCH OVERLAY UNLESS YOU ARE USING A CONTROLLER OR YOU WILL "
                  "LOCK YOURSELF OUT OF THE APP. IF THIS HAPPENS YOU WILL NEED TO TEMPORARILY "
                  "PLUG IN A CONTROLLER OR A KEYBOARD TO ENABLE THIS SETTING AGAIN, OR YOU "
                  "COULD CLEAR THE ES-DE STORAGE IN THE ANDROID APP SETTINGS TO FORCE THE "
                  "CONFIGURATOR TO RUN ON NEXT STARTUP")};

            Window* window {mWindow};
            window->pushGui(
                new GuiMsgBox(getHelpStyle(), message, _("OK"), nullptr, "", nullptr, "", nullptr,
                              nullptr, true, true,
                              (mRenderer->getIsVerticalOrientation() ?
                                   0.84f :
                                   0.54f * (1.778f / mRenderer->getScreenAspectRatio()))));
        }

        if (touchOverlaySize->getEnabled()) {
            touchOverlaySize->setEnabled(false);
            touchOverlaySize->setOpacity(DISABLED_OPACITY);
            touchOverlaySize->getParent()
                ->getChild(touchOverlaySize->getChildIndex() - 1)
                ->setOpacity(DISABLED_OPACITY);

            touchOverlayOpacity->setEnabled(false);
            touchOverlayOpacity->setOpacity(DISABLED_OPACITY);
            touchOverlayOpacity->getParent()
                ->getChild(touchOverlayOpacity->getChildIndex() - 1)
                ->setOpacity(DISABLED_OPACITY);

            touchOverlayFadeTime->setEnabled(false);
            touchOverlayFadeTime->setOpacity(DISABLED_OPACITY);
            touchOverlayFadeTime->getParent()
                ->getChild(touchOverlayFadeTime->getChildIndex() - 1)
                ->setOpacity(DISABLED_OPACITY);
        }
        else {
            touchOverlaySize->setEnabled(true);
            touchOverlaySize->setOpacity(1.0f);
            touchOverlaySize->getParent()
                ->getChild(touchOverlaySize->getChildIndex() - 1)
                ->setOpacity(1.0f);

            touchOverlayOpacity->setEnabled(true);
            touchOverlayOpacity->setOpacity(1.0f);
            touchOverlayOpacity->getParent()
                ->getChild(touchOverlayOpacity->getChildIndex() - 1)
                ->setOpacity(1.0f);

            touchOverlayFadeTime->setEnabled(true);
            touchOverlayFadeTime->setOpacity(1.0f);
            touchOverlayFadeTime->getParent()
                ->getChild(touchOverlayFadeTime->getChildIndex() - 1)
                ->setOpacity(1.0f);
        }
    };

    inputTouchOverlay->setCallback(inputTouchOverlayCallback);
#endif

    // Whether to only accept input from the first controller.
    auto inputOnlyFirstController = std::make_shared<SwitchComponent>();
    inputOnlyFirstController->setState(
        Settings::getInstance()->getBool("InputOnlyFirstController"));
    s->addWithLabel(_("ONLY ACCEPT INPUT FROM FIRST CONTROLLER"), inputOnlyFirstController);
    s->addSaveFunc([inputOnlyFirstController, s] {
        if (Settings::getInstance()->getBool("InputOnlyFirstController") !=
            inputOnlyFirstController->getState()) {
            Settings::getInstance()->setBool("InputOnlyFirstController",
                                             inputOnlyFirstController->getState());
            s->setNeedsSaving();
        }
    });

    // Whether to swap the A/B and X/Y buttons.
    auto inputSwapButtons = std::make_shared<SwitchComponent>();
    inputSwapButtons->setState(Settings::getInstance()->getBool("InputSwapButtons"));
    s->addWithLabel(_("SWAP THE A/B AND X/Y BUTTONS"), inputSwapButtons);
    s->addSaveFunc([inputSwapButtons, s] {
        if (Settings::getInstance()->getBool("InputSwapButtons") != inputSwapButtons->getState()) {
            Settings::getInstance()->setBool("InputSwapButtons", inputSwapButtons->getState());
            s->setNeedsSaving();
        }
    });

    // Whether to ignore keyboard input (except the quit shortcut).
    auto inputIgnoreKeyboard = std::make_shared<SwitchComponent>();
    inputIgnoreKeyboard->setState(Settings::getInstance()->getBool("InputIgnoreKeyboard"));
    s->addWithLabel(_("IGNORE KEYBOARD INPUT"), inputIgnoreKeyboard);
    s->addSaveFunc([inputIgnoreKeyboard, s] {
        if (Settings::getInstance()->getBool("InputIgnoreKeyboard") !=
            inputIgnoreKeyboard->getState()) {
            Settings::getInstance()->setBool("InputIgnoreKeyboard",
                                             inputIgnoreKeyboard->getState());
            s->setNeedsSaving();
        }
    });

    // Configure keyboard and controllers.
    ComponentListRow configureInputRow;
    configureInputRow.elements.clear();
    configureInputRow.addElement(
        std::make_shared<TextComponent>(_("CONFIGURE KEYBOARD AND CONTROLLERS"),
                                        Font::get(FONT_SIZE_MEDIUM), mMenuColorPrimary),
        true);
    configureInputRow.addElement(mMenu.makeArrow(), false);
    configureInputRow.makeAcceptInputHandler(std::bind(&GuiMenu::openConfigInput, this, s));
    s->addRow(configureInputRow);

    s->setSize(mSize);
    mWindow->pushGui(s);
}

void GuiMenu::openConfigInput(GuiSettings* settings)
{
    // Always save the settings before starting the input configuration, in case the
    // controller type was changed.
    settings->save();
    // Also unset the save flag so that a double saving does not take place when closing
    // the input device settings menu later on.
    settings->setNeedsSaving(false);

    std::string message {
        _("THE KEYBOARD AND CONTROLLERS ARE AUTOMATICALLY CONFIGURED, BUT USING THIS "
          "TOOL YOU CAN OVERRIDE THE DEFAULT BUTTON MAPPINGS (THIS WILL NOT AFFECT THE HELP "
          "PROMPTS)")};

    Window* window {mWindow};
    window->pushGui(new GuiMsgBox(
        getHelpStyle(), message, _("PROCEED"),
        [window] { window->pushGui(new GuiDetectDevice(false, false, nullptr)); }, _("CANCEL"),
        nullptr, "", nullptr, nullptr, false, true,
        (mRenderer->getIsVerticalOrientation() ?
             0.84f :
             0.54f * (1.778f / mRenderer->getScreenAspectRatio()))));
}

void GuiMenu::openOtherOptions()
{
    auto s = new GuiSettings(_("OTHER SETTINGS"));

    // Alternative emulators GUI.
    ComponentListRow alternativeEmulatorsRow;
    alternativeEmulatorsRow.elements.clear();
    alternativeEmulatorsRow.addElement(std::make_shared<TextComponent>(_("ALTERNATIVE EMULATORS"),
                                                                       Font::get(FONT_SIZE_MEDIUM),
                                                                       mMenuColorPrimary),
                                       true);
    alternativeEmulatorsRow.addElement(mMenu.makeArrow(), false);
    alternativeEmulatorsRow.makeAcceptInputHandler(
        std::bind([this] { mWindow->pushGui(new GuiAlternativeEmulators); }));
    s->addRow(alternativeEmulatorsRow);

    // Game media directory.
    ComponentListRow rowMediaDir;
    auto mediaDirectory = std::make_shared<TextComponent>(
        _("GAME MEDIA DIRECTORY"), Font::get(FONT_SIZE_MEDIUM), mMenuColorPrimary);
    auto bracketMediaDirectory = std::make_shared<ImageComponent>();
    bracketMediaDirectory->setResize(
        glm::vec2 {0.0f, Font::get(FONT_SIZE_MEDIUM)->getLetterHeight()});
    bracketMediaDirectory->setImage(":/graphics/arrow.svg");
    bracketMediaDirectory->setColorShift(mMenuColorPrimary);
    rowMediaDir.addElement(mediaDirectory, true);
    rowMediaDir.addElement(bracketMediaDirectory, false);
    std::string titleMediaDir {_("ENTER GAME MEDIA DIRECTORY")};
    std::string mediaDirectoryStaticText {_("Default directory:")};
    std::string defaultDirectoryText {Utils::FileSystem::getAppDataDirectory() +
                                      "/downloaded_media"};
    std::string initValueMediaDir {Settings::getInstance()->getString("MediaDirectory")};
    bool multiLineMediaDir {false};
    auto updateValMediaDir = [this](const std::string& newVal) {
        Settings::getInstance()->setString("MediaDirectory", newVal);
        Settings::getInstance()->saveFile();
        ViewController::getInstance()->reloadAll();
        mWindow->invalidateCachedBackground();
    };
    rowMediaDir.makeAcceptInputHandler([this, s, titleMediaDir, mediaDirectoryStaticText,
                                        defaultDirectoryText, initValueMediaDir, updateValMediaDir,
                                        multiLineMediaDir] {
        if (Settings::getInstance()->getBool("VirtualKeyboard")) {
            mWindow->pushGui(new GuiTextEditKeyboardPopup(
                getHelpStyle(), s->getMenu().getPosition().y, titleMediaDir,
                Settings::getInstance()->getString("MediaDirectory"), updateValMediaDir,
                multiLineMediaDir, _("SAVE"), _("SAVE CHANGES?"), mediaDirectoryStaticText,
                defaultDirectoryText, _("load default directory")));
        }
        else {
            mWindow->pushGui(new GuiTextEditPopup(
                getHelpStyle(), titleMediaDir, Settings::getInstance()->getString("MediaDirectory"),
                updateValMediaDir, multiLineMediaDir, _("SAVE"), _("SAVE CHANGES?"),
                mediaDirectoryStaticText, defaultDirectoryText, _("load default directory")));
        }
    });
    s->addRow(rowMediaDir);

    // Maximum VRAM.
    auto maxVram = std::make_shared<SliderComponent>(128.0f, 2048.0f, 16.0f, "MiB");
    maxVram->setValue(static_cast<float>(Settings::getInstance()->getInt("MaxVRAM")));
    s->addWithLabel(_("VRAM LIMIT"), maxVram);
    s->addSaveFunc([maxVram, s] {
        if (maxVram->getValue() != Settings::getInstance()->getInt("MaxVRAM")) {
            Settings::getInstance()->setInt("MaxVRAM",
                                            static_cast<int>(std::round(maxVram->getValue())));
            s->setNeedsSaving();
        }
    });

#if !defined(USE_OPENGLES)
    // Anti-aliasing (MSAA).
    auto antiAliasing = std::make_shared<OptionListComponent<std::string>>(
        getHelpStyle(), _("ANTI-ALIASING (MSAA)"), false);
    const std::string& selectedAntiAliasing {
        std::to_string(Settings::getInstance()->getInt("AntiAliasing"))};
    antiAliasing->add(_("DISABLED"), "0", selectedAntiAliasing == "0");
    antiAliasing->add(_("2X"), "2", selectedAntiAliasing == "2");
    antiAliasing->add(_("4X"), "4", selectedAntiAliasing == "4");
    // If there are no objects returned, then there must be a manually modified entry in the
    // configuration file. Simply set anti-aliasing to "0" in this case.
    if (antiAliasing->getSelectedObjects().size() == 0)
        antiAliasing->selectEntry(0);
    s->addWithLabel(_("ANTI-ALIASING (MSAA) (REQUIRES RESTART)"), antiAliasing);
    s->addSaveFunc([antiAliasing, s] {
        if (antiAliasing->getSelected() !=
            std::to_string(Settings::getInstance()->getInt("AntiAliasing"))) {
            Settings::getInstance()->setInt("AntiAliasing",
                                            atoi(antiAliasing->getSelected().c_str()));
            s->setNeedsSaving();
        }
    });
#endif

    // Display/monitor.
    auto displayIndex = std::make_shared<OptionListComponent<std::string>>(
        getHelpStyle(), _("DISPLAY/MONITOR INDEX"), false);
    std::vector<std::string> displayIndexEntry;
    displayIndexEntry.push_back("1");
    displayIndexEntry.push_back("2");
    displayIndexEntry.push_back("3");
    displayIndexEntry.push_back("4");
    for (auto it = displayIndexEntry.cbegin(); it != displayIndexEntry.cend(); ++it)
        displayIndex->add(*it, *it,
                          Settings::getInstance()->getInt("DisplayIndex") == atoi((*it).c_str()));
    s->addWithLabel(_("DISPLAY/MONITOR INDEX (REQUIRES RESTART)"), displayIndex);
    s->addSaveFunc([displayIndex, s] {
        if (atoi(displayIndex->getSelected().c_str()) !=
            Settings::getInstance()->getInt("DisplayIndex")) {
            Settings::getInstance()->setInt("DisplayIndex",
                                            atoi(displayIndex->getSelected().c_str()));
            s->setNeedsSaving();
        }
    });

    // Screen contents rotation.
    auto screenRotate = std::make_shared<OptionListComponent<std::string>>(
        getHelpStyle(), _("ROTATE SCREEN"), false);
    const std::string& selectedScreenRotate {
        std::to_string(Settings::getInstance()->getInt("ScreenRotate"))};
    screenRotate->add(_("DISABLED"), "0", selectedScreenRotate == "0");
    screenRotate->add(_("90 DEGREES"), "90", selectedScreenRotate == "90");
    screenRotate->add(_("180 DEGREES"), "180", selectedScreenRotate == "180");
    screenRotate->add(_("270 DEGREES"), "270", selectedScreenRotate == "270");
    // If there are no objects returned, then there must be a manually modified entry in the
    // configuration file. Simply set screen rotation to "0" in this case.
    if (screenRotate->getSelectedObjects().size() == 0)
        screenRotate->selectEntry(0);
    s->addWithLabel(_("ROTATE SCREEN (REQUIRES RESTART)"), screenRotate);
    s->addSaveFunc([screenRotate, s] {
        if (screenRotate->getSelected() !=
            std::to_string(Settings::getInstance()->getInt("ScreenRotate"))) {
            Settings::getInstance()->setInt("ScreenRotate",
                                            atoi(screenRotate->getSelected().c_str()));
            s->setNeedsSaving();
        }
    });

    // Keyboard quit shortcut.
    auto keyboardQuitShortcut = std::make_shared<OptionListComponent<std::string>>(
        getHelpStyle(), _("KEYBOARD QUIT SHORTCUT"), false);
    std::string selectedShortcut {Settings::getInstance()->getString("KeyboardQuitShortcut")};
#if defined(_WIN64) || defined(__unix__) || defined(__HAIKU__)
    keyboardQuitShortcut->add("ALT + F4", "AltF4", selectedShortcut == "AltF4");
    keyboardQuitShortcut->add("CTRL + Q", "CtrlQ", selectedShortcut == "CtrlQ");
    keyboardQuitShortcut->add("ALT + Q", "AltQ", selectedShortcut == "AltQ");
#endif
#if defined(__APPLE__)
    keyboardQuitShortcut->add("\u2318 + Q", "CmdQ", selectedShortcut == "CmdQ");
    keyboardQuitShortcut->add("CTRL + Q", "CtrlQ", selectedShortcut == "CtrlQ");
    keyboardQuitShortcut->add("ALT + Q", "AltQ", selectedShortcut == "AltQ");
#endif
    keyboardQuitShortcut->add("F4", "F4", selectedShortcut == "F4");
    // If there are no objects returned, then there must be a manually modified entry in the
    // configuration file. Simply set the keyboard quit shortcut to the first entry in this case.
    if (keyboardQuitShortcut->getSelectedObjects().size() == 0)
        keyboardQuitShortcut->selectEntry(0);
    s->addWithLabel(_("KEYBOARD QUIT SHORTCUT"), keyboardQuitShortcut);
    s->addSaveFunc([keyboardQuitShortcut, s] {
        if (keyboardQuitShortcut->getSelected() !=
            Settings::getInstance()->getString("KeyboardQuitShortcut")) {
            Settings::getInstance()->setString("KeyboardQuitShortcut",
                                               keyboardQuitShortcut->getSelected());
            s->setNeedsSaving();
        }
    });

    // When to save game metadata.
    auto saveGamelistsMode = std::make_shared<OptionListComponent<std::string>>(
        getHelpStyle(), _p("short", "WHEN TO SAVE GAME METADATA"), false);
    saveGamelistsMode->add(_("ALWAYS"), "always",
                           Settings::getInstance()->getString("SaveGamelistsMode") == "always");
    saveGamelistsMode->add(_("ON EXIT"), "on exit",
                           Settings::getInstance()->getString("SaveGamelistsMode") == "on exit");
    saveGamelistsMode->add(_("NEVER"), "never",
                           Settings::getInstance()->getString("SaveGamelistsMode") == "never");
    // If there are no objects returned, then there must be a manually modified entry in the
    // configuration file. Simply set save game metadata to "always" in this case.
    if (saveGamelistsMode->getSelectedObjects().size() == 0)
        saveGamelistsMode->selectEntry(0);
    s->addWithLabel(_("WHEN TO SAVE GAME METADATA"), saveGamelistsMode);
    s->addSaveFunc([saveGamelistsMode, s] {
        if (saveGamelistsMode->getSelected() !=
            Settings::getInstance()->getString("SaveGamelistsMode")) {
            Settings::getInstance()->setString("SaveGamelistsMode",
                                               saveGamelistsMode->getSelected());
            // Always save the gamelist.xml files if switching to "always" as there may
            // be changes that will otherwise be lost.
            if (Settings::getInstance()->getString("SaveGamelistsMode") == "always") {
                for (auto it = SystemData::sSystemVector.cbegin();
                     it != SystemData::sSystemVector.cend(); ++it)
                    (*it)->writeMetaData();
            }
            s->setNeedsSaving();
        }
    });

#if defined(APPLICATION_UPDATER)
    // Application updater frequency.
    auto applicationUpdaterFrequency = std::make_shared<OptionListComponent<std::string>>(
        getHelpStyle(), _("APPLICATION UPDATES"), false);
    const std::string& selectedUpdaterFrequency {
        Settings::getInstance()->getString("ApplicationUpdaterFrequency")};
    applicationUpdaterFrequency->add(_("ALWAYS"), "always", selectedUpdaterFrequency == "always");
    applicationUpdaterFrequency->add(_("DAILY"), "daily", selectedUpdaterFrequency == "daily");
    applicationUpdaterFrequency->add(_("WEEKLY"), "weekly", selectedUpdaterFrequency == "weekly");
    applicationUpdaterFrequency->add(_("MONTHLY"), "monthly",
                                     selectedUpdaterFrequency == "monthly");
    applicationUpdaterFrequency->add(_("NEVER"), "never", selectedUpdaterFrequency == "never");
    // If there are no objects returned, then there must be a manually modified entry in the
    // configuration file. Simply set updater frequency to "always" in this case.
    if (applicationUpdaterFrequency->getSelectedObjects().size() == 0)
        applicationUpdaterFrequency->selectEntry(0);
    s->addWithLabel(_("CHECK FOR APPLICATION UPDATES"), applicationUpdaterFrequency);
    s->addSaveFunc([applicationUpdaterFrequency, s] {
        if (applicationUpdaterFrequency->getSelected() !=
            Settings::getInstance()->getString("ApplicationUpdaterFrequency")) {
            Settings::getInstance()->setString("ApplicationUpdaterFrequency",
                                               applicationUpdaterFrequency->getSelected());
            s->setNeedsSaving();
        }
    });
#endif

#if defined(APPLICATION_UPDATER) && !defined(__ANDROID__)
#if defined(IS_PRERELEASE)
    // Add a dummy entry to indicate that this setting is always enabled when running a prerelease.
    auto applicationUpdaterPrereleases = std::make_shared<SwitchComponent>();
    applicationUpdaterPrereleases->setState(true);
    s->addWithLabel(_("INCLUDE PRERELEASES IN UPDATE CHECKS"), applicationUpdaterPrereleases);
    applicationUpdaterPrereleases->setEnabled(false);
    applicationUpdaterPrereleases->setOpacity(DISABLED_OPACITY);
    applicationUpdaterPrereleases->getParent()
        ->getChild(applicationUpdaterPrereleases->getChildIndex() - 1)
        ->setOpacity(DISABLED_OPACITY);
#else
    // Whether to include prereleases when checking for application updates.
    auto applicationUpdaterPrereleases = std::make_shared<SwitchComponent>();
    applicationUpdaterPrereleases->setState(
        Settings::getInstance()->getBool("ApplicationUpdaterPrereleases"));
    s->addWithLabel(_("INCLUDE PRERELEASES IN UPDATE CHECKS"), applicationUpdaterPrereleases);
    s->addSaveFunc([applicationUpdaterPrereleases, s] {
        if (applicationUpdaterPrereleases->getState() !=
            Settings::getInstance()->getBool("ApplicationUpdaterPrereleases")) {
            Settings::getInstance()->setBool("ApplicationUpdaterPrereleases",
                                             applicationUpdaterPrereleases->getState());
            s->setNeedsSaving();
        }
    });
#endif
#endif

#if defined(_WIN64)
    // Hide taskbar during the program session.
    auto hide_taskbar = std::make_shared<SwitchComponent>();
    hide_taskbar->setState(Settings::getInstance()->getBool("HideTaskbar"));
    s->addWithLabel(_("HIDE TASKBAR (REQUIRES RESTART)"), hide_taskbar);
    s->addSaveFunc([hide_taskbar, s] {
        if (hide_taskbar->getState() != Settings::getInstance()->getBool("HideTaskbar")) {
            Settings::getInstance()->setBool("HideTaskbar", hide_taskbar->getState());
            s->setNeedsSaving();
        }
    });
#endif

#if !defined(__ANDROID__) && !defined(DEINIT_ON_LAUNCH)
    // Run ES in the background when a game has been launched.
    auto runInBackground = std::make_shared<SwitchComponent>();
    runInBackground->setState(Settings::getInstance()->getBool("RunInBackground"));
    s->addWithLabel(_("RUN IN BACKGROUND (WHILE GAME IS LAUNCHED)"), runInBackground);
    s->addSaveFunc([runInBackground, s] {
        if (runInBackground->getState() != Settings::getInstance()->getBool("RunInBackground")) {
            Settings::getInstance()->setBool("RunInBackground", runInBackground->getState());
            s->setNeedsSaving();
        }
    });
#endif

#if defined(VIDEO_HW_DECODING)
    // Whether to enable hardware decoding for the FFmpeg video player.
    auto videoHardwareDecoding = std::make_shared<SwitchComponent>();
    videoHardwareDecoding->setState(Settings::getInstance()->getBool("VideoHardwareDecoding"));
    s->addWithLabel(_("VIDEO HARDWARE DECODING (EXPERIMENTAL)"), videoHardwareDecoding);
    s->addSaveFunc([videoHardwareDecoding, s] {
        if (videoHardwareDecoding->getState() !=
            Settings::getInstance()->getBool("VideoHardwareDecoding")) {
            Settings::getInstance()->setBool("VideoHardwareDecoding",
                                             videoHardwareDecoding->getState());
            s->setNeedsSaving();
        }
    });
#endif

    // Whether to upscale the video frame rate to 60 FPS.
    auto videoUpscaleFrameRate = std::make_shared<SwitchComponent>();
    videoUpscaleFrameRate->setState(Settings::getInstance()->getBool("VideoUpscaleFrameRate"));
    s->addWithLabel(_("UPSCALE VIDEO FRAME RATE TO 60 FPS"), videoUpscaleFrameRate);
    s->addSaveFunc([videoUpscaleFrameRate, s] {
        if (videoUpscaleFrameRate->getState() !=
            Settings::getInstance()->getBool("VideoUpscaleFrameRate")) {
            Settings::getInstance()->setBool("VideoUpscaleFrameRate",
                                             videoUpscaleFrameRate->getState());
            s->setNeedsSaving();
        }
    });

    // Whether to enable alternative emulators per game (the option to disable this is intended
    // primarily for testing purposes).
    auto alternativeEmulatorPerGame = std::make_shared<SwitchComponent>();
    alternativeEmulatorPerGame->setState(
        Settings::getInstance()->getBool("AlternativeEmulatorPerGame"));
    s->addWithLabel(_("ENABLE ALTERNATIVE EMULATORS PER GAME"), alternativeEmulatorPerGame);
    s->addSaveFunc([alternativeEmulatorPerGame, s] {
        if (alternativeEmulatorPerGame->getState() !=
            Settings::getInstance()->getBool("AlternativeEmulatorPerGame")) {
            Settings::getInstance()->setBool("AlternativeEmulatorPerGame",
                                             alternativeEmulatorPerGame->getState());
            s->setNeedsSaving();
            s->setNeedsReloading();
            s->setInvalidateCachedBackground();
        }
    });

    // Show hidden files.
    auto showHiddenFiles = std::make_shared<SwitchComponent>();
    showHiddenFiles->setState(Settings::getInstance()->getBool("ShowHiddenFiles"));
    s->addWithLabel(_("SHOW HIDDEN FILES AND FOLDERS"), showHiddenFiles);
    s->addSaveFunc([this, showHiddenFiles, s] {
        if (showHiddenFiles->getState() != Settings::getInstance()->getBool("ShowHiddenFiles")) {
            Settings::getInstance()->setBool("ShowHiddenFiles", showHiddenFiles->getState());
            s->setNeedsSaving();
            s->setNeedsCloseMenu([this] { delete this; });
            s->setNeedsRescanROMDirectory();
        }
    });

    // Show hidden games.
    auto showHiddenGames = std::make_shared<SwitchComponent>();
    showHiddenGames->setState(Settings::getInstance()->getBool("ShowHiddenGames"));
    s->addWithLabel(_("SHOW HIDDEN GAMES"), showHiddenGames);
    s->addSaveFunc([this, showHiddenGames, s] {
        if (showHiddenGames->getState() != Settings::getInstance()->getBool("ShowHiddenGames")) {
            Settings::getInstance()->setBool("ShowHiddenGames", showHiddenGames->getState());
            s->setNeedsSaving();
            s->setNeedsCloseMenu([this] { delete this; });
            s->setNeedsRescanROMDirectory();
        }
    });

    // Custom event scripts, fired using Scripting::fireEvent().
    auto customEventScripts = std::make_shared<SwitchComponent>();
    customEventScripts->setState(Settings::getInstance()->getBool("CustomEventScripts"));
    s->addWithLabel(_("ENABLE CUSTOM EVENT SCRIPTS"), customEventScripts);
    s->addSaveFunc([customEventScripts, s] {
        if (customEventScripts->getState() !=
            Settings::getInstance()->getBool("CustomEventScripts")) {
            Settings::getInstance()->setBool("CustomEventScripts", customEventScripts->getState());
            s->setNeedsSaving();
        }
    });

    // Only show games included in the gamelist.xml files.
    auto parseGamelistOnly = std::make_shared<SwitchComponent>();
    parseGamelistOnly->setState(Settings::getInstance()->getBool("ParseGamelistOnly"));
    s->addWithLabel(_("ONLY SHOW GAMES FROM GAMELIST.XML FILES"), parseGamelistOnly);
    s->addSaveFunc([this, parseGamelistOnly, s] {
        if (parseGamelistOnly->getState() !=
            Settings::getInstance()->getBool("ParseGamelistOnly")) {
            Settings::getInstance()->setBool("ParseGamelistOnly", parseGamelistOnly->getState());
            s->setNeedsSaving();
            s->setNeedsCloseMenu([this] { delete this; });
            s->setNeedsRescanROMDirectory();
        }
    });

    // Strip extra MAME name info.
    auto mameNameStripExtraInfo = std::make_shared<SwitchComponent>();
    mameNameStripExtraInfo->setState(Settings::getInstance()->getBool("MAMENameStripExtraInfo"));
    s->addWithLabel(_("STRIP EXTRA MAME NAME INFO (REQUIRES RESTART)"), mameNameStripExtraInfo);
    s->addSaveFunc([mameNameStripExtraInfo, s] {
        if (Settings::getInstance()->getBool("MAMENameStripExtraInfo") !=
            mameNameStripExtraInfo->getState()) {
            Settings::getInstance()->setBool("MAMENameStripExtraInfo",
                                             mameNameStripExtraInfo->getState());
            s->setNeedsSaving();
        }
    });

#if defined(__unix__) && !defined(__ANDROID__)
    // Whether to disable desktop composition.
    auto disableComposition = std::make_shared<SwitchComponent>();
    disableComposition->setState(Settings::getInstance()->getBool("DisableComposition"));
    s->addWithLabel(_("DISABLE DESKTOP COMPOSITION (REQUIRES RESTART)"), disableComposition);
    s->addSaveFunc([disableComposition, s] {
        if (disableComposition->getState() !=
            Settings::getInstance()->getBool("DisableComposition")) {
            Settings::getInstance()->setBool("DisableComposition", disableComposition->getState());
            s->setNeedsSaving();
        }
    });
#endif

#if defined(__ANDROID__)
    if (!AndroidVariables::sIsHomeApp) {
        // Whether swiping or pressing back should exit the application.
        auto backEventAppExit = std::make_shared<SwitchComponent>();
        backEventAppExit->setState(Settings::getInstance()->getBool("BackEventAppExit"));
        s->addWithLabel(_("BACK BUTTON/BACK SWIPE EXITS APP"), backEventAppExit);
        s->addSaveFunc([backEventAppExit, s] {
            if (backEventAppExit->getState() !=
                Settings::getInstance()->getBool("BackEventAppExit")) {
                Settings::getInstance()->setBool("BackEventAppExit", backEventAppExit->getState());
                s->setNeedsSaving();
            }
        });
    }
    else {
        // If we're running as the Android home app then we don't allow the application to quit,
        // so simply add a disabled dummy switch in this case.
        auto backEventAppExit = std::make_shared<SwitchComponent>();
        s->addWithLabel(_("BACK BUTTON/BACK SWIPE EXITS APP"), backEventAppExit);
        backEventAppExit->setEnabled(false);
        backEventAppExit->setState(false);
        backEventAppExit->setOpacity(DISABLED_OPACITY);
        backEventAppExit->getParent()
            ->getChild(backEventAppExit->getChildIndex() - 1)
            ->setOpacity(DISABLED_OPACITY);
    }
#endif

    if (Settings::getInstance()->getBool("DebugFlag")) {
        // If the --debug command line option was passed then create a dummy entry.
        auto debugMode = std::make_shared<SwitchComponent>();
        debugMode->setState(true);
        s->addWithLabel(_("DEBUG MODE"), debugMode);
        debugMode->setEnabled(false);
        debugMode->setOpacity(DISABLED_OPACITY);
        debugMode->getParent()
            ->getChild(debugMode->getChildIndex() - 1)
            ->setOpacity(DISABLED_OPACITY);
    }
    else {
        // Debug mode.
        auto debugMode = std::make_shared<SwitchComponent>();
        debugMode->setState(Settings::getInstance()->getBool("DebugMode"));
        s->addWithLabel(_("DEBUG MODE"), debugMode);
        s->addSaveFunc([debugMode, s] {
            if (debugMode->getState() != Settings::getInstance()->getBool("DebugMode")) {
                if (!Settings::getInstance()->getBool("DebugMode")) {
                    Settings::getInstance()->setBool("DebugMode", true);
                    Settings::getInstance()->setBool("Debug", true);
                    Log::setReportingLevel(LogDebug);
                }
                else {
                    Settings::getInstance()->setBool("DebugMode", false);
                    Settings::getInstance()->setBool("Debug", false);
                    Log::setReportingLevel(LogInfo);
                }
                s->setNeedsSaving();
            }
        });
    }

    // GPU statistics overlay.
    auto displayGpuStatistics = std::make_shared<SwitchComponent>();
    displayGpuStatistics->setState(Settings::getInstance()->getBool("DisplayGPUStatistics"));
    s->addWithLabel(_("DISPLAY GPU STATISTICS OVERLAY"), displayGpuStatistics);
    s->addSaveFunc([displayGpuStatistics, s] {
        if (displayGpuStatistics->getState() !=
            Settings::getInstance()->getBool("DisplayGPUStatistics")) {
            Settings::getInstance()->setBool("DisplayGPUStatistics",
                                             displayGpuStatistics->getState());
            s->setNeedsSaving();
        }
    });

    // Whether to enable the menu in Kid mode.
    auto enableMenuKidMode = std::make_shared<SwitchComponent>();
    enableMenuKidMode->setState(Settings::getInstance()->getBool("EnableMenuKidMode"));
    s->addWithLabel(_("ENABLE MENU IN KID MODE"), enableMenuKidMode);
    s->addSaveFunc([enableMenuKidMode, s] {
        if (Settings::getInstance()->getBool("EnableMenuKidMode") !=
            enableMenuKidMode->getState()) {
            Settings::getInstance()->setBool("EnableMenuKidMode", enableMenuKidMode->getState());
            s->setNeedsSaving();
        }
    });

// macOS requires root privileges to reboot and power off so it doesn't make much
// sense to enable this setting and menu entry for that operating system.
#if !defined(__APPLE__) && !defined(__ANDROID__)
    // Whether to show the quit menu with the options to reboot and shutdown the computer.
    auto showQuitMenu = std::make_shared<SwitchComponent>();
    showQuitMenu->setState(Settings::getInstance()->getBool("ShowQuitMenu"));
    s->addWithLabel(_("SHOW QUIT MENU (REBOOT AND POWER OFF ENTRIES)"), showQuitMenu);
    s->addSaveFunc([this, showQuitMenu, s] {
        if (showQuitMenu->getState() != Settings::getInstance()->getBool("ShowQuitMenu")) {
            Settings::getInstance()->setBool("ShowQuitMenu", showQuitMenu->getState());
            s->setNeedsSaving();
            s->setNeedsCloseMenu([this] { delete this; });
        }
    });
#endif

#if defined(APPLICATION_UPDATER) && !defined(__ANDROID__) && !defined(IS_PRERELEASE)
    auto applicationUpdaterFrequencyFunc =
        [applicationUpdaterPrereleases](const std::string& frequency) {
            if (frequency == "never") {
                applicationUpdaterPrereleases->setEnabled(false);
                applicationUpdaterPrereleases->setOpacity(DISABLED_OPACITY);
                applicationUpdaterPrereleases->getParent()
                    ->getChild(applicationUpdaterPrereleases->getChildIndex() - 1)
                    ->setOpacity(DISABLED_OPACITY);
            }
            else {
                applicationUpdaterPrereleases->setEnabled(true);
                applicationUpdaterPrereleases->setOpacity(1.0f);
                applicationUpdaterPrereleases->getParent()
                    ->getChild(applicationUpdaterPrereleases->getChildIndex() - 1)
                    ->setOpacity(1.0f);
            }
        };

    applicationUpdaterFrequencyFunc(applicationUpdaterFrequency->getSelected());
    applicationUpdaterFrequency->setCallback(applicationUpdaterFrequencyFunc);
#endif

    s->setSize(mSize);
    mWindow->pushGui(s);
}

void GuiMenu::openUtilities()
{
    auto s = new GuiSettings(_("UTILITIES"));

    HelpStyle style {getHelpStyle()};

    ComponentListRow row;
    row.addElement(std::make_shared<TextComponent>(_("ORPHANED DATA CLEANUP"),
                                                   Font::get(FONT_SIZE_MEDIUM), mMenuColorPrimary),
                   true);
    row.addElement(mMenu.makeArrow(), false);
    row.makeAcceptInputHandler(std::bind(
        [this] { mWindow->pushGui(new GuiOrphanedDataCleanup([&]() { close(true); })); }));
    s->addRow(row);

    row.elements.clear();
    row.addElement(std::make_shared<TextComponent>(_("CREATE/UPDATE SYSTEM DIRECTORIES"),
                                                   Font::get(FONT_SIZE_MEDIUM), mMenuColorPrimary),
                   true);

    // This transparent dummy arrow is only here to enable the "select" help prompt.
    auto dummyArrow = mMenu.makeArrow();
    dummyArrow->setOpacity(0.0f);
    row.addElement(dummyArrow, false);

    row.makeAcceptInputHandler([this] {
        mWindow->pushGui(new GuiMsgBox(
            getHelpStyle(),
            _("THIS WILL CREATE ALL GAME SYSTEM DIRECTORIES INSIDE YOUR ROM FOLDER AND IT WILL "
              "ALSO UPDATE ALL SYSTEMINFO.TXT FILES. THIS IS A SAFE OPERATION THAT WILL NOT DELETE "
              "OR MODIFY YOUR GAME FILES. TO DECREASE APPLICATION STARTUP TIMES IT'S RECOMMENDED "
              "TO DELETE THE SYSTEM DIRECTORIES YOU DON'T NEED AFTER RUNNING THIS UTILITY"),
            _("PROCEED"),
            [this] {
                if (!SystemData::createSystemDirectories()) {
                    mWindow->pushGui(new GuiMsgBox(
                        getHelpStyle(), _("THE SYSTEM DIRECTORIES WERE SUCCESSFULLY CREATED"),
                        _("OK"),
                        [this] {
                            if (CollectionSystemsManager::getInstance()->isEditing())
                                CollectionSystemsManager::getInstance()->exitEditMode();
                            mWindow->stopInfoPopup();
                            GuiMenu::close(true);
                            // Write any gamelist.xml changes before proceeding with the rescan.
                            if (Settings::getInstance()->getString("SaveGamelistsMode") ==
                                "on exit") {
                                for (auto system : SystemData::sSystemVector)
                                    system->writeMetaData();
                            }
                            ViewController::getInstance()->rescanROMDirectory();
                        },
                        "", nullptr, "", nullptr, nullptr, true));
                }
                else {
                    mWindow->pushGui(new GuiMsgBox(
                        getHelpStyle(),
                        _("ERROR CREATING SYSTEM DIRECTORIES, PERMISSION PROBLEMS OR "
                          "DISK FULL? SEE THE LOG FILE FOR MORE DETAILS"),
                        _("OK"), nullptr, "", nullptr, "", nullptr, nullptr, true, true,
                        (mRenderer->getIsVerticalOrientation() ?
                             0.70f :
                             0.44f * (1.778f / mRenderer->getScreenAspectRatio()))));
                }
            },
            _("CANCEL"), nullptr, "", nullptr, nullptr, false, true,
            (mRenderer->getIsVerticalOrientation() ?
                 0.80f :
                 0.52f * (1.778f / mRenderer->getScreenAspectRatio()))));
    });

    s->addRow(row);

    row.elements.clear();
    row.addElement(std::make_shared<TextComponent>(_("RESCAN ROM DIRECTORY"),
                                                   Font::get(FONT_SIZE_MEDIUM), mMenuColorPrimary),
                   true);

    // This transparent dummy arrow is only here to enable the "select" help prompt.
    row.addElement(dummyArrow, false);

    row.makeAcceptInputHandler([this] {
        mWindow->pushGui(new GuiMsgBox(
            getHelpStyle(),
            _("THIS WILL RESCAN YOUR ROM DIRECTORY FOR CHANGES SUCH AS ADDED OR REMOVED GAMES AND "
              "SYSTEMS"),
            _("PROCEED"),
            [this] {
                if (CollectionSystemsManager::getInstance()->isEditing())
                    CollectionSystemsManager::getInstance()->exitEditMode();
                mWindow->stopInfoPopup();
                GuiMenu::close(true);
                // Write any gamelist.xml changes before proceeding with the rescan.
                if (Settings::getInstance()->getString("SaveGamelistsMode") == "on exit") {
                    for (auto system : SystemData::sSystemVector)
                        system->writeMetaData();
                }
                ViewController::getInstance()->rescanROMDirectory();
            },
            _("CANCEL"), nullptr, "", nullptr, nullptr, false, true,
            (mRenderer->getIsVerticalOrientation() ?
                 0.76f :
                 0.52f * (1.778f / mRenderer->getScreenAspectRatio()))));
    });
    s->addRow(row);

    s->setSize(mSize);
    mWindow->pushGui(s);
}

#if defined(__RETRODECK__)

void GuiMenu::openESDEConfiguration() {
    // RetroDECK: Create a new GuiSettings instance for the ES-DE Configurations menu
    auto s = new GuiSettings(_("ES-DE CONFIGURATIONS"));

    HelpStyle style{getHelpStyle()};

    // UI SETTINGS
    ComponentListRow row;
    row.addElement(std::make_shared<TextComponent>(_("UI SETTINGS"),
                                                   Font::get(FONT_SIZE_MEDIUM), mMenuColorPrimary),
                   true);
    row.addElement(mMenu.makeArrow(), false);
    row.makeAcceptInputHandler([this] {
        openUIOptions();
    });
    s->addRow(row);

    // SOUND SETTINGS
    row.elements.clear();
    row.addElement(std::make_shared<TextComponent>(_("SOUND SETTINGS"),
                                                   Font::get(FONT_SIZE_MEDIUM), mMenuColorPrimary),
                   true);
    row.addElement(mMenu.makeArrow(), false);
    row.makeAcceptInputHandler([this] {
        openSoundOptions();
    });
    s->addRow(row);

    // INPUT DEVICE SETTINGS
    row.elements.clear();
    row.addElement(std::make_shared<TextComponent>(_("INPUT DEVICE SETTINGS"),
                                                   Font::get(FONT_SIZE_MEDIUM), mMenuColorPrimary),
                   true);
    row.addElement(mMenu.makeArrow(), false);
    row.makeAcceptInputHandler([this] {
        openInputDeviceOptions();
    });
    s->addRow(row);

    // COLLECTION SETTINGS
    row.elements.clear();
    row.addElement(std::make_shared<TextComponent>(_("GAME COLLECTION SETTINGS"),
                                                   Font::get(FONT_SIZE_MEDIUM), mMenuColorPrimary),
                   true);
    row.addElement(mMenu.makeArrow(), false);
    row.makeAcceptInputHandler([this] {
        openCollectionSystemOptions();
    });
    s->addRow(row);

    // OTHER SETTINGS
    row.elements.clear();
    row.addElement(std::make_shared<TextComponent>(_("OTHER SETTINGS"),
                                                   Font::get(FONT_SIZE_MEDIUM), mMenuColorPrimary),
                   true);
    row.addElement(mMenu.makeArrow(), false);
    row.makeAcceptInputHandler([this] {
        openOtherOptions();
    });
    s->addRow(row);

    // Set the size and push the menu onto the GUI stack
    s->setSize(mSize);
    mWindow->pushGui(s);
}

#endif

void GuiMenu::openQuitMenu()
{
#if defined(__APPLE__) || defined(__ANDROID__)
    if (true) {
#else
    if (!Settings::getInstance()->getBool("ShowQuitMenu")) {
#endif
        mWindow->pushGui(new GuiMsgBox(
            this->getHelpStyle(), _("REALLY QUIT?"), _("YES"),
            [this] {
                close(true);
                Utils::Platform::quitES();
            },
            _("NO"), nullptr));
    }
    else {
        auto s = new GuiSettings(_("QUIT"));

        Window* window {mWindow};
        HelpStyle style {getHelpStyle()};

        ComponentListRow row;

        row.makeAcceptInputHandler([window, this] {
            window->pushGui(new GuiMsgBox(
                this->getHelpStyle(), _("REALLY QUIT?"), _("YES"),
                [this] {
                    close(true);
                    Utils::Platform::quitES();
                },
                _("NO"), nullptr));
        });
        auto quitText = std::make_shared<TextComponent>(
<<<<<<< HEAD
            _("QUIT RETRODECK"), Font::get(FONT_SIZE_MEDIUM), mMenuColorPrimary);
=======
            _("QUIT ES-DE"), Font::get(FONT_SIZE_MEDIUM), mMenuColorPrimary);
>>>>>>> c95dd349
        quitText->setSelectable(true);
        row.addElement(quitText, true);
        s->addRow(row);

        row.elements.clear();
        row.makeAcceptInputHandler([window, this] {
            window->pushGui(new GuiMsgBox(
                this->getHelpStyle(), _("REALLY REBOOT?"), _("YES"),
                [] {
                    if (Utils::Platform::quitES(Utils::Platform::QuitMode::REBOOT) != 0) {
                        LOG(LogWarning) << "Reboot terminated with non-zero result!";
                    }
                },
                _("NO"), nullptr));
        });
        auto rebootText = std::make_shared<TextComponent>(
            _("REBOOT SYSTEM"), Font::get(FONT_SIZE_MEDIUM), mMenuColorPrimary);
        rebootText->setSelectable(true);
        row.addElement(rebootText, true);
        s->addRow(row);

        row.elements.clear();
        row.makeAcceptInputHandler([window, this] {
            window->pushGui(new GuiMsgBox(
                this->getHelpStyle(), _("REALLY POWER OFF?"), _("YES"),
                [] {
                    if (Utils::Platform::quitES(Utils::Platform::QuitMode::POWEROFF) != 0) {
                        LOG(LogWarning) << "Power off terminated with non-zero result!";
                    }
                },
                _("NO"), nullptr));
        });
        auto powerOffText = std::make_shared<TextComponent>(
            _("POWER OFF SYSTEM"), Font::get(FONT_SIZE_MEDIUM), mMenuColorPrimary);
        powerOffText->setSelectable(true);
        row.addElement(powerOffText, true);
        s->addRow(row);

        s->setSize(mSize);
        mWindow->pushGui(s);
    }
}

void GuiMenu::addVersionInfo()
{
    mVersion.setFont(Font::get(FONT_SIZE_SMALL));
    mVersion.setAutoCalcExtent(glm::ivec2 {0, 0});
    mVersion.setColor(mMenuColorTertiary);

    const std::string applicationName =
    #if defined(__RETRODECK__)
        "RetroDECK";
    #else
        "ES-DE";
    #endif


#if defined(__RETRODECK__)
    std::ifstream file("/app/retrodeck/version");
    std::string version;
    if (file.is_open() && std::getline(file, version) && !version.empty()) {
        file.close();
        #undef PROGRAM_VERSION_STRING
        #define PROGRAM_VERSION_STRING version.c_str()
        std::cout << "Version read from file: " << PROGRAM_VERSION_STRING << std::endl;
    } else {
        std::cerr << "Error: Cannot read version from file or file is empty!" << std::endl;
        // Set a default value in case the file can't be read
        #define PROGRAM_VERSION_STRING "UNKNOWN"
    }
#else // not RetroDECK

#if defined(IS_PRERELEASE)
#if defined(__ANDROID__)
    mVersion.setText(applicationName + "  " + Utils::String::toUpper(PROGRAM_VERSION_STRING) + "-" +
                     std::to_string(ANDROID_VERSION_CODE) + " (Built " + __DATE__ + ")");
#else
    mVersion.setText(applicationName + "  " + Utils::String::toUpper(PROGRAM_VERSION_STRING) +
                     " (Built " + __DATE__ + ")");
#endif
#else
#if defined(__ANDROID__)
    mVersion.setText(applicationName + "  " + Utils::String::toUpper(PROGRAM_VERSION_STRING) + "-" +
                     std::to_string(ANDROID_VERSION_CODE));
#else
    mVersion.setText(applicationName + "  " + Utils::String::toUpper(PROGRAM_VERSION_STRING));
#endif
#endif

#endif //RetroDECK
}

void GuiMenu::openThemeDownloader(GuiSettings* settings)
{
    auto updateFunc = [&, settings]() {
        LOG(LogDebug) << "GuiMenu::openThemeDownloader(): Themes were updated, reloading menu";
        mThemeDownloaderReloadCounter = 1;
        delete settings;
        if (mThemeDownloaderReloadCounter != 1) {
            delete this;
        }
        else {
            openUIOptions();
            mWindow->invalidateCachedBackground();
        }
    };

    mWindow->pushGui(new GuiThemeDownloader(updateFunc));
}

void GuiMenu::openMediaViewerOptions()
{
    mWindow->pushGui(new GuiMediaViewerOptions(_p("short", "MEDIA VIEWER SETTINGS")));
}

void GuiMenu::openScreensaverOptions()
{
    mWindow->pushGui(new GuiScreensaverOptions(_p("short", "SCREENSAVER SETTINGS")));
}

void GuiMenu::openCollectionSystemOptions()
{
    mWindow->pushGui(new GuiCollectionSystemsOptions(_("GAME COLLECTION SETTINGS")));
}

void GuiMenu::onSizeChanged()
{
    mVersion.setSize(mSize.x, 0.0f);
    mVersion.setPosition(0.0f, mSize.y - mVersion.getSize().y);
}

void GuiMenu::addEntry(const std::string& name,
                       unsigned int color,
                       bool add_arrow,
                       const std::function<void()>& func)
{
    std::shared_ptr<Font> font {Font::get(FONT_SIZE_MEDIUM)};

    // Populate the list.
    ComponentListRow row;
    row.addElement(std::make_shared<TextComponent>(name, font, color), true);

    if (add_arrow) {
        std::shared_ptr<ImageComponent> bracket {mMenu.makeArrow()};
        row.addElement(bracket, false);
    }

    row.makeAcceptInputHandler(func);
    mMenu.addRow(row);
}

void GuiMenu::close(bool closeAllWindows)
{
    std::function<void()> closeFunc;
    if (!closeAllWindows) {
        closeFunc = [this] { delete this; };
    }
    else {
        Window* window {mWindow};
        closeFunc = [window] {
            while (window->peekGui() != ViewController::getInstance())
                delete window->peekGui();
        };
    }
    closeFunc();
}

bool GuiMenu::input(InputConfig* config, Input input)
{
    if (GuiComponent::input(config, input))
        return true;

    const bool isStart {config->isMappedTo("start", input)};
    if (input.value != 0 && (config->isMappedTo("b", input) || isStart)) {
        close(isStart);
        return true;
    }

    return false;
}

std::vector<HelpPrompt> GuiMenu::getHelpPrompts()
{
    std::vector<HelpPrompt> prompts;
    prompts.push_back(HelpPrompt("up/down", _("choose")));
    prompts.push_back(HelpPrompt("a", _("select")));
    prompts.push_back(HelpPrompt("b", _("close menu")));
    prompts.push_back(HelpPrompt("start", _("close menu")));
    return prompts;
}

#if defined(__RETRODECK__)

void GuiMenu::openRetroDeckClassicConfigurator()
{
    // Launch the configurator.sh script
    std::string command;
    std::string startDirectory;
    bool runInBackground;
    command = "bash /app/tools/configurator.sh";
    startDirectory = "/app/tools";
    runInBackground = false;
    int result = Utils::Platform::launchGameUnix(command, startDirectory, runInBackground);
    // You can add any checks for the script's outcome here.
}

void GuiMenu::openRetroDeckGodotConfigurator()
{
    // Launch the configurator.sh script
    std::string command;
    std::string startDirectory;
    bool runInBackground;
    command = "bash godot-configurator.sh";
    startDirectory = "/app";
    runInBackground = false;
    int result = Utils::Platform::launchGameUnix(command, startDirectory, runInBackground);
    // You can add any checks for the script's outcome here.
}

#endif<|MERGE_RESOLUTION|>--- conflicted
+++ resolved
@@ -54,7 +54,6 @@
 {
     const bool isFullUI {UIModeController::getInstance()->isUIModeFull()};
 
-
     if (isFullUI)
         addEntry(_("SCRAPER"), mMenuColorPrimary, true, [this] { openScraperOptions(); });
 
@@ -66,12 +65,8 @@
         addEntry(_("RETRODECK GODOT CONFIGURATOR"), mMenuColorPrimary, false, [this] { openRetroDeckGodotConfigurator(); });
 
     if (isFullUI)
-<<<<<<< HEAD
         addEntry(_("ES-DE CONFIGURATIONS"), mMenuColorPrimary, true, [this] { openESDEConfiguration(); });
 #else // Not RetroDECK
-=======
-        addEntry(_("SCRAPER"), mMenuColorPrimary, true, [this] { openScraperOptions(); });
->>>>>>> c95dd349
 
     if (isFullUI)
         addEntry(_("UI SETTINGS"), mMenuColorPrimary, true, [this] { openUIOptions(); });
@@ -88,11 +83,8 @@
 
     if (isFullUI)
         addEntry(_("OTHER SETTINGS"), mMenuColorPrimary, true, [this] { openOtherOptions(); });
-<<<<<<< HEAD
 
 #endif // RetroDECK
-=======
->>>>>>> c95dd349
 
     if (isFullUI)
         addEntry(_("UTILITIES"), mMenuColorPrimary, true, [this] { openUtilities(); });
@@ -100,19 +92,12 @@
     if (!Settings::getInstance()->getBool("ForceKiosk") &&
         Settings::getInstance()->getString("UIMode") != "kiosk") {
 #if defined(__APPLE__)
-<<<<<<< HEAD
         addEntry(_("QUIT ES-DE")}, mMenuColorPrimary, false, [this] { openQuitMenu(); });
 #elif defined(__ANDROID__)
         if (!AndroidVariables::sIsHomeApp)
             addEntry(_("QUIT ES-DE"), mMenuColorPrimary, false, [this] { openQuitMenu(); });
 #elif defined(__RETRODECK__)
         addEntry(_("QUIT RETRODECK"), mMenuColorPrimary, false, [this] { openQuitMenu(); });
-=======
-        addEntry(_("QUIT ES-DE"), mMenuColorPrimary, false, [this] { openQuitMenu(); });
-#elif defined(__ANDROID__)
-        if (!AndroidVariables::sIsHomeApp)
-            addEntry(_("QUIT ES-DE"), mMenuColorPrimary, false, [this] { openQuitMenu(); });
->>>>>>> c95dd349
 #else
         if (Settings::getInstance()->getBool("ShowQuitMenu"))
             addEntry(_("QUIT"), mMenuColorPrimary, true, [this] { openQuitMenu(); });
@@ -595,18 +580,12 @@
                              selectedApplicationLanguage == "en_US");
     applicationLanguage->add("ENGLISH (UNITED KINGDOM)", "en_GB",
                              selectedApplicationLanguage == "en_GB");
-<<<<<<< HEAD
-=======
     applicationLanguage->add("CATALÀ", "ca_ES", selectedApplicationLanguage == "ca_ES");
->>>>>>> c95dd349
     applicationLanguage->add("DEUTSCH", "de_DE", selectedApplicationLanguage == "de_DE");
     applicationLanguage->add("ESPAÑOL (ESPAÑA)", "es_ES", selectedApplicationLanguage == "es_ES");
     applicationLanguage->add("FRANÇAIS", "fr_FR", selectedApplicationLanguage == "fr_FR");
     applicationLanguage->add("ITALIANO", "it_IT", selectedApplicationLanguage == "it_IT");
-<<<<<<< HEAD
-=======
     applicationLanguage->add("NEDERLANDS", "nl_NL", selectedApplicationLanguage == "nl_NL");
->>>>>>> c95dd349
     applicationLanguage->add("POLSKI", "pl_PL", selectedApplicationLanguage == "pl_PL");
     applicationLanguage->add("PORTUGUÊS (BRASIL)", "pt_BR", selectedApplicationLanguage == "pt_BR");
     applicationLanguage->add("ROMÂNĂ", "ro_RO", selectedApplicationLanguage == "ro_RO");
@@ -2327,11 +2306,11 @@
                 _("NO"), nullptr));
         });
         auto quitText = std::make_shared<TextComponent>(
-<<<<<<< HEAD
-            _("QUIT RETRODECK"), Font::get(FONT_SIZE_MEDIUM), mMenuColorPrimary);
-=======
-            _("QUIT ES-DE"), Font::get(FONT_SIZE_MEDIUM), mMenuColorPrimary);
->>>>>>> c95dd349
+            #if defined(__RETRODECK__)
+                _("QUIT RETRODECK"), Font::get(FONT_SIZE_MEDIUM), mMenuColorPrimary);
+            # else
+                _("QUIT ES-DE"), Font::get(FONT_SIZE_MEDIUM), mMenuColorPrimary);
+            #endif
         quitText->setSelectable(true);
         row.addElement(quitText, true);
         s->addRow(row);
