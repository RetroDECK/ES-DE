--- conflicted
+++ resolved
@@ -19,30 +19,6 @@
 else()
     # Always build with optimizations enabled and without debug info.
     set (CMAKE_BUILD_TYPE Release)
-<<<<<<< HEAD
-endif()
-
-unset(CMAKE_CXX_FLAGS)
-unset(CMAKE_EXE_LINKER_FLAGS)
-
-if(WIN32)
-    if(CMAKE_CXX_COMPILER_ID MATCHES MSVC)
-        # Disable DLL interface warnings for LunaSVG.
-        set(CMAKE_CXX_FLAGS "${CMAKE_CXX_FLAGS} /wd4251")
-    else()
-        # Strip the DLL files when building with MinGW.
-        set(CMAKE_CXX_FLAGS "${CMAKE_CXX_FLAGS} -s")
-    endif()
-    if (WIN32)
-        set(BUILD_SHARED_LIBS ON)
-    else()
-        set(BUILD_SHARED_LIBS OFF)
-    endif()
-endif()
-
-add_subdirectory(lunasvg EXCLUDE_FROM_ALL)
-
-=======
 endif()
 
 unset(CMAKE_CXX_FLAGS)
@@ -64,7 +40,8 @@
     set(BUILD_SHARED_LIBS OFF)
 endif()
 
->>>>>>> 2fd5580e
+add_subdirectory(lunasvg EXCLUDE_FROM_ALL)
+
 # Disable threading support for rlottie as this functionality actually leads to far worse
 # performance. As well there is a bug on Windows that makes rlottie hang forever on application
 # shutdown if compiled using MinGW with threading support enabled.
@@ -83,11 +60,7 @@
     set(CMAKE_CXX_FLAGS "${CMAKE_CXX_FLAGS} -w")
 endif()
 
-<<<<<<< HEAD
 add_subdirectory(rlottie EXCLUDE_FROM_ALL)
 
 # Build LunaSVG before rlottie.
-add_dependencies(rlottie lunasvg)
-=======
-add_subdirectory(rlottie EXCLUDE_FROM_ALL)
->>>>>>> 2fd5580e
+add_dependencies(rlottie lunasvg)